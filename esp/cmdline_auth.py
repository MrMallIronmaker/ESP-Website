--- conflicted
+++ resolved
@@ -32,12 +32,8 @@
 
 action, username, password = args[:3]
 
-<<<<<<< HEAD
-# Mediawiki uses spaces in usernames; the ESP website uses underscores.
-=======
 # Mediawiki also uses spaces where we'd use underscores.
 # Conveniently we don't allow spaces in usernames. -ageng 2010-01-02
->>>>>>> 64c7bbaa
 username = username.replace(' ', '_')
 
 if action == "USER_EXISTS":
