__author__    = "MIT ESP"
__date__      = "$DATE$"
__rev__       = "$REV$"
__license__   = "GPL v.2"
__copyright__ = """
This file is part of the ESP Web Site
Copyright (c) 2007 MIT ESP

The ESP Web Site is free software; you can redistribute it and/or
modify it under the terms of the GNU General Public License
as published by the Free Software Foundation; either version 2
of the License, or (at your option) any later version.

This program is distributed in the hope that it will be useful,
but WITHOUT ANY WARRANTY; without even the implied warranty of
MERCHANTABILITY or FITNESS FOR A PARTICULAR PURPOSE.  See the
GNU General Public License for more details.

You should have received a copy of the GNU General Public License
along with this program; if not, write to the Free Software
Foundation, Inc., 51 Franklin Street, Fifth Floor, Boston, MA  02110-1301, USA.

Contact Us:
ESP Web Group
MIT Educational Studies Program,
84 Massachusetts Ave W20-467, Cambridge, MA 02139
Phone: 617-253-4882
Email: web@esp.mit.edu
"""

""" Models for Resources application """

from esp.cal.models import Event
from esp.users.models import User
from esp.db.fields import AjaxForeignKey
from esp.middleware import ESPError_Log
from esp.cache import cache_function

from django.db import models
from django.db.models.query import Q
from django.core.cache import cache

import pickle

########################################
#   New resource stuff (Michael P)
########################################

"""
Models (see more below):
    -   Resource types include classrooms, teacher availability, various equipment and furnishings.
    -   Resources are the individual "things"; the group id determines which are bunched together (such as a classroom and its big chalkboards).
    -   Resource requests ask for a particular filter on resources (including, by default, just their types).
    -   Resource assignments bind resources to events.

Procedures:
    -   Teacher availability module creates resources for each time slot a teacher is available for.
    -   Program resources module lets admin put in classrooms and equipment for the appropriate times.
"""

GLOBAL_RESOURCE_CACHE_KEY="RESOURCE__GLOBAL_KEY"

DISTANCE_FUNC_REGISTRY = {}

def global_resource_rev():
    retVal = cache.get(GLOBAL_RESOURCE_CACHE_KEY)
    if retVal:
        return retVal
    else:
        return increment_global_resource_rev()

def increment_global_resource_rev():
    import random
    val = random.randint(1,2**30)
    cache.set(GLOBAL_RESOURCE_CACHE_KEY, val, timeout=86400)
    return val

class ResourceType(models.Model):
    """ A type of resource (e.g.: Projector, Classroom, Box of Chalk) """
    from esp.survey.models import ListField

    name = models.CharField(max_length=40)                          #   Brief name
    description = models.TextField()                                #   What is this resource?
    consumable  = models.BooleanField(default = False)              #   Is this consumable?  (Not usable yet. -Michael P)
    priority_default = models.IntegerField(blank=True, default=-1)  #   How important is this compared to other types?
<<<<<<< HEAD
    attributes_pickled  = models.TextField(blank=True)
    program = models.ForeignKey(Program, null=True)                 #   If null, this resource type is global.  Otherwise it's specific to one program.
=======
    attributes_pickled  = models.TextField(default="Don't care", blank=True, help_text="A pipe (|) delimited list of possible attribute values.")       
    #   As of now we have a list of string choices for the value of a resource.  But in the future
    #   it could be extended.
    choices = ListField('attributes_pickled')
    program = models.ForeignKey('program.Program', null=True, blank=True)                 #   If null, this resource type is global.  Otherwise it's specific to one program.
    distancefunc = models.TextField(
        blank=True,
        null=True,
        help_text="Enter python code that assumes <tt>r1</tt> and <tt>r2</tt> are resources with this type.",
        )               #   Defines a way to compare this resource type with others.
>>>>>>> 3731c579

    def _get_attributes(self):
        if hasattr(self, '_attributes_cached'):
            return self._attributes_cached

        if self.attributes_pickled:
            try:
                self._attributes_cached = pickle.loads(self.attributes_pickled)
            except:
                self._attributes_cached = None
        else:
            self._attributes_cached = None

        return self._attributes_cached

    def _set_attributes(self, val):
        self._attributes_cached = val

    attributes = property(_get_attributes, _set_attributes)

    def save(self, *args, **kwargs):
        if hasattr(self, '_attributes_cached'):
            self.attributes_pickled = pickle.dumps(self._attributes_cached)
        super(ResourceType, self).save(*args, **kwargs)

    @staticmethod
    def get_or_create(label):
        current_type = ResourceType.objects.filter(name__icontains=label)
        if len(current_type) != 0:
            return current_type[0]
        else:
            nt = ResourceType()
            nt.name = label
            nt.description = ''
            nt.save()
            return nt

    @staticmethod
    def global_types():
        return ResourceType.objects.filter(program__isnull=True)

    def __unicode__(self):
        return 'Resource Type "%s", priority=%d' % (self.name, self.priority_default)

    class Admin:
        pass

class ResourceRequest(models.Model):
    """ A request for a particular type of resource associated with a particular clas section. """
<<<<<<< HEAD
    from esp.program.models.class_ import ClassSection, ClassSubject

    target = models.ForeignKey(ClassSection, null=True)
    target_subj = models.ForeignKey(ClassSubject, null=True)
    res_type = models.ForeignKey(ResourceType)

=======
    
    target = models.ForeignKey('program.ClassSection', null=True)
    target_subj = models.ForeignKey('program.ClassSubject', null=True)
    res_type = models.ForeignKey(ResourceType)
    desired_value = models.TextField()
    
>>>>>>> 3731c579
    def __unicode__(self):
        return 'Resource request of %s for %s: %s' % (unicode(self.res_type), self.target.emailcode(), self.desired_value)

    class Admin:
        pass

class Resource(models.Model):
    """ An individual resource, such as a class room or piece of equipment.  Categorize by
    res_type, attach to a user if necessary. """

    name = models.CharField(max_length=80)
    res_type = models.ForeignKey(ResourceType)
    num_students = models.IntegerField(blank=True, default=-1)
    group_id = models.IntegerField(default=-1) # Default value of -1 means ungrouped, or at least so I'm assuming for now in grouped_resources(). -ageng 2008-05-13
    is_unique = models.BooleanField(default=False)
    user = AjaxForeignKey(User, null=True, blank=True)
    event = models.ForeignKey(Event)

    def __unicode__(self):
        if self.user is not None:
            return 'For %s: %s (%s)' % (unicode(self.user), self.name, unicode(self.res_type))
        else:
            if self.num_students != -1:
                return 'For %d students: %s (%s)' % (self.num_students, self.name, unicode(self.res_type))
            else:
<<<<<<< HEAD
                return '%s (%s)' % (self.name, str(self.res_type))

=======
                return '%s (%s)' % (self.name, unicode(self.res_type))
    
>>>>>>> 3731c579
    def save(self, *args, **kwargs):
        if self.group_id == -1:
            #   Give this a new group id.
            vals = Resource.objects.all().order_by('-group_id').values_list('group_id', flat=True)
            max_id = 0
            if len(vals) > 0:
                max_id = vals[0]

            self.group_id = max_id + 1
            self.is_unique = True
        else:
            self.is_unique = False

        cache_key_QObjects = "RESOURCE__%s__IS_AVAILABLE__QObjects" % self.id
        cache_key = "RESOURCE__%s__IS_AVAILABLE" % self.id

        super(Resource, self).save(*args, **kwargs)

        cache.delete(cache_key_QObjects)
        cache.delete(cache_key)

        increment_global_resource_rev()

<<<<<<< HEAD
=======
    def distance(self, other):
        """
        Using the custom distance function defined in the ResourceType,
        compute the distance between this resource and another.
        Bear in mind that this is cached using a python global registry.
        """
        if self.res_type_id != other.res_type_id:
            raise ValueError("Both resources must be of the same type to compare!")

        if self.res_type_id in DISTANCE_FUNC_REGISTRY:
            return DISTANCE_FUNC_REGISTRY[self.res_type_id](self, other)

        distancefunc = self.res_type.distancefunc

        if distancefunc and distancefunc.strip():
            funcstr = distancefunc.strip().replace('\r\n', '\n')
        else:
            funcstr = "return 0"
        funcstr = """def _cmpfunc(r1, r2):\n%s""" % (
            '\n'.join('    %s' % l for l in funcstr.split('\n'))
            )
        exec funcstr
        DISTANCE_FUNC_REGISTRY[self.res_type_id] = _cmpfunc
        return _cmpfunc(self, other)

    __sub__ = distance


>>>>>>> 3731c579
    def identical_resources(self):
        res_list = Resource.objects.filter(name=self.name)
        return res_list

    def satisfies_requests(self, req_class):
        #   Returns a list of 2 items.  The first element is boolean and the second element is a list of the unsatisfied requests.
        #   If there are no unsatisfied requests but the room isn't big enough, the first element will be false.
        cache_key = "RESOURCES__SATISFIES_REQUESTS__%s__%s" % (self.id, global_resource_rev())

        result = cache.get(cache_key)
        if not result:
            result = [True, []]
            request_list = req_class.getResourceRequests()
            furnishings = self.associated_resources()
            id_list = []

            for req in request_list:
                if furnishings.filter(res_type=req.res_type).count() < 1:
                    result[0] = False
                    id_list.append(req.id)

            result[1] = ResourceRequest.objects.filter(id__in=id_list)

            cache.set(cache_key, result, timeout=86400)

        if self.num_students < req_class.num_students():
            result[0] = False

        return result

    def grouped_resources(self):
        if self.group_id == -1:
            return Resource.objects.filter(id=self.id)
        return Resource.objects.filter(group_id=self.group_id)

    def associated_resources(self):
        rt1 = ResourceType.get_or_create('Classroom')
        Q_assoc_types = Q(res_type=rt1)
        return self.grouped_resources().exclude(id=self.id).exclude(Q_assoc_types)

    #   Modified to handle assigning rooms to both classes and their individual sections.
    #   Resource assignments are always handled at the section level now.
    #   The assign_to_class function is copied for backwards compatibility.

    def assign_to_subject(self, new_class, check_constraint=True):
        for sec in new_class.sections.all():
            self.assign_to_section(sec, check_constraint)

    def assign_to_section(self, section, check_constraint=True, override=False):
        if override:
            self.clear_assignments()
        if self.is_available():
            new_ra = ResourceAssignment()
            new_ra.resource = self
            new_ra.target = section
            new_ra.save()
        else:
            raise ESPError_Log, 'Attempted to assign class section %d to conflicted resource; and constraint check was on.' % section.id

    assign_to_class = assign_to_section

    def clear_assignments(self, program=None):
        if program is not None:
            self.clear_schedule_cache(program)

        self.assignments().delete()

    def assignments(self):
        cache_key = "RESOURCE__ASSIGNMENTS__%s__%s" % (self.id, global_resource_rev())
        retVal = cache.get(cache_key)
        if retVal:
            return retVal

        retVal = ResourceAssignment.objects.filter(resource__in=self.grouped_resources())
        cache.set(cache_key, retVal, timeout=86400)
        return retVal

    def cache_key(self, program):
        #   Let's make this key acceptable to memcached...
        chars_to_avoid = '~!@#$%^&*(){}_ :;,"\\?<>'
        clean_name = ''.join(c for c in self.name if c not in chars_to_avoid)
        return 'resource__schedule_sequence:%s,%d' % (clean_name, program.id)

    def clear_schedule_cache(self, program):
        from django.core.cache import cache
        from esp.program.templatetags.scheduling import schedule_key_func
        cache.delete(self.cache_key(program))
        other_key = schedule_key_func(self, program)
        cache.delete(other_key)

    def schedule_sequence(self, program):
        """ Returns a list of strings, which are the status of the room (and its identical
        companions) at each time block belonging to the program. """
        from django.core.cache import cache

        result = cache.get(self.cache_key(program))
        if result is not None:
            return result

        sequence = []
        event_list = list(program.getTimeSlots())
        room_list = self.identical_resources().filter(event__in=event_list)
        for timeslot in event_list:
            single_room = room_list.filter(event=timeslot)
            if single_room.count() == 1:
                room = single_room[0]
                asl = list(room.assignments())

                if len(asl) == 0:
                    sequence.append('Empty')
                elif len(asl) == 1:
                    sequence.append(asl[0].getTargetOrSubject().emailcode())
                else:
                    init_str = 'Conflict: '
                    for ra in asl:
                        init_str += ra.getTargetOrSubject().emailcode() + ' '
                    sequence.append(init_str)
            else:
                sequence.append('N/A')

        cache.set(self.cache_key(program), sequence)
        return sequence

    def is_conflicted(self):
        return (self.assignments().count() > 1)

    def available_any_time(self, anchor=None):
        return (len(self.available_times(anchor)) > 0)

    def available_times(self, anchor=None):
        if anchor:
            event_list = filter(lambda x: self.is_available(timeslot=x), list(self.matching_times().filter(anchor=anchor)))
        else:
            event_list = filter(lambda x: self.is_available(timeslot=x), list(self.matching_times()))
<<<<<<< HEAD
        return '<br /> '.join([str(e) for e in Event.collapse(event_list)])

=======
        return '<br /> '.join([unicode(e) for e in Event.collapse(event_list)])
    
>>>>>>> 3731c579
    def matching_times(self):
        #   Find all times for which a resource of the same name is available.
        event_list = self.identical_resources().values_list('event', flat=True)
        return Event.objects.filter(id__in=event_list).order_by('start')

    def is_independent(self):
        if self.is_unique:
            return True
        else:
            return False
<<<<<<< HEAD

=======
        
>>>>>>> 3731c579
    @cache_function
    def is_available(self, QObjects=False, timeslot=None):
        if timeslot is None:
            test_resource = self
        else:
            test_resource = self.identical_resources().filter(event=timeslot)[0]

        if QObjects:
            return ~Q(test_resource.is_taken(True))
        else:
            return not test_resource.is_taken(False)
    is_available.depend_on_row(lambda:ResourceAssignment, lambda instance: {'self': instance.resource})
    is_available.depend_on_row(lambda:Event, lambda instance: {'timeslot': instance})
    
    def is_taken(self, QObjects=False):
        if QObjects:
            return Q(resource=self)
        else:
            collision = ResourceAssignment.objects.filter(resource=self)
            return (collision.count() > 0)

    class Admin:
        pass

class ResourceAssignment(models.Model):
    """ The binding of a resource to the class that it belongs to. """
<<<<<<< HEAD
    from esp.program.models.class_ import ClassSection, ClassSubject

    resource = models.ForeignKey(Resource)     #   Note: this really points to a bunch of Resources.
                                               #   See resources() below.

    target = models.ForeignKey(ClassSection, null=True)
    target_subj = models.ForeignKey(ClassSubject, null=True)
=======
    
    resource = models.ForeignKey(Resource)     #   Note: this really points to a bunch of Resources.
                                               #   See resources() below.
                                               
    target = models.ForeignKey('program.ClassSection', null=True)
    target_subj = models.ForeignKey('program.ClassSubject', null=True)
>>>>>>> 3731c579

    def save(self, *args, **kwargs):
        cache_key_QObjects = "RESOURCE__%s__IS_AVAILABLE__QObjects" % self.resource.id
        cache_key = "RESOURCE__%s__IS_AVAILABLE" % self.resource.id

        super(ResourceAssignment, self).save(*args, **kwargs)

        cache.delete(cache_key_QObjects)
        cache.delete(cache_key)

        increment_global_resource_rev()


    def __unicode__(self):
<<<<<<< HEAD
        return 'Resource assignment for %s' % str(self.getTargetOrSubject())

=======
        return 'Resource assignment for %s' % unicode(self.getTargetOrSubject())
    
>>>>>>> 3731c579
    def getTargetOrSubject(self):
        """ Returns the most finely specified target. (target if it's set, target_subj otherwise) """
        if self.target is not None:
            return self.target
        return self.target_subj

    def resources(self):
        return Resource.objects.filter(group_id=self.resource.group_id)

    class Admin:
        pass
<<<<<<< HEAD

=======
    
    
def install():
    #   Create default resource types.
    ResourceType.objects.get_or_create(name='Classroom',description='Type of classroom',attributes_pickled='Lecture|Discussion|Outdoor|Lab|Open space')
    ResourceType.objects.get_or_create(name='A/V',description='A/V equipment',attributes_pickled='LCD projector|Overhead projector|Amplified speaker|VCR|DVD player')
    ResourceType.objects.get_or_create(name='Computer[s]',description='Computer[s]',attributes_pickled='ESP laptop|Athena workstation|Macs for students|Windows PCs for students|Linux PCs for students')
    ResourceType.objects.get_or_create(name='Seating',description='Seating arrangement',attributes_pickled="Don't care|Fixed seats|Movable desks")
    ResourceType.objects.get_or_create(name='Light control',description='Light control',attributes_pickled="Don't care|Darkenable")
    
>>>>>>> 3731c579
<|MERGE_RESOLUTION|>--- conflicted
+++ resolved
@@ -83,10 +83,6 @@
     description = models.TextField()                                #   What is this resource?
     consumable  = models.BooleanField(default = False)              #   Is this consumable?  (Not usable yet. -Michael P)
     priority_default = models.IntegerField(blank=True, default=-1)  #   How important is this compared to other types?
-<<<<<<< HEAD
-    attributes_pickled  = models.TextField(blank=True)
-    program = models.ForeignKey(Program, null=True)                 #   If null, this resource type is global.  Otherwise it's specific to one program.
-=======
     attributes_pickled  = models.TextField(default="Don't care", blank=True, help_text="A pipe (|) delimited list of possible attribute values.")       
     #   As of now we have a list of string choices for the value of a resource.  But in the future
     #   it could be extended.
@@ -97,7 +93,6 @@
         null=True,
         help_text="Enter python code that assumes <tt>r1</tt> and <tt>r2</tt> are resources with this type.",
         )               #   Defines a way to compare this resource type with others.
->>>>>>> 3731c579
 
     def _get_attributes(self):
         if hasattr(self, '_attributes_cached'):
@@ -147,21 +142,12 @@
 
 class ResourceRequest(models.Model):
     """ A request for a particular type of resource associated with a particular clas section. """
-<<<<<<< HEAD
-    from esp.program.models.class_ import ClassSection, ClassSubject
-
-    target = models.ForeignKey(ClassSection, null=True)
-    target_subj = models.ForeignKey(ClassSubject, null=True)
-    res_type = models.ForeignKey(ResourceType)
-
-=======
     
     target = models.ForeignKey('program.ClassSection', null=True)
     target_subj = models.ForeignKey('program.ClassSubject', null=True)
     res_type = models.ForeignKey(ResourceType)
     desired_value = models.TextField()
     
->>>>>>> 3731c579
     def __unicode__(self):
         return 'Resource request of %s for %s: %s' % (unicode(self.res_type), self.target.emailcode(), self.desired_value)
 
@@ -187,13 +173,8 @@
             if self.num_students != -1:
                 return 'For %d students: %s (%s)' % (self.num_students, self.name, unicode(self.res_type))
             else:
-<<<<<<< HEAD
-                return '%s (%s)' % (self.name, str(self.res_type))
-
-=======
                 return '%s (%s)' % (self.name, unicode(self.res_type))
     
->>>>>>> 3731c579
     def save(self, *args, **kwargs):
         if self.group_id == -1:
             #   Give this a new group id.
@@ -217,8 +198,6 @@
 
         increment_global_resource_rev()
 
-<<<<<<< HEAD
-=======
     def distance(self, other):
         """
         Using the custom distance function defined in the ResourceType,
@@ -247,7 +226,6 @@
     __sub__ = distance
 
 
->>>>>>> 3731c579
     def identical_resources(self):
         res_list = Resource.objects.filter(name=self.name)
         return res_list
@@ -382,13 +360,8 @@
             event_list = filter(lambda x: self.is_available(timeslot=x), list(self.matching_times().filter(anchor=anchor)))
         else:
             event_list = filter(lambda x: self.is_available(timeslot=x), list(self.matching_times()))
-<<<<<<< HEAD
-        return '<br /> '.join([str(e) for e in Event.collapse(event_list)])
-
-=======
         return '<br /> '.join([unicode(e) for e in Event.collapse(event_list)])
     
->>>>>>> 3731c579
     def matching_times(self):
         #   Find all times for which a resource of the same name is available.
         event_list = self.identical_resources().values_list('event', flat=True)
@@ -399,11 +372,7 @@
             return True
         else:
             return False
-<<<<<<< HEAD
-
-=======
         
->>>>>>> 3731c579
     @cache_function
     def is_available(self, QObjects=False, timeslot=None):
         if timeslot is None:
@@ -430,22 +399,12 @@
 
 class ResourceAssignment(models.Model):
     """ The binding of a resource to the class that it belongs to. """
-<<<<<<< HEAD
-    from esp.program.models.class_ import ClassSection, ClassSubject
-
-    resource = models.ForeignKey(Resource)     #   Note: this really points to a bunch of Resources.
-                                               #   See resources() below.
-
-    target = models.ForeignKey(ClassSection, null=True)
-    target_subj = models.ForeignKey(ClassSubject, null=True)
-=======
     
     resource = models.ForeignKey(Resource)     #   Note: this really points to a bunch of Resources.
                                                #   See resources() below.
                                                
     target = models.ForeignKey('program.ClassSection', null=True)
     target_subj = models.ForeignKey('program.ClassSubject', null=True)
->>>>>>> 3731c579
 
     def save(self, *args, **kwargs):
         cache_key_QObjects = "RESOURCE__%s__IS_AVAILABLE__QObjects" % self.resource.id
@@ -460,13 +419,8 @@
 
 
     def __unicode__(self):
-<<<<<<< HEAD
-        return 'Resource assignment for %s' % str(self.getTargetOrSubject())
-
-=======
         return 'Resource assignment for %s' % unicode(self.getTargetOrSubject())
     
->>>>>>> 3731c579
     def getTargetOrSubject(self):
         """ Returns the most finely specified target. (target if it's set, target_subj otherwise) """
         if self.target is not None:
@@ -478,9 +432,6 @@
 
     class Admin:
         pass
-<<<<<<< HEAD
-
-=======
     
     
 def install():
@@ -490,5 +441,4 @@
     ResourceType.objects.get_or_create(name='Computer[s]',description='Computer[s]',attributes_pickled='ESP laptop|Athena workstation|Macs for students|Windows PCs for students|Linux PCs for students')
     ResourceType.objects.get_or_create(name='Seating',description='Seating arrangement',attributes_pickled="Don't care|Fixed seats|Movable desks")
     ResourceType.objects.get_or_create(name='Light control',description='Light control',attributes_pickled="Don't care|Darkenable")
-    
->>>>>>> 3731c579
+    