--- conflicted
+++ resolved
@@ -78,11 +78,7 @@
 # Default admins #
 ##################
 ADMINS = (
-<<<<<<< HEAD
     ('LU Web Team','serverlog@lists.learningu.org'),
-=======
-    ('ESP Webmasters','serverlog@esp.mit.edu'),
->>>>>>> 3b159218
 )
 
 ##########################
@@ -130,7 +126,7 @@
         ('esp.utils.template.Loader',
          'django.template.loaders.filesystem.Loader',
          'django.template.loaders.app_directories.Loader',
-        )
+)
     ),
 )
 
@@ -149,7 +145,7 @@
     (1100, 'django.middleware.doc.XViewMiddleware'),
     (1200, 'django.middleware.gzip.GZipMiddleware'),
     (1300, 'esp.middleware.PrettyErrorEmailMiddleware'),
-   #(1400, 'esp.middleware.StripWhitespaceMiddleware'),
+    (1400, 'esp.middleware.StripWhitespaceMiddleware'),
     (1500, 'django.middleware.transaction.TransactionMiddleware'),
     (1600, 'esp.datatree.middleware.DataTreeLockMiddleware'),
 ]
@@ -190,10 +186,7 @@
     'esp.utils',    # Not a real app, but, has test cases that the test-case runner needs to find
     'esp.cache',
     'esp.cache_loader',
-<<<<<<< HEAD
     'esp.tagdict',
-=======
->>>>>>> 3b159218
     'django_extensions',
     'south',
 )
@@ -225,19 +218,6 @@
 
 FORCE_SCRIPT_NAME = ''
 
-<<<<<<< HEAD
 # Page to redirect people to when they log in
 # (Could be '/' for example)
-DEFAULT_REDIRECT = '/myesp/redirect'
-=======
-USE_MAILMAN = False
-
-if False:
-    import logging
-    logging.basicConfig(
-        level = logging.DEBUG,
-        format = '%(asctime)s %(levelname)s %(message)s',
-        filename = '/tmp/mit-esp.log',
-        filemode = 'w'
-    )
->>>>>>> 3b159218
+DEFAULT_REDIRECT = '/myesp/redirect'