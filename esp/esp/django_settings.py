""" Django settings for ESP website. """
__author__    = "Individual contributors (see AUTHORS file)"
__date__      = "$DATE$"
__rev__       = "$REV$"
__license__   = "AGPL v.3"
__copyright__ = """
This file is part of the ESP Web Site
Copyright (c) 2009 by the individual contributors
  (see AUTHORS file)

The ESP Web Site is free software; you can redistribute it and/or
modify it under the terms of the GNU Affero General Public License
as published by the Free Software Foundation; either version 3
of the License, or (at your option) any later version.

This program is distributed in the hope that it will be useful,
but WITHOUT ANY WARRANTY; without even the implied warranty of
MERCHANTABILITY or FITNESS FOR A PARTICULAR PURPOSE.  See the
GNU Affero General Public License for more details.

You should have received a copy of the GNU Affero General Public
License along with this program; if not, write to the Free Software
Foundation, Inc., 51 Franklin Street, Fifth Floor, Boston, MA 02110-1301, USA.

Contact information:
MIT Educational Studies Program
  84 Massachusetts Ave W20-467, Cambridge, MA 02139
  Phone: 617-253-4882
  Email: esp-webmasters@mit.edu
Learning Unlimited, Inc.
  527 Franklin St, Cambridge, MA 02139
  Phone: 617-379-0178
  Email: web-team@lists.learningu.org
"""

################################################################################
#                                                                              #
#                           DO NOT MODIFY THIS FILE                            #
#                       Edit local_settings.py instead                         #
#                                                                              #
################################################################################


###############################################
# Default site identification                 #
#  you really don't want to leave this as is. #
###############################################

SITE_INFO = (1, 'esp.mit.edu', 'Main ESP Site')

# Must be unique for every site hosted
CACHE_PREFIX="ESP"


###########################
# Default file locations  #
###########################
# Becomes concatenated with PROJECT_ROOT to form MEDIA_ROOT (see settings.py)
MEDIA_ROOT_DIR = 'public/media/'

MEDIA_URL = '/media/'

ADMIN_MEDIA_PREFIX = '/media/admin/'

LOGIN_REDIRECT_URL = '/'


###########################
# Default debug settings  #
###########################
DEBUG = False
DISPLAYSQL = False
TEMPLATE_DEBUG = False
SHOW_TEMPLATE_ERRORS = False
CACHE_DEBUG = False

INTERNAL_IPS = (
    '127.0.0.1',
)

##################
# Default admins #
##################
ADMINS = (
    ('LU Web Team','serverlog@lists.learningu.org'),
)

#############################
# Default database settings #
#############################

# The name, user and password must be filled in via local_settings.py and django_settings.py
DATABASES = {'default':
    {
        'ENGINE': 'django.db.backends.postgresql_psycopg2',
        'NAME': '',
        'HOST': 'localhost',
        'PORT': '5432',
        'USER': '',
        'PASSWORD': '',
    }
}

##########################
# Default email settings #
##########################
EMAIL_HOST   = 'localhost'
EMAIL_PORT   = '25'
SERVER_EMAIL = 'server@diogenes.learningu.org'
EMAIL_SUBJECT_PREFIX = '[ ESP ERROR ] '
EMAIL_HOST_SENDER = EMAIL_HOST

# Default addresses to send archive/bounce info to - should probably be overridden in local_settings
DEFAULT_EMAIL_ADDRESSES = {
    'archive': 'learninguarchive@gmail.com',
    'bounces': 'learningubounces@gmail.com',
    'support': 'websupport@lists.learningu.org',
    'membership': 'info@learningu.org',
    'default': 'info@learningu.org',
}
# The name of your host institution.
INSTITUTION_NAME = 'MIT'
# A 'slug' used in e-mail titles, like 'ESP' or 'Splash'
ORGANIZATION_SHORT_NAME = 'ESP'
# The host for ESP site-supported e-mail lists.
EMAIL_HOST = 'localhost'

#################################
# Default localization settings #
#################################
TIME_ZONE = 'America/New_York'

LANGUAGE_CODE = 'en-us'


################################################################################
#                                                                              #
#        You probably don't want to override anything past this point.         #
#                                                                              #
################################################################################

# Default cache timeout in seconds
DEFAULT_CACHE_TIMEOUT = 86400

SITE_ID = 1

TEMPLATE_LOADERS = (
    'esp.utils.template.Loader',
    ('django.template.loaders.cached.Loader',
        (
         'django.template.loaders.filesystem.Loader',
         'django.template.loaders.app_directories.Loader',
        )
    ),
)

# Set MIDDLEWARE_LOCAL in local_settings.py to configure this
MIDDLEWARE_GLOBAL = [
    ( 100, 'esp.middleware.threadlocalrequest.ThreadLocals'),
   #( 100, 'django.middleware.http.SetRemoteAddrFromForwardedFor'),
   #( 200, 'esp.queue.middleware.QueueMiddleware'),
    ( 300, 'esp.middleware.FixIEMiddleware'),
    ( 500, 'esp.middleware.ESPErrorMiddleware'),
   #( 600, 'esp.middleware.psycomiddleware.PsycoMiddleware'),
    ( 700, 'django.middleware.common.CommonMiddleware'),
   #( 800, 'esp.middleware.esp_sessions.SessionMiddleware'),  # DEPRECATED -- Relies on mem_db, which is currently nonfunctional
    ( 900, 'django.contrib.sessions.middleware.SessionMiddleware'),
    (1000, 'esp.middleware.espauthmiddleware.ESPAuthMiddleware'),
    (1050, 'django.middleware.csrf.CsrfViewMiddleware'),
    (1100, 'django.middleware.doc.XViewMiddleware'),
    (1150, 'sslauth.middleware.SSLAuthMiddleware'),
    (1200, 'django.middleware.gzip.GZipMiddleware'),
    (1300, 'esp.middleware.PrettyErrorEmailMiddleware'),
    (1400, 'esp.middleware.StripWhitespaceMiddleware'),
    (1500, 'django.middleware.transaction.TransactionMiddleware'),
    (1600, 'esp.datatree.middleware.DataTreeLockMiddleware'),
]

ROOT_URLCONF = 'esp.urls'

APPEND_SLASH=False

INSTALLED_APPS = (
    'django.contrib.auth',
    'django.contrib.contenttypes',
    'django.contrib.sessions',
    'django.contrib.sites',
    'django.contrib.admin',
    'django.contrib.admindocs',
    'esp.datatree',
    'esp.users',
    'esp.membership',
    'esp.miniblog',
    'esp.web',
    'esp.program',
    'esp.program.modules',
    'esp.dbmail',
    'esp.cal',
    'esp.lib',
    'esp.qsd',
    'esp.qsdmedia',
    'esp.resources',
    'esp.gen_media',
    'esp.dblog',
    'esp.membership',
    'esp.queue',
    'esp.survey',
    'esp.accounting_core',
    'esp.accounting_docs',
    'esp.shortterm',
    'esp.customforms',
    'esp.utils',    # Not a real app, but, has test cases that the test-case runner needs to find
    'esp.cache',
    'esp.cache_loader',
    'esp.tagdict',
    'django_extensions',
    'south',
    'sslauth',
    'form_utils',
<<<<<<< HEAD
    'esp.seltests',
=======
    'esp.dataviews',
>>>>>>> 61877608
)

import os
for app in ('django_evolution', 'django_command_extensions'):
    if os.path.exists(app):
        INSTALLED_APPS += (app,)


SESSION_EXPIRE_AT_BROWSER_CLOSE=True

SESSION_ENGINE="django.contrib.sessions.backends.cached_db"

TEMPLATE_CONTEXT_PROCESSORS = ('esp.context_processors.media_url', # remove this one after all branches are transitioned
                               'esp.context_processors.esp_user',
                               'esp.context_processors.current_site',
                               'esp.context_processors.index_backgrounds',
                               'esp.context_processors.espuserified_request',
                               'esp.context_processors.preload_images',
                               'django.core.context_processors.i18n',
                               'django.contrib.auth.context_processors.auth',
                               'django.core.context_processors.media',
                               )

# no i18n
USE_I18N = False

AUTH_PROFILE_MODULE='users.ESPUser_Profile'

FORCE_SCRIPT_NAME = ''

# Page to redirect people to when they log in
# (Could be '/' for example)
DEFAULT_REDIRECT = '/myesp/redirect'

USE_MAILMAN = False
MAILMAN_PATH = '/usr/lib/mailman/bin/'

TEST_RUNNER = 'esp.utils.custom_test_runner.CustomSeleniumTestRunner'

# Change this to the path to your selenium server
SELENIUM_PATH = '/path/to/selenium/selenium-server-standalone-2.7.0.jar'

if False:
    import logging
    logging.basicConfig(
        level = logging.DEBUG,
        format = '%(asctime)s %(levelname)s %(message)s',
        filename = '/tmp/mit-esp.log',
        filemode = 'w'
    )


AUTHENTICATION_BACKENDS = (
    'django.contrib.auth.backends.ModelBackend',
    'sslauth.backends.SSLAuthBackend',
    )

SSLAUTH_USE_COOKIE = True
SSLAUTH_CREATE_USER = True

try:
    from esp.utils.sslauth_create_user import find_ssl_user    
except ImportError:
    ## Django hasn't done its sys.path-hacking yet at this point
    from utils.sslauth_create_user import find_ssl_user
SSLAUTH_CREATE_USERNAME_CALLBACK = find_ssl_user



email_choices = (
    ('esp','Unknown'),
    ('general','General ESP'),
    ('esp-web','Web Site Problems'),
    ('relations',  'K-12 School Relations'),
    )

# corresponding email addresses                                                                                                                                                     
email_addresses = {
    'esp'     : DEFAULT_EMAIL_ADDRESSES['default'],
    'general'     : DEFAULT_EMAIL_ADDRESSES['default'],
    'esp-web' : DEFAULT_EMAIL_ADDRESSES['support'],
    'relations': DEFAULT_EMAIL_ADDRESSES['default'],
    }<|MERGE_RESOLUTION|>--- conflicted
+++ resolved
@@ -217,11 +217,8 @@
     'south',
     'sslauth',
     'form_utils',
-<<<<<<< HEAD
     'esp.seltests',
-=======
     'esp.dataviews',
->>>>>>> 61877608
 )
 
 import os
