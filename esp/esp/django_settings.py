--- conflicted
+++ resolved
@@ -221,12 +221,7 @@
     'reversion',
     'south',
     'form_utils',
-<<<<<<< HEAD
-=======
-    'esp.seltests',
-    'esp.dataviews',
     'django.contrib.redirects',
->>>>>>> 7f3fc6dd
 )
 
 import os
