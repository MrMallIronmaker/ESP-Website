--- conflicted
+++ resolved
@@ -45,71 +45,6 @@
     as the context variable entries.
     """
 
-<<<<<<< HEAD
-    class MiniblogNode(template.Node):
-        def __init__(self, user, var_name, limit = None):
-            self.limit = limit
-            self.var_name = var_name
-            self.user = user
-
-        def render(self, context):
-
-            # First we ensure we have a user
-            try:
-                self.user = template.resolve_variable(self.user, context)
-                if not isinstance(self.user, (User, AnonymousUser)):
-                    raise template.VariableDoesNotExist("Requires a user object, recieved '%s'" % self.user)
-            except template.VariableDoesNotExist:
-                 raise template.TemplateSyntaxError, "%s tag requires first argument, %s, to be a User" % (tag, self.user)
-
-
-            # Now we check the cache
-            self.cache_key = 'miniblog_%s_%s' % (self.user.id, limit)
-
-            #retVal = cache.get(self.cache_key)
-            retVal = None
-
-            if retVal is not None:
-                context[self.var_name] = retVal
-                return ''
-
-            # And we get the result
-            verb = DataTree.get_by_uri('V/Subscribe')
-            
-            models_to_search = [Entry, AnnouncementLink]
-            results = []
-            grand_total = 0
-            overflowed = False
-            for model in models_to_search:
-                result = UserBit.find_by_anchor_perms(model, self.user, verb).order_by('-timestamp').filter(Q(highlight_expire__gte = datetime.datetime.now()) | Q(highlight_expire__isnull = True))
-                total = result.count()
-
-                if self.limit:
-                    overflowed = ((total - self.limit) > 0)
-                    result = result[:self.limit]
-                else:
-                    overflowed = False
-                    result = result
-                results += result
-                grand_total += total
-
-            map(str, result)
-
-            retVal = {'announcementList': results,
-                      'overflowed':       overflowed,
-                      'total':            grand_total}
-
-            if self.user.id is not None:
-                # cache for only 1 hour if it's an actual user.
-                cache.set(self.cache_key, retVal, 3600)
-            else:
-                cache.set(self.cache_key, retVal, 86400)
-
-            context[self.var_name] = retVal
-            
-            return ''
-=======
->>>>>>> 07078908
 
     tag = token.contents.split()[0]
     try:
