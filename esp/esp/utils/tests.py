--- conflicted
+++ resolved
@@ -85,12 +85,7 @@
         self.tryImport("PIL._imaging")  # Internal PIL module; PIL will import without it, but it won't have a lot of the functionality that we need
         self.tryImport("pylibmc")  # We currently depend specifically on the "pylibmc" Python<->memcached interface library.
         self.tryImport("DNS")  # Used for validating e-mail address hostnames.  Imports as DNS, but the package and egg are named "pydns".
-<<<<<<< HEAD
         self.tryImport("json")  # Used for some of our AJAX magic
-        self.tryImport("icalendar")  # Currently not significantly used, but we have some hanging imports.  Originally used for exporting .ics calendar files, usable by many calendaring applications; we may do this again at some point.
-=======
-        self.tryImport("simplejson")  # Used for some of our AJAX magic
->>>>>>> 5edcfd47
         self.tryImport("flup")  # Used for interfacing with lighttpd via FastCGI
         self.tryImport("psycopg2")  # Used for talking with PostgreSQL.  Someday, we'll support psycopg2, but not today...
 	self.tryImport("xlwt")  # Used in our giant statistics spreadsheet-generating code
@@ -151,195 +146,6 @@
         response = self.client.get('/l' + 'o'*256 + 'ngurl.html')
         self.failUnless(response.status_code != 500, 'Ridiculous URL not handled gracefully.')
 
-<<<<<<< HEAD
-if MultihostCacheClass:
-    class MultihostCacheClassTest(MemcachedTestCase):
-        """
-        Test cases for the memcached_multihost CacheClass class
-        """
-
-        CACHES = [ "127.0.0.1:11213",
-                   "127.0.0.1:11214",
-                   "127.0.0.1:11215",
-                   "127.0.0.1:11216",
-                   "127.0.0.1:11217",
-                   "127.0.0.1:11218",
-                   "127.0.0.1:11219" ]
-        
-        CACHE_BACKENDS = CACHES[:5] + [ ";".join(CACHES[5:7]) ]
-        
-        def setUp(self):
-            """
-            Create and configure a MultihostCacheClass instance to test.
-            Also, our last two servers are actually joined; update accordingly.
-            """
-            super(MultihostCacheClassTest, self).setUp()
-            
-            for client in self.clients[5:7]:
-                client.disconnect_all()
-            self.clients = self.clients[:5] + [ memcache.Client(self.CACHES[5:7]) ]
-            
-            self._old_REMOTE_CACHE_SERVERS = getattr(settings, 'REMOTE_CACHE_SERVERS', None)
-            settings.REMOTE_CACHE_SERVERS = self.CACHE_BACKENDS[1:3] + self.CACHE_BACKENDS[5:6]
-            
-            self._old_REMOTE_CACHES_TO_FLUSH = getattr(settings, 'REMOTE_CACHES_TO_FLUSH', None)
-            settings.REMOTE_CACHES_TO_FLUSH = self.CACHE_BACKENDS[3:5]
-            
-            self._old_CACHE_PREFIX = settings.CACHE_PREFIX
-            settings.CACHE_PREFIX = "TEST_"
-            
-            self.cacheclass = MultihostCacheClass(self.CACHE_BACKENDS[0], {})
-            
-            #   Give the memcached processes time to start up before we query them.
-            os.system('sleep 2')
-
-        def tearDown(self):
-            """
-            Clean up our MultihostCacheClass instance
-            """
-            self.cacheclass.close()
-            super(MultihostCacheClassTest, self).tearDown()
-            
-            settings.REMOTE_CACHE_SERVERS = self._old_REMOTE_CACHE_SERVERS
-            settings.REMOTE_CACHES_TO_FLUSH = self._old_REMOTE_CACHES_TO_FLUSH
-            settings.CACHE_PREFIX = self._old_CACHE_PREFIX
-
-        def make_key(self, key):
-            """
-            Make a proper cache key from the given string, by prepending our cache prefix.
-            Recall that the cache clients that we're given are raw memcached clients;
-            they know nothing about Django at all, and they certainly don't know about the
-            custom cache key setup that the Multihost class that we're testing, uses.
-            """
-
-            #   This is kind of a hack; this test case doesn't know about the Django configuration,
-            #   but the Django configuration controls what keys actually get sent to the
-            #   cache backend.  Here we're assuming that Django is running on defaults.
-            key_val = default_key_func(settings.CACHE_PREFIX + key, '', '1')
-            return str(key_val)
-        
-        def validate_inAllClients(self, key, value):
-            """ Validate that the given key is set in all clients to the given value """
-            for client in self.clients:
-                client_value = client.get( self.make_key(key) )
-                self.assertEqual(client_value, value)
-
-        def validate_inUpdatingClients(self, key, value):
-            """ Validate that the given key is set in clients that we're updating, to the given value """
-            for client in self.clients[0:3] + self.clients[5:6]:
-                client_value = client.get( self.make_key(key) )
-                self.assertEqual(client_value, value)
-                
-        def validate_inDeleteOnlyClients(self, key, value):
-            """ Validate that the given key is set in clients that we're only flushing, to the given value """
-            for client in self.clients[3:5]:
-                client_value = client.get( self.make_key(key) )
-                self.assertEqual(client_value, value)
-            
-        def testGet(self):
-            # This is already tested implicitly by lots of other tests
-            # (since it's the best way to validate that insert/update operations did the right thing).
-            # Oh well, being explicit is good, and it's a cheap test.
-            self.cacheclass.set('testGet', 'key')
-            self.assertEqual('key', self.cacheclass.get('testGet'))
-
-        def testAdd(self):
-            # Wipe any existing key value, just in case
-            self.cacheclass.delete("testAdd")
-
-            # Do a straight add
-            self.cacheclass.add('testAdd', 'key')
-            self.validate_inUpdatingClients('testAdd', 'key')
-            self.validate_inDeleteOnlyClients('testAdd', None)
-
-            # Make sure we can't re-add stuffs
-            self.cacheclass.add('testAdd', 'new_key')
-            self.validate_inUpdatingClients('testAdd', 'key')
-            self.validate_inDeleteOnlyClients('testAdd', None)
-
-            # Make sure that, when we clobber stuff, it gets deleted from delete clients
-            self.cacheclass.delete("testAddClobber")
-            for client in self.clients[1:]:
-                client.set( self.make_key("testAddClobber"), "some key" )
-
-            self.cacheclass.add("testAddClobber", "another key!")
-            self.validate_inDeleteOnlyClients('testAddClobber', None)
-            
-            # but only if we actually clobber things
-            for client in self.clients[0:3] + self.clients[5:7]:
-                client.set( self.make_key("testAddClobber"), "some key" )
-            for client in self.clients[3:5]:
-                client.set( self.make_key("testAddClobber"), "a third key!!" )
-
-            self.cacheclass.add("testAddClobber", "key that's doomed to get ignored...")
-            self.validate_inUpdatingClients('testAddClobber', 'some key')
-            self.validate_inDeleteOnlyClients('testAddClobber', 'a third key!!')
-        
-        def testSet(self):
-            # Clear out old cached keys, just in case
-            self.cacheclass.delete('testSet')
-            
-            # Do a straight set
-            self.cacheclass.set('testSet', 'key')
-            self.validate_inUpdatingClients('testSet', 'key')
-            self.validate_inDeleteOnlyClients('testSet', None)
-        
-            # Make sure we can clobber stuffs
-            self.cacheclass.set('testSet', 'new_key')
-            self.validate_inUpdatingClients('testSet', 'new_key')
-            self.validate_inDeleteOnlyClients('testSet', None)
-
-            # Make sure that, when we clobber stuff, it gets deleted from delete clients
-            for client in self.clients:
-                client.set( self.make_key("testSetClobber"), "some key" )
-
-            self.cacheclass.set("testSetClobber", "another key!")
-            self.validate_inUpdatingClients('testSetClobber', 'another key!')
-            self.validate_inDeleteOnlyClients('testSetClobber', None)
-        
-        def testDelete(self):
-            # Clear out old cached keys, just in case
-            self.cacheclass.delete('testDelete')
-            
-            # Set a key, then make sure we can make it go away
-            self.validate_inAllClients('testDelete', None)
-            self.cacheclass.set('testDelete', 'key')
-            self.validate_inUpdatingClients('testDelete', 'key')
-            self.validate_inDeleteOnlyClients('testDelete', None)
-            self.cacheclass.delete('testDelete')
-            self.validate_inAllClients('testDelete', None)
-
-        def testGetMany(self):
-            # Set a bunch of keys, then try getting them
-            keys = ['one', 'two', 'three']
-            values = ['1', '2', '3']
-
-            for key, value in zip(keys, values):
-                self.cacheclass.set(key, value)
-
-            self.assertEqual(dict(zip(keys, values)), self.cacheclass.get_many(keys))
-            
-        def testHasKey(self):
-            # Test has_key() and __contains__() in the same function, since they're
-            # supposed to have identical functionality:
-            self.cacheclass.set('test_HasKey', 'Purple Water Buffalo')        
-            
-            self.assert_(self.cacheclass.has_key('test_HasKey'))
-            self.assert_(self.cacheclass.__contains__('test_HasKey'))
-            self.assert_('test_HasKey' in self.cacheclass)
-
-        def testIncrDecr(self):
-            # Also combine the incr() and decr() tests, 'cause I'm lazy:
-            self.cacheclass.set('test_math', 1)
-            self.cacheclass.decr('test_math')
-            self.assertEqual(0, self.cacheclass.get('test_math'))
-            self.cacheclass.incr('test_math')
-            self.cacheclass.incr('test_math')
-            self.cacheclass.incr('test_math')
-            self.assertEqual(3, self.cacheclass.get('test_math'))
-        
-=======
->>>>>>> 5edcfd47
 
 class DefaultclassTestCase(unittest.TestCase):
     def testDefaultclass(self):
@@ -371,15 +177,7 @@
     
         myOtherKls2 = kls[0]()
         self.assertEqual(myOtherKls2.get_name(), "otherKls")
-<<<<<<< HEAD
-        
-class DBOpsTestCase(DjangoTestCase):
-    def testSyncdb(self):
-        loading.cache.loaded = False
-        call_command('syncdb', verbosity=0)
-=======
-
->>>>>>> 5edcfd47
+
 
 class TemplateOverrideTest(DjangoTestCase):
     def get_response_for_template(self, template_name):
