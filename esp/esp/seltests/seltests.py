from django_selenium.testcases import SeleniumTestCase
from esp.seltests import try_login, logout

from esp.utils.models import TemplateOverride
from esp.users.models import ESPUser

class CsrfTestCase(SeleniumTestCase):
    def setUp(self):
        SeleniumTestCase.setUp(self)
        user, created = ESPUser.objects.get_or_create(username='student', first_name='Student', last_name='Student')
        user.set_password('student')
        user.save()

        # Save the last good version of the template override in question
        if len(TemplateOverride.objects.filter(name='index.html')) == 0:
             # There are no existing template overrides
             self.good_version = -1
        else:
             to = TemplateOverride.objects.filter(name='index.html')[0]
             self.good_version = to.next_version() - 1

    def setUpNormalLogin(self):
        if(self.good_version == -1):
             to, created = TemplateOverride.objects.get_or_create(name='index.html', version=1)
        else:
             to = TemplateOverride.objects.filter(name='index.html')[0]
        to.content = """
{% extends "elements/html" %}

{% block body %}
<div id="login_box">
<div class="corners"><div class="ul"></div><div class="ur"></div><div class="dl"></div><div class="dr"></div></div>
<div id="login_div">
{% if not request.user.is_authenticated %}
<!-- login -->
<form name="login_form" id="login_form" method="post" action="/myesp/login/">{% csrf_token %}
  <input type="hidden" name="next" value="/" />
  <input type="text" id="login_user" name="username"/>
  <input type="password" id="login_pswd" name="password" />
  <input type="submit" id="login_submit" name="login_submit" value="" />
  <a href="/myesp/register" id="login_signup"></a>
  <a href="/myesp/loginhelp.html" id="login_help">need help?</a>
</form>

{% else %}
<!-- logout -->
  Hello, {{ request.user.first_name }} {{ request.user.last_name }}!<br />
  (<a href="/myesp/signout/">Logout</a>)
{% endif %}

</div>
</div>
{% endblock %}
"""
        to.save()

    def setUpAjaxLogin(self):
        if(self.good_version == -1):
             to, created = TemplateOverride.objects.get_or_create(name='index.html', version=1)
        else:
             to = TemplateOverride.objects.filter(name='index.html')[0]
        to.content = """
{% extends "elements/html" %}

{% block body %}
<script type="text/javascript" src="/media/scripts/ajax_tools.js"></script>
<script type="text/javascript">
    register_form({id: "loginform", url: "/myesp/ajax_login/"});
</script>


<div id="loginbox" >
<table align="center" class="loginform" cellspacing="0" cellpadding="5">
<tr><td>

{% if login_result %}
    <div class="navbar"><center><span style="color: #BCCAF5;">{{ login_result }}</span></center><br /></div>
{% else %}
    {% if not request.user.is_authenticated %}
        <div class="navbar">Please log in to access program registration<br /></div>
    {% endif %}
{% endif %}

{% if request.user.is_authenticated %}
<div id="divnav">
  <p align="center">
    Hello, {{ request.user.first_name }} {{ request.user.last_name }}!<br />
    {% if request.user.is_staff %}
        <a href="/admin/">Administration pages</a> <br />
    {% endif %}
    {% if request.user.isAdministrator %}
        <a href="/manage/programs/">Manage Programs</a> <br />
    {% endif %}
    {% if request.user.other_user %}
        <br /><a href="/myesp/switchback/">Unmorph to {{ request.session.user_morph.olduser_name }}</a> <br />({{ request.session.user_morph.retTitle }})<br /><br />
    {% endif %}
    <a href="/myesp/signout/">Logout</a>
  </p>
</div>
{% else %}

<div id="divnav">
  <form name="loginform" id="loginform" method="post" action="/myesp/login/">{% csrf_token %}
    <input type="hidden" name="next" value="{{ request.path }}" />
    <table border="0" cellpadding="0" cellspacing="0" summary=" ">
      <tr>
        <td><div class="divformcol1"><label for="user">User name:</label></div></td>
        <td><div class="divformcol2"><input type="text" id="id_username" name="username" id="user" size="8" value="" maxlength="255" class="inputbox" /></div></td>

        <td><div class="divformcol3">&nbsp;</div></td>
      </tr>
      <tr>
        <td><div class="divformcol1"><label for="pass">Password:</label></div></td>
        <td><div class="divformcol2"><input type="password" id="id_password" name="password" id="pass" size="8" value="" maxlength="255" class="inputbox" /></div></td>
        <td><div class="divformcol3"><input type="image" name="gologin" id="gologin" src="/media/images/go.gif" class="gobutton" alt="Go" title=""/></div></td>
      </tr>
      <tr>

        <td colspan="3"><div class="divformcol1"><a href="/myesp/loginhelp.html">Login Help</a>
        <span style="padding-left: 25px;">
        <a href="/myesp/register">Register</a></span></div></td>
      </tr>
    </table>
  </form>
</div>
{% endif %}

</td></tr>
</table>
</div>
{% endblock %}
"""
        to.save()
    def setUpCsrfMissingLogin(self):
        if(self.good_version == -1):
             to, created = TemplateOverride.objects.get_or_create(name='index.html', version=1)
        else:
             to = TemplateOverride.objects.filter(name='index.html')[0]
        to.content = """
{% extends "elements/html" %}

{% block body %}
<div id="login_box">
<div class="corners"><div class="ul"></div><div class="ur"></div><div class="dl"></div><div class="dr"></div></div>
<div id="login_div">
{% if not request.user.is_authenticated %}
<!-- login -->
<form name="login_form" id="login_form" method="post" action="/myesp/login/">
  <input type="hidden" name="next" value="/" />
  <input type="text" id="login_user" name="username"/>
  <input type="password" id="login_pswd" name="password" />
  <input type="submit" id="login_submit" name="login_submit" value="" />
  <a href="/myesp/register" id="login_signup"></a>
  <a href="/myesp/loginhelp.html" id="login_help">need help?</a>
</form>

{% else %}
<!-- logout -->
  Hello, {{ request.user.first_name }} {{ request.user.last_name }}!<br />
  (<a href="/myesp/signout/">Logout</a>)
{% endif %}

</div>
</div>
{% endblock %}
"""
        to.save()

    def tearDown(self):
        if (self.good_version > 1):
            # Tear down the template override for consistent behavior
            last_good_to = TemplateOverride.objects.filter(name='index.html', version=self.good_version)
            last_good_to.save()
        else:
            # We need to get rid of the template override entirely
            TemplateOverride.objects.filter(name='index.html').delete()

    def try_login(self):
        elem = self.find_element_by_name("username") # Find the username field
        elem.send_keys("student")
        elem = self.find_element_by_name("password") # Find the password field
        elem.send_keys("student")
        elem.submit()

    def try_normal_login(self):
        self.try_login()
        self.open_url("/")

    def try_ajax_login(self):
        self.try_login()
        try:
            WebDriverWait(self, 10).until(noActiveAjax)
        except:
            stderr.write(str(exc_info()[0]) + "\n")
            stderr.write("Wait for ajax login timed out.\n")
        self.open_url("/")

    def logout(self):
        self.open_url("/myesp/signout/")
        self.open_url("/")

    def test_csrf_delete(self):
        # First set up and test AJAX
        self.setUpAjaxLogin()
<<<<<<< HEAD

        self.open_url("/")
        self.try_ajax_login()
        self.failUnless(self.is_text_present('Student Student'))
        logout(self)

        self.delete_cookie("csrftoken")

        self.try_ajax_login()
        self.failUnless(self.is_text_present('Please log in to access program registration'))
        logout(self)

        self.try_ajax_login()
        self.failUnless(self.is_text_present('Student Student'))
        self.logout()


        # Now set up and test normal login
        self.setUpNormalLogin()
        self.open_url("/") # Load index

        self.try_normal_login()
=======

        self.open_url("/")
        self.try_ajax_login()
>>>>>>> d8396ed3
        self.failUnless(self.is_text_present('Student Student'))
        self.logout()

        self.delete_cookie("csrftoken")

<<<<<<< HEAD
        self.try_normal_login()
        self.failUnless(self.is_element_present('#login_box'))
        self.logout()

        self.try_normal_login()
        self.failUnless(self.is_text_present('Student Student'))
        logout(self)
=======
        self.try_ajax_login()
        self.failUnless(self.is_text_present('Please log in to access program registration'))
        self.logout()

        self.try_ajax_login()
        self.failUnless(self.is_text_present('Student Student'))
        self.logout()


        # Now set up and test normal login
        self.setUpNormalLogin()
        self.open_url("/") # Load index

        self.try_normal_login()
        self.failUnless(self.is_text_present('Student Student'))
        self.logout()

        self.delete_cookie("csrftoken")

        self.try_normal_login()
        self.failUnless(self.is_element_present('#login_box'))
        self.logout()

        self.try_normal_login()
        self.failUnless(self.is_text_present('Student Student'))
        self.logout()
>>>>>>> d8396ed3

        # Now set up and test normal login missing the csrf token
        self.setUpCsrfMissingLogin()
        self.open_url("/") # Load index

        self.try_normal_login()
        self.failUnless(self.is_text_present('Student Student'))
        self.logout()

        self.delete_cookie("csrftoken")

        self.try_normal_login()
        self.failUnless(self.is_element_present('#login_box'))
        self.logout()

        self.try_normal_login()
        self.failUnless(self.is_text_present('Student Student'))
        self.logout()

        self.close()<|MERGE_RESOLUTION|>--- conflicted
+++ resolved
@@ -202,18 +202,17 @@
     def test_csrf_delete(self):
         # First set up and test AJAX
         self.setUpAjaxLogin()
-<<<<<<< HEAD
 
         self.open_url("/")
         self.try_ajax_login()
         self.failUnless(self.is_text_present('Student Student'))
-        logout(self)
+        self.logout()
 
         self.delete_cookie("csrftoken")
 
         self.try_ajax_login()
         self.failUnless(self.is_text_present('Please log in to access program registration'))
-        logout(self)
+        self.logout()
 
         self.try_ajax_login()
         self.failUnless(self.is_text_present('Student Student'))
@@ -225,52 +224,18 @@
         self.open_url("/") # Load index
 
         self.try_normal_login()
-=======
-
-        self.open_url("/")
-        self.try_ajax_login()
->>>>>>> d8396ed3
         self.failUnless(self.is_text_present('Student Student'))
         self.logout()
 
         self.delete_cookie("csrftoken")
 
-<<<<<<< HEAD
         self.try_normal_login()
         self.failUnless(self.is_element_present('#login_box'))
         self.logout()
 
         self.try_normal_login()
         self.failUnless(self.is_text_present('Student Student'))
-        logout(self)
-=======
-        self.try_ajax_login()
-        self.failUnless(self.is_text_present('Please log in to access program registration'))
-        self.logout()
-
-        self.try_ajax_login()
-        self.failUnless(self.is_text_present('Student Student'))
-        self.logout()
-
-
-        # Now set up and test normal login
-        self.setUpNormalLogin()
-        self.open_url("/") # Load index
-
-        self.try_normal_login()
-        self.failUnless(self.is_text_present('Student Student'))
-        self.logout()
-
-        self.delete_cookie("csrftoken")
-
-        self.try_normal_login()
-        self.failUnless(self.is_element_present('#login_box'))
-        self.logout()
-
-        self.try_normal_login()
-        self.failUnless(self.is_text_present('Student Student'))
-        self.logout()
->>>>>>> d8396ed3
+        self.logout()
 
         # Now set up and test normal login missing the csrf token
         self.setUpCsrfMissingLogin()
