# coding: utf-8
__author__    = "Individual contributors (see AUTHORS file)"
__date__      = "$DATE$"
__rev__       = "$REV$"
__license__   = "AGPL v.3"
__copyright__ = """
This file is part of the ESP Web Site
Copyright (c) 2012 by the individual contributors
  (see AUTHORS file)

The ESP Web Site is free software; you can redistribute it and/or
modify it under the terms of the GNU Affero General Public License
as published by the Free Software Foundation; either version 3
of the License, or (at your option) any later version.

This program is distributed in the hope that it will be useful,
but WITHOUT ANY WARRANTY; without even the implied warranty of
MERCHANTABILITY or FITNESS FOR A PARTICULAR PURPOSE.  See the
GNU Affero General Public License for more details.

You should have received a copy of the GNU Affero General Public
License along with this program; if not, write to the Free Software
Foundation, Inc., 51 Franklin Street, Fifth Floor, Boston, MA 02110-1301, USA.

Contact information:
MIT Educational Studies Program
  84 Massachusetts Ave W20-467, Cambridge, MA 02139
  Phone: 617-253-4882
  Email: esp-webmasters@mit.edu
Learning Unlimited, Inc.
  527 Franklin St, Cambridge, MA 02139
  Phone: 617-379-0178
  Email: web-team@learningu.org
"""

import logging
logger = logging.getLogger(__name__)

from esp.users.models import ESPUser
from esp.program.models import Program, FinancialAidRequest
from esp.db.fields import AjaxForeignKey

from django.db import models
from django.db.models import Sum

from decimal import Decimal

class LineItemType(models.Model):
    text = models.TextField(help_text='A description of this line item.')
    amount_dec = models.DecimalField(max_digits=9, decimal_places=2, blank=True, null=True, help_text='The cost of this line item.')
    program = models.ForeignKey(Program)
    required = models.BooleanField(default=False)
    max_quantity = models.PositiveIntegerField(default=1)
    for_payments = models.BooleanField(default=False)
    for_finaid = models.BooleanField(default=False)

    @property
    def amount(self):
        if self.amount_dec is None:
            return None
        else:
            return float(self.amount_dec)

    @property
    def num_options(self):
        return self.lineitemoptions_set.all().count()

    @property
    def options(self):
        return self.lineitemoptions_set.all().values_list('id', 'amount_dec', 'description').order_by('amount_dec')

    @property
    def option_choices(self):
        """ Return a list of (ID, description) tuples, one for each of the
            possible options.  Intended for use as form field choices.  """
        return [(x[0], x[2]) for x in self.options]

    @property
    def options_cost_range(self):
        """ Return a ($min, $max) tuple specifying the min and max cost of the
            possible options for this line item type, or None if there are no
            options.    """
        opts = list(self.options)
        if len(opts) == 0:
            return None
        else:
            min_cost = opts[0][1]
            max_cost = opts[-1][1]
            if min_cost is None:
                min_cost = self.amount_dec
            if max_cost is None:
                max_cost = self.amount_dec
            return (min_cost, max_cost)

    def __unicode__(self):
<<<<<<< HEAD
        if self.num_options == 0:
            return u'%s for %s (£%s)' % (self.text, self.program, self.amount_dec)
=======
        if self.amount_dec:
            return u'%s for %s ($%s)' % (self.text, self.program, self.amount_dec)
>>>>>>> 72e74616
        else:
            return u'%s for %s' % (self.text, self.program)

    class Meta:
        ordering = ('-program_id',)

class LineItemOptions(models.Model):
    lineitem_type = models.ForeignKey(LineItemType)
    description = models.TextField(help_text='You can include the cost as part of the description, which is helpful if the cost differs from the line item type.')
    amount_dec = models.DecimalField(max_digits=9, decimal_places=2, blank=True, null=True, help_text='The cost of this option--leave blank to inherit from the line item type.')

    @property
    def amount(self):
        if self.amount_dec is None:
            return None
        else:
            return float(self.amount_dec)

    def __unicode__(self):
        return u'%s (£%s)' % (self.description, self.amount_dec)

class FinancialAidGrant(models.Model):
    request = AjaxForeignKey(FinancialAidRequest)
    amount_max_dec = models.DecimalField(max_digits=9, decimal_places=2, blank=True, null=True, help_text='Enter a number here to grant a dollar value of financial aid.  The grant will cover this amount or the full cost of the program, whichever is less.')
    percent = models.PositiveIntegerField(blank=True, null=True, help_text='Enter an integer between 0 and 100 here to grant a certain percentage discount to the program after the above dollar credit is applied.  0 means no additional discount, 100 means no payment required.')
    timestamp = models.DateTimeField(auto_now=True)
    finalized = models.BooleanField(default=False)

    @property
    def amount_max(self):
        if self.amount_max_dec is None:
            return None
        else:
            return float(self.amount_max_dec)

    @property
    def user(self):
        return self.request.user
    @property
    def program(self):
        return self.request.program

    def finalize(self):
        #   Create a transfer for the amount of this grant
        if self.finalized:
            return

        from esp.accounting.controllers import IndividualAccountingController
        iac = IndividualAccountingController(self.program, self.user)
        source_account = iac.default_finaid_account()
        dest_account = iac.default_source_account()
        line_item_type = iac.default_finaid_lineitemtype()

        (transfer, created) = Transfer.objects.get_or_create(source=source_account, destination=dest_account, user=self.user, line_item=line_item_type, amount_dec=iac.amount_finaid())
        self.finalized = True
        self.save()
        return transfer

    def __unicode__(self):
        if self.percent and self.amount_max_dec:
            return u'Grant %s (max £%s, %d%% discount) at %s' % (self.user, self.amount_max_dec, self.percent, self.program)
        elif self.percent:
            return u'Grant %s (%d%% discount) at %s' % (self.user, self.percent, self.program)
        elif self.amount_max_dec:
            return u'Grant %s (max £%s) at %s' % (self.user, self.amount_max_dec, self.program)
        else:
            return u'Grant %s (no aid specified) at %s' % (self.user, self.program)

    class Meta:
        unique_together = ('request',)

class Account(models.Model):
    name = models.CharField(max_length=200)
    description = models.TextField()
    program = models.ForeignKey(Program, blank=True, null=True)

    @property
    def balance(self):
        result = 0
        if Transfer.objects.filter(source=self).exists():
            result -= Transfer.objects.filter(source=self).aggregate(Sum('amount_dec'))['amount_dec__sum']
        if Transfer.objects.filter(destination=self).exists():
            result += Transfer.objects.filter(destination=self).aggregate(Sum('amount_dec'))['amount_dec__sum']
        return result

    @property
    def pending_balance(self):
        return self.balance

    @property
    def description_title(self):
        return ''.join(self.description.split('\n')[:1])

    @property
    def description_contents(self):
        return '\n'.join(self.description.split('\n')[1:])

    def balance_breakdown(self):
        transfers_in = Transfer.objects.filter(destination=self).values('source').annotate(amount = Sum('amount_dec'))
        transfers_out = Transfer.objects.filter(source=self).values('destination').annotate(amount = Sum('amount_dec'))
        transfers_in_context = []
        transfers_out_context = []

        for transfer in transfers_in:
            target_name = "none"
            target_title = "External payer[s]"

            if transfer['source'] is not None:
                target = Account.objects.get(id=transfer['source'])
                target_name = target.name
                target_title = target.description_title

            transfers_in_context.append({'amount': transfer['amount'], 'target_type': 'source', 'target_name': target_name, 'target_title': target_title})

        for transfer in transfers_out:
            target_name = "none"
            target_title = "External payee[s]"

            if transfer['destination'] is not None:
                target = Account.objects.get(id=transfer['destination'])
                target_name = target.name
                target_title = target.description_title

            transfers_out_context.append({'amount': transfer['amount'], 'target_type': 'destination', 'target_name': target_name, 'target_title': target_title})

        return (transfers_out_context, transfers_in_context)

    def __unicode__(self):
        return self.name

    class Meta:
        unique_together = ('name',)

class Transfer(models.Model):
    source = models.ForeignKey(
        Account, blank=True, null=True, related_name='transfer_source',
        help_text='Source account; where the money is coming from. Leave blank if this is a payment from outside.')
    destination = models.ForeignKey(
        Account, blank=True, null=True, related_name='transfer_destination',
        help_text='Destination account; where the money is going to. Leave blank if this is a payment to an outsider.')
    user = AjaxForeignKey(ESPUser, blank=True, null=True)
    line_item = models.ForeignKey(LineItemType)
    option = models.ForeignKey(LineItemOptions, blank=True, null=True)
    amount_dec = models.DecimalField(max_digits=9, decimal_places=2)
    transaction_id = models.TextField(
        'Transaction ID', max_length=64, blank=True, default='',
        help_text='If this transfer is from a credit card transaction, stores the transaction ID number from the processor.')
    timestamp = models.DateTimeField(auto_now=True)
    paid_in = models.ForeignKey(
        'self', blank=True, null=True, on_delete=models.PROTECT,
        help_text='If this transfer is for a fee that has been paid, references the transfer for the payment transaction.')

    def set_amount(self, amount):
        if self.paid_in:
            raise Exception('Cannot change the amount of this transfer since it was already paid')
        self.amount_dec = Decimal('%.2f' % amount)
    def get_amount(self):
        return float(self.amount_dec)
    amount = property(get_amount, set_amount)

    def __unicode__(self):
        return u'Transfer $%s from %s to %s' % (self.amount_dec, self.source, self.destination)

class CybersourcePostback(models.Model):
    """ Logs every Cybersource postback to enable debugging and automated
        reconciliation."""
    timestamp = models.DateTimeField(auto_now_add=True)
    post_data = models.TextField()
    transfer = models.ForeignKey(Transfer, blank=True, null=True,
                                 on_delete=models.SET_NULL)

    def __unicode__(self):
<<<<<<< HEAD
        base_result = u'Transfer £%s from %s to %s' % (self.amount_dec, self.source, self.destination)
        if self.executed:
            return base_result + u' (executed)'
        else:
            return base_result

=======
        return u'%d' % self.id
>>>>>>> 72e74616

def install():
    """Set up the default accounts."""
    logger.info("Installing esp.accounting initial data...")
    from esp.accounting.controllers import GlobalAccountingController
    gac = GlobalAccountingController()
    gac.setup_accounts()<|MERGE_RESOLUTION|>--- conflicted
+++ resolved
@@ -93,13 +93,8 @@
             return (min_cost, max_cost)
 
     def __unicode__(self):
-<<<<<<< HEAD
         if self.num_options == 0:
             return u'%s for %s (£%s)' % (self.text, self.program, self.amount_dec)
-=======
-        if self.amount_dec:
-            return u'%s for %s ($%s)' % (self.text, self.program, self.amount_dec)
->>>>>>> 72e74616
         else:
             return u'%s for %s' % (self.text, self.program)
 
@@ -261,7 +256,7 @@
     amount = property(get_amount, set_amount)
 
     def __unicode__(self):
-        return u'Transfer $%s from %s to %s' % (self.amount_dec, self.source, self.destination)
+        return u'Transfer £%s from %s to %s' % (self.amount_dec, self.source, self.destination)
 
 class CybersourcePostback(models.Model):
     """ Logs every Cybersource postback to enable debugging and automated
@@ -272,16 +267,7 @@
                                  on_delete=models.SET_NULL)
 
     def __unicode__(self):
-<<<<<<< HEAD
-        base_result = u'Transfer £%s from %s to %s' % (self.amount_dec, self.source, self.destination)
-        if self.executed:
-            return base_result + u' (executed)'
-        else:
-            return base_result
-
-=======
         return u'%d' % self.id
->>>>>>> 72e74616
 
 def install():
     """Set up the default accounts."""
