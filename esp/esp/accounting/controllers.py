--- conflicted
+++ resolved
@@ -382,13 +382,8 @@
             line_items = self.get_lineitemtypes(**kwargs)
         return Transfer.objects.filter(user=self.user, line_item__in=line_items).order_by('id')
 
-<<<<<<< HEAD
     def get_preferences(self, line_items=None):
-        #   Return a list of 3-tuples: (item name, quantity, cost option)
-=======
-    def get_preferences(self):
         #   Return a list of 4-tuples: (item name, quantity, cost, options)
->>>>>>> cba8acea
         result = []
         if line_items is None:
             transfers = self.get_transfers(optional_only=True)
