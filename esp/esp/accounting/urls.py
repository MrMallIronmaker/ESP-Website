
__author__    = "Individual contributors (see AUTHORS file)"
__date__      = "$DATE$"
__rev__       = "$REV$"
__license__   = "AGPL v.3"
__copyright__ = """
This file is part of the ESP Web Site
Copyright (c) 2007 by the individual contributors
  (see AUTHORS file)

The ESP Web Site is free software; you can redistribute it and/or
modify it under the terms of the GNU Affero General Public License
as published by the Free Software Foundation; either version 3
of the License, or (at your option) any later version.

This program is distributed in the hope that it will be useful,
but WITHOUT ANY WARRANTY; without even the implied warranty of
MERCHANTABILITY or FITNESS FOR A PARTICULAR PURPOSE.  See the
GNU Affero General Public License for more details.

You should have received a copy of the GNU Affero General Public
License along with this program; if not, write to the Free Software
Foundation, Inc., 51 Franklin Street, Fifth Floor, Boston, MA 02110-1301, USA.

Contact information:
MIT Educational Studies Program
  84 Massachusetts Ave W20-467, Cambridge, MA 02139
  Phone: 617-253-4882
  Email: esp-webmasters@mit.edu
Learning Unlimited, Inc.
  527 Franklin St, Cambridge, MA 02139
  Phone: 617-379-0178
  Email: web-team@learningu.org
"""

<<<<<<< HEAD
from django.conf.urls import *
from esp.accounting.views import summary
=======
from django.conf.urls.defaults import *
from esp.accounting.views import summary, TransferDetailsReport
>>>>>>> fd0644a3

urlpatterns = patterns('esp.accounting',
    (r'^$', summary),
    url(r'^transfer_details/(?P<username>[^\.]+)', TransferDetailsReport.as_view(), name='transfer-details-report'),
)<|MERGE_RESOLUTION|>--- conflicted
+++ resolved
@@ -33,13 +33,8 @@
   Email: web-team@learningu.org
 """
 
-<<<<<<< HEAD
-from django.conf.urls import *
-from esp.accounting.views import summary
-=======
 from django.conf.urls.defaults import *
 from esp.accounting.views import summary, TransferDetailsReport
->>>>>>> fd0644a3
 
 urlpatterns = patterns('esp.accounting',
     (r'^$', summary),
