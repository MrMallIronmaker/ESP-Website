" A view to show surveys. "

__author__    = "$LastChangedBy$"
__date__      = "$LastChangedDate$"
__rev__       = "$LastChangedRevision$"
__headurl__   = "$HeadURL$"
__license__   = "AGPL v.3"
__copyright__ = """
This file is part of the ESP Web Site
Copyright (c) 2007 by the individual contributors
  (see AUTHORS file)

The ESP Web Site is free software; you can redistribute it and/or
modify it under the terms of the GNU Affero General Public License
as published by the Free Software Foundation; either version 3
of the License, or (at your option) any later version.

This program is distributed in the hope that it will be useful,
but WITHOUT ANY WARRANTY; without even the implied warranty of
MERCHANTABILITY or FITNESS FOR A PARTICULAR PURPOSE.  See the
GNU Affero General Public License for more details.

You should have received a copy of the GNU Affero General Public
License along with this program; if not, write to the Free Software
Foundation, Inc., 51 Franklin Street, Fifth Floor, Boston, MA 02110-1301, USA.

Contact information:
MIT Educational Studies Program
  84 Massachusetts Ave W20-467, Cambridge, MA 02139
  Phone: 617-253-4882
  Email: esp-webmasters@mit.edu
Learning Unlimited, Inc.
  527 Franklin St, Cambridge, MA 02139
  Phone: 617-379-0178
  Email: web-team@learningu.org
"""

import datetime
import xlwt
from cStringIO import StringIO
from django.db import models
from django.db.models import Q
from esp.users.models import ESPUser, Record, admin_required
from esp.program.models import Program, ClassCategories
from esp.survey.models import Question, Survey, SurveyResponse, Answer
from esp.utils.web import render_to_response
from esp.utils.latex import render_to_latex
from esp.program.modules.base import needs_admin
from esp.middleware import ESPError
from django.http import Http404, HttpResponseRedirect, HttpResponse
from django.core.servers.basehttp import FileWrapper
from django.contrib.auth.decorators import login_required
from django.contrib.contenttypes.models import ContentType
from django.db.models import Q

@login_required
def survey_view(request, tl, program, instance):

    try:
        prog = Program.by_prog_inst(program, instance)
    except Program.DoesNotExist:
        raise Http404

<<<<<<< HEAD
    user = request.user
    
=======
    user = ESPUser(request.user)

>>>>>>> cab52d11
    if (tl == 'teach' and not user.isTeacher()) or (tl == 'learn' and not user.isStudent()):
        raise ESPError('You need to be a program participant (i.e. student or teacher, not parent or educator) to participate in this survey.  Please contact the directors directly if you have additional feedback.', log=False)

    if request.GET.has_key('done'):
        return render_to_response('survey/completed_survey.html', request, {'prog': prog})

    if tl == 'learn':
        event = "student_survey"
    else:
        event = "teacher_survey"

    if Record.user_completed(user, event ,prog):
        raise ESPError("You've already filled out the survey.  Thanks for responding!", log=False)


    surveys = prog.getSurveys().filter(category = tl).select_related()

    if request.GET.has_key('survey_id'):
        try:
            s_id = int( request.GET['survey_id'] )
            surveys = surveys.filter(id=s_id) # We want to filter, not get: ID could point to a survey that doesn't exist for this program, or at all
        except ValueError:
            pass

    if len(surveys) < 1:
        raise ESPError("Sorry, no such survey exists for this program!", log=False)

    if len(surveys) > 1:
        return render_to_response('survey/choose_survey.html', request, { 'surveys': surveys, 'error': request.POST }) # if request.POST, then we shouldn't have more than one survey any more...

    survey = surveys[0]

    if request.POST:
        response = SurveyResponse()
        response.survey = survey
        response.save()

        r = Record(user=user, event=event, program=prog, time=datetime.datetime.now())
        r.save()

        response.set_answers(request.POST, save=True)

        return HttpResponseRedirect(request.path + "?done")
    else:
        questions = survey.questions.filter(per_class = False).order_by('seq')
        perclass_questions = survey.questions.filter(per_class = True)

        classes = sections = timeslots = []
        if tl == 'learn':
            classes = user.getEnrolledClasses(prog)
            enrolled_secs = user.getEnrolledSections(prog)
            timeslots = prog.getTimeSlots().order_by('start')
            for ts in timeslots:
                # The order by string really means "title"
                ts.classsections = prog.sections().filter(meeting_times=ts).exclude(meeting_times__start__lt=ts.start).order_by('parent_class__title').distinct()
                for sec in ts.classsections:
                    if sec in enrolled_secs:
                        sec.selected = True
        elif tl == 'teach':
            classes = user.getTaughtClasses(prog)
            sections = user.getTaughtSections(prog).order_by('parent_class__title')

        context = {
            'survey': survey,
            'questions': questions,
            'perclass_questions': perclass_questions,
            'program': prog,
            'classes': classes,
            'sections': sections,
            'timeslots': timeslots,
        }

        return render_to_response('survey/survey.html', request, context)

def get_survey_info(request, tl, program, instance):
    try:
        prog = Program.by_prog_inst(program, instance)
    except Program.DoesNotExist:
        raise Http404

<<<<<<< HEAD
    user = request.user
    
=======
    user = ESPUser(request.user)

>>>>>>> cab52d11
    if (tl == 'teach' and user.isTeacher()):
        surveys = prog.getSurveys().filter(category = 'learn').select_related()
    elif (tl == 'manage' and user.isAdmin(prog)):
        #   Meerp, no problem... I took care of it.   -Michael
        surveys = prog.getSurveys().select_related()
        if request.GET.has_key('teacher_id'):
            t_id = int( request.GET['teacher_id'] )
            teachers = ESPUser.objects.filter(id=t_id)
            if len(teachers) > 0:
                user = teachers[0]
                if user.isTeacher():
                    surveys = prog.getSurveys().filter(category = 'learn').select_related()
                else:
                    user = request.user
    else:
        raise ESPError('You need to be a teacher or administrator of this program to review survey responses.', log=False)

    if request.GET.has_key('survey_id'):
        try:
            s_id = int( request.GET['survey_id'] )
            surveys = surveys.filter(id=s_id) # We want to filter, not get: ID could point to a survey that doesn't exist for this program, or at all
        except ValueError:
            pass

    if len(surveys) < 1:
        raise ESPError("Sorry, no such survey exists for this program!", log=False)

    return (user, prog, surveys)


def display_survey(user, prog, surveys, request, tl, format):
    """ Wrapper doing the necessary work for the survey output. """
    from esp.program.models import ClassSubject, ClassSection

    perclass_data = []

    def getByIdOrNone(model, key):
        q = model.objects.filter(id = request.GET.get(key, None))[:1]
        if q:
            return q[0]
        return None

    sec = getByIdOrNone(ClassSection, 'classsection_id')
    cls = getByIdOrNone(ClassSubject, 'classsubject_id')

    if tl == 'manage' and not request.GET.has_key('teacher_id') and sec is None and cls is None:
        #   In the manage category, pack the data in as extra attributes to the surveys
        surveys = list(surveys)
        for s in surveys:
            questions = s.questions.filter(per_class=False).order_by('seq')
            s.display_data = {'questions': [ { 'question': y, 'answers': y.answer_set.all() } for y in questions ]}
            questions2 = s.questions.filter(per_class=True, question_type__is_numeric = True).order_by('seq')
            s.display_data['questions'].extend([{ 'question': y, 'answers': Answer.objects.filter(question=y) } for y in questions2])
    else:
        perclass_questions = surveys[0].questions.filter(per_class=True).order_by('seq')
        surveys = []
        classes = []
        if sec is not None:
            classes = [ sec ]
        elif cls is not None:
            classes = cls.get_sections()
        elif tl == 'teach' or tl == 'manage':
            #   In the teach category, show only class-specific questions
            classes = user.getTaughtSections(prog).order_by('parent_class', 'id')
        subject_ct=ContentType.objects.get(app_label="program",model="classsubject")
        section_ct=ContentType.objects.get(app_label="program",model="classsection")
        perclass_data = [ { 'class': x, 'questions': [ { 'question': y, 'answers': y.answer_set.filter(Q(content_type=section_ct,object_id=x.id) | Q(content_type=subject_ct,object_id=x.parent_class.id)) } for y in perclass_questions ] } for x in classes ]

    context = {'user': user, 'surveys': surveys, 'program': prog, 'perclass_data': perclass_data}

    #   Choose+use appropriate output format
    if format == 'html':
        return render_to_response('survey/review.html', request, context)
    elif format == 'tex':
        return render_to_latex('survey/review.tex', context, 'pdf')

def delist(x):
    if isinstance(x,list):
        return ', '.join(x)
    else:
        return x

def dump_survey_xlwt(user, prog, surveys, request, tl):
    from esp.program.models import ClassSubject, ClassSection
    if tl == 'manage' and not request.GET.has_key('teacher_id') and not request.GET.has_key('classsection_id') and not request.GET.has_key('classsubject_id'):
        # Styles yoinked from <http://www.djangosnippets.org/snippets/1151/>
        datetime_style = xlwt.easyxf(num_format_str='yyyy-mm-dd hh:mm:ss')
        wb=xlwt.Workbook()
        for s in surveys:
            if len(s.name)>31:
                ws=wb.add_sheet(s.name[:28] + "...")
            else:
                ws=wb.add_sheet(s.name)
            ws.write(0,0,'Response ID')
            ws.write(0,1,'Timestamp')
            qs=list(s.questions.filter(per_class=False).order_by('seq','id'))
            srs=list(s.surveyresponse_set.all().order_by('id'))
            i=2
            q_dict={}
            for q in qs:
                q_dict[q.id]=i
                ws.write(0,i,q.name)
                i+=1
            i=1
            sr_dict={}
            for sr in srs:
                sr_dict[sr.id]=i
                ws.write(i,0,sr.id)
                ws.write(i,1,sr.time_filled,datetime_style)
                i+=1
            for a in Answer.objects.filter(question__in=qs).order_by('id'):
                ws.write(sr_dict[a.survey_response_id],q_dict[a.question_id],delist(a.answer))
            #PER-CLASS QUESTIONS
            if len(s.name)>19:
                ws_perclass=wb.add_sheet(s.name[:16] + "... (per-class)")
            else:
                ws_perclass=wb.add_sheet(s.name + " (per-class)")
            ws_perclass.write(0,0,"Response ID")
            ws_perclass.write(0,1,"Timestamp")
            ws_perclass.write(0,2,"Class Code")
            ws_perclass.write(0,3,"Class Title")
            qs_perclass=list(s.questions.filter(per_class=True).order_by('seq','id'))
            i=4
            q_dict_perclass={}
            for q in qs_perclass:
                q_dict_perclass[q.id]=i
                ws_perclass.write(0,i,q.name)
                i+=1
            i=1
            src_dict_perclass={}
            for a in Answer.objects.filter(question__in=qs_perclass).order_by('id').select_related('survey_response'):
                sr=a.survey_response
                cs=a.target
                if isinstance(cs, ClassSection):
                    key=(sr,cs)
                else:
                    key=sr
                if key in src_dict_perclass:
                    row=src_dict_perclass[key]
                else:
                    row=i
                    src_dict_perclass[key]=i
                    ws_perclass.write(i,0,sr.id)
                    ws_perclass.write(i,1,sr.time_filled,datetime_style)
                    if cs:
                        ws_perclass.write(i,2,cs.emailcode())
                        ws_perclass.write(i,3,cs.title())
                    i+=1
                ws_perclass.write(row,q_dict_perclass[a.question_id],delist(a.answer))
        out=StringIO()
        wb.save(out)
        response=HttpResponse(out.getvalue(),content_type='application/vnd.ms-excel')
        response['Content-Disposition']='attachment; filename=dump.xls'
        return response
    else:
        raise ESPError("You need to be an administrator to dump survey results.", log=False)

@admin_required
def survey_dump(request, tl, program, instance):
    """ A dump of all survey results in the given program. """

    (user, prog, surveys) = get_survey_info(request, tl, program, instance)
    return dump_survey_xlwt(user, prog, surveys, request, tl)

@login_required
def survey_review(request, tl, program, instance):
    """ A view of all the survey results pertaining to a particular user in the given program. """

    (user, prog, surveys) = get_survey_info(request, tl, program, instance)
    return display_survey(user, prog, surveys, request, tl, 'html')

@login_required
def survey_graphical(request, tl, program, instance):
    """ A PDF view of the survey results with histograms. """

    (user, prog, surveys) = get_survey_info(request, tl, program, instance)
    return display_survey(user, prog, surveys, request, tl,'tex')

@login_required
def survey_review_single(request, tl, program, instance):
    """ View a single survey response. """
    try:
        prog = Program.by_prog_inst(program, instance)
    except Program.DoesNotExist:
        #raise Http404
        raise ESPError("Can't find the program %s/%s" % (program, instance))

<<<<<<< HEAD
    user = request.user
    
=======
    user = ESPUser(request.user)

>>>>>>> cab52d11
    survey_response = None
    ints = request.GET.items()
    if len(ints) == 1:
        srs = SurveyResponse.objects.filter(id=ints[0][0])
        if len(srs) == 1:
            survey_response = srs[0]
    if survey_response is None:
        raise ESPError('Ideally this page should give you some way to pick an individual response. For now I guess you should go back to <a href="review">reviewing the whole survey</a>.', log=False)

    if tl == 'manage' and user.isAdmin(prog):
        answers = survey_response.answers.order_by('content_type','object_id', 'question')
        classes_only = False
        other_responses = None
    elif tl == 'teach':
        subject_ct=ContentType.objects.get(app_label="program",model="classsubject")
        section_ct=ContentType.objects.get(app_label="program",model="classsection")
        class_ids = [x["id"] for x in user.getTaughtClasses().values('id')]
        section_ids = [x["id"] for x in user.getTaughtSections().values('id')]
        answers = survey_response.answers.filter(content_type__in=[subject_ct, section_ct], object_id__in=(class_ids+section_ids)).order_by('content_type','object_id', 'question')
        classes_only = True
        other_responses = SurveyResponse.objects.filter(answers__content_type=subject_ct, answers__object_id__in=class_ids).order_by('id').distinct()
    else:
        raise ESPError('You need to be a teacher or administrator of this program to review survey responses.', log=False)

    context = {'user': user, 'program': prog, 'response': survey_response, 'answers': answers, 'classes_only': classes_only, 'other_responses': other_responses }

    return render_to_response('survey/review_single.html', request, context)

# To be replaced with something more useful, eventually.
@login_required
def top_classes(request, tl, program, instance):
    try:
        prog = Program.by_prog_inst(program, instance)
    except Program.DoesNotExist:
        raise Http404
<<<<<<< HEAD
    
    user = request.user
    
=======

    user = ESPUser(request.user)

>>>>>>> cab52d11
    if (tl == 'manage' and user.isAdmin(prog)):
        surveys = prog.getSurveys().filter(category = 'learn').select_related()
    else:
        raise ESPError('You need to be a teacher or administrator of this program to review survey responses.', log=False)

    if request.GET.has_key('survey_id'):
        try:
            s_id = int( request.GET['survey_id'] )
            surveys = surveys.filter(id=s_id) # We want to filter, not get: ID could point to a survey that doesn't exist for this program, or at all
        except ValueError:
            pass

    if len(surveys) < 1:
        raise ESPError('Sorry, no such survey exists for this program!', log=False)

    if len(surveys) > 1:
        return render_to_response('survey/choose_survey.html', request, { 'surveys': surveys, 'error': request.POST }) # if request.POST, then we shouldn't have more than one survey any more...

    survey = surveys[0]


    if tl == 'manage':
        classes = prog.classes()
        rating_questions = survey.questions.filter(name__contains='overall rating')
        if len(rating_questions) < 1:
            raise ESPError('Couldn\'t find an "overall rating" question in this survey.', log=False)
        rating_question = rating_questions[0]

        rating_cut = 0.0
        try:
            rating_cut = float( rating_question.get_params()['number_of_ratings'] ) - 1
        except ValueError:
            pass
        if request.GET.has_key('rating_cut'):
            try:
                rating_cut = float( request.GET['rating_cut'] )
            except ValueError:
                pass

        num_cut = 1
        if request.GET.has_key('num_cut'):
            try:
                num_cut = int( request.GET['num_cut'] )
            except ValueError:
                pass

        categories = prog.class_categories.all().order_by('category')

        subject_ct=ContentType.objects.get(app_label="program",model="classsubject")

        perclass_data = []
        initclass_data = [ { 'class': x, 'ratings': [ x.answer for x in Answer.objects.filter(object_id=x.id, content_type=subject_ct, question=rating_question) ] } for x in classes ]
        for c in initclass_data:
            c['numratings'] = len(c['ratings'])
            if c['numratings'] < num_cut:
                continue
            c['avg'] = sum(c['ratings']) * 1.0 / c['numratings']
            if c['avg'] < rating_cut:
                continue
            teachers = list(c['class'].get_teachers())
            c['teacher'] = teachers[0]
            c['numteachers'] = len(teachers)
            if c['numteachers'] > 1:
                c['coteachers'] = teachers[1:]
            del c['ratings']
            perclass_data.append(c)
    context = { 'survey': survey, 'program': prog, 'perclass_data': perclass_data, 'rating_cut': rating_cut, 'num_cut': num_cut, 'categories': categories }

    return render_to_response('survey/top_classes.html', request, context)<|MERGE_RESOLUTION|>--- conflicted
+++ resolved
@@ -61,13 +61,8 @@
     except Program.DoesNotExist:
         raise Http404
 
-<<<<<<< HEAD
     user = request.user
-    
-=======
-    user = ESPUser(request.user)
-
->>>>>>> cab52d11
+
     if (tl == 'teach' and not user.isTeacher()) or (tl == 'learn' and not user.isStudent()):
         raise ESPError('You need to be a program participant (i.e. student or teacher, not parent or educator) to participate in this survey.  Please contact the directors directly if you have additional feedback.', log=False)
 
@@ -148,13 +143,8 @@
     except Program.DoesNotExist:
         raise Http404
 
-<<<<<<< HEAD
     user = request.user
-    
-=======
-    user = ESPUser(request.user)
-
->>>>>>> cab52d11
+
     if (tl == 'teach' and user.isTeacher()):
         surveys = prog.getSurveys().filter(category = 'learn').select_related()
     elif (tl == 'manage' and user.isAdmin(prog)):
@@ -342,13 +332,8 @@
         #raise Http404
         raise ESPError("Can't find the program %s/%s" % (program, instance))
 
-<<<<<<< HEAD
     user = request.user
-    
-=======
-    user = ESPUser(request.user)
-
->>>>>>> cab52d11
+
     survey_response = None
     ints = request.GET.items()
     if len(ints) == 1:
@@ -384,15 +369,9 @@
         prog = Program.by_prog_inst(program, instance)
     except Program.DoesNotExist:
         raise Http404
-<<<<<<< HEAD
-    
+
     user = request.user
-    
-=======
-
-    user = ESPUser(request.user)
-
->>>>>>> cab52d11
+
     if (tl == 'manage' and user.isAdmin(prog)):
         surveys = prog.getSurveys().filter(category = 'learn').select_related()
     else:
