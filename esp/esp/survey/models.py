" Survey models for Educational Studies Program. "

__author__    = "$LastChangedBy$"
__date__      = "$LastChangedDate$"
__rev__       = "$LastChangedRevision$"
__headurl__   = "$HeadURL$"
__license__   = "GPL v2"
__copyright__ = """
This file is part of the ESP Web Site
Copyright (c) 2007 MIT ESP

The ESP Web Site is free software; you can redistribute it and/or
modify it under the terms of the GNU General Public License
as published by the Free Software Foundation; either version 2
of the License, or (at your option) any later version.

This program is distributed in the hope that it will be useful,
but WITHOUT ANY WARRANTY; without even the implied warranty of
MERCHANTABILITY or FITNESS FOR A PARTICULAR PURPOSE.  See the
GNU General Public License for more details.

You should have received a copy of the GNU General Public License
along with this program; if not, write to the Free Software
Foundation, Inc., 51 Franklin Street, Fifth Floor, Boston, MA  02110-1301, USA.

Contact Us:
ESP Web Group
MIT Educational Studies Program,
84 Massachusetts Ave W20-467, Cambridge, MA 02139
Phone: 617-253-4882
Email: web@esp.mit.edu
"""

import datetime
from django.db import models
from django.template import loader
from django.core.cache import cache

try:
    import cPickle as pickle
except ImportError:
    import pickle

from esp.db.fields import AjaxForeignKey

# Models to depend on.
from esp.datatree.models import *
from esp.middleware import ESPError
from esp.program.models import Program

class ListField(object):
    """ Create a list type field descriptor. Allows you to 
    pack lists (actually tuples) into a delimited string easily.

    Example Usage:
        class A(models.Model):
            b = models.TextField()
            a = ListField('b')
    
        c = A()

        c.a = ('a','b','c')

        print c.b
        > "a|b|c"

        c.save()

    """        
    field_name = ''
    separator = '|'

    def __init__(self, field_name, separator='|'):
        self.field_name = field_name
        self.separator = separator

    def __get__(self, instance, class_):
        data = str(getattr(instance, self.field_name) or '').strip()
        if not data:
            return ()
        else:
            return tuple(str(data).split(self.separator))

    def __set__(self, instance, value):
        data = self.separator.join(map(str, value))
        setattr(instance, self.field_name, data)


class Survey(models.Model):
    """ A single survey. """
    name = models.CharField(max_length=255)
    anchor = AjaxForeignKey(DataTree, related_name='surveys',
                            help_text="Usually the program.")

    category = models.CharField(max_length=32) # teach|learn|etc
    
    def __unicode__(self):
        return '%s (%s) for %s' % (self.name, self.category, unicode(self.anchor))
    
    def num_participants(self):
        #   If there is a program anchored to the anchor, select the appropriate number
        #   of participants based on the category.
        progs = Program.objects.filter(anchor=self.anchor)
        if progs.count() == 1:
            prog = progs[0]
            if self.category == 'teach':
                return prog.num_teachers()['class_rejected']
            elif self.category == 'learn':
                return prog.num_students()['confirmed']
            else:
                return 0
        else:
            return 0
        
class SurveyResponse(models.Model):
    """ A single survey taken by a person. """
    time_filled = models.DateTimeField(default=datetime.datetime.now)
    survey = models.ForeignKey(Survey, db_index=True)

    def set_answers(self, get_or_post, save=False):
        """ For a given get or post, get a set of answers. """
<<<<<<< HEAD
=======
        from esp.program.models import ClassSection
>>>>>>> d61eeaa7
        
        # First, set up attendance dictionary based on the attendance questions
        # If there were no attendance questions, this wasn't a student survey
        attendances = {}
        keys = filter(lambda x: x.startswith('attendance_'), get_or_post.keys())
        for key in keys:
            try:
                attendances[ int( key[11:] ) ] = int(get_or_post.getlist(key)[0])
            except (TypeError, ValueError):
                pass

        answers = []
        keys = filter(lambda x: x.startswith('question_'), get_or_post.keys())
        for key in keys:
            value = get_or_post.getlist(key)
            if len(value) == 1: value = value[0]
            str_list = key.split('_')
            if len(str_list) < 2 or len(str_list) > 3:
                raise ESPError(), 'Inappropriate question key: %s' % key
            
            new_answer = Answer()
            new_answer.survey_response = self
            
            if len(str_list) > 2:
                try:
                    qid = int(str_list[1])
                    cid = int(str_list[2])
                    if attendances.has_key(cid):
                        cid = attendances[cid]
                    if not cid:
                        continue
                    question = Question.objects.get(id=qid)
                    sec = ClassSection.objects.get(id=cid)
                except ClassSection.DoesNotExist:
                    raise ESPError(), 'Error finding class from %s' % key
                except Question.DoesNotExist:
                    raise ESPError(), 'Error finding question from %s' % key
                except ValueError:
                    raise ESPError(), 'Error getting IDs from %s' % key

                new_answer.anchor = sec.anchor
                
            elif len(str_list) == 2:
                try:
                    qid = int(str_list[1])
                    question = Question.objects.get(id=qid)
                except Question.DoesNotExist:
                    raise ESPError(), 'Error finding question from %s' % key
                except ValueError:
                    raise ESPError(), 'Error getting IDs from %s' % key
                new_answer.anchor = self.survey.anchor
            
            new_answer.answer = value
            new_answer.question = question 
            answers.append(new_answer)

        if save:
            for answer in answers:
                answer.save()

        return answers
    
    def __unicode__(self):
        return "Survey for %s filled out at %s" % (self.survey.anchor,
                                                   self.time_filled)
                                                   
    
class QuestionType(models.Model):
    """ A type of question.
    Examples:
        - Yes/No
        - Rate from 1-5
        - Free Response short
        - Free Response long
    """

    name = models.CharField(max_length=255)
    _param_names = models.TextField("Parameter names", blank=True,
                                    help_text="A pipe (|) delimited list of parameter names.")
    param_names = ListField('_param_names')
    is_numeric = models.BooleanField(default=False)
    is_countable = models.BooleanField(default=False)

    @property
    def template_file(self):
        return 'survey/questions/%s.html' % self.name.replace(' ', '_').lower()
    
    def __unicode__(self):
        return '%s: includes %s' % (self.name, self._param_names.replace('|', ', '))


class Question(models.Model):
    survey = models.ForeignKey(Survey, related_name="questions")
    name = models.CharField(max_length=255)
    question_type = models.ForeignKey(QuestionType)
    _param_values = models.TextField("Parameter values", blank=True,
                                     help_text="A pipe (|) delimited list of values.")
    param_values = ListField('_param_values')
    anchor = AjaxForeignKey(DataTree, related_name="questions", help_text="What is this quesiton related to?")
    seq = models.IntegerField(default=0)

    def get_params(self):
        " Get the parameters for this question, as a dictionary. "
        
        a, b = self.question_type.param_names, self.param_values
        params = dict(zip(map(lambda x: x.replace(' ', '_').lower(), a),
                          b))
        min_length = min(len(a), len(b))
        params['list'] = b[min_length:]

        return params

    def __unicode__(self):
        return '%s, %d: "%s" (%s)' % (self.survey.name, self.seq, self.name, self.question_type.name)

    def get_value(self, data_dict):
        question_key = 'question_%s' % self.id

        try:
            value = data_dict.getlist(question_key)
            if len(value) == 1:
                value = value[0]
        except AttributeError:
            value = data_dict.get(question_key, None)

        return value
    
    def render(self, data_dict=None):
        """ Render this question to text (usually HTML).

        If specified, data_dict will contain the pre-filled data
        from a GET or POST operation.
        """

        ##########
        # Get any pre-filled data
        if not data_dict:
            data_dict = {}
        value = self.get_value(data_dict)

        ##########
        # Render the HTML
        params = self.get_params()
        params['name'] = self.name
        params['id'] = self.id
        params['value'] = value
        
        if self.anchor.name == 'Classes':
            params['for_class'] = True

        return loader.render_to_string(self.question_type.template_file, params)

    def global_average(self):
        def pretty_val(val):
            if val == 0:
                return 'N/A'
            else:
                return str(round(val, 2))
        
        if not self.question_type.is_numeric:
            return None
        
        try:
            average_key = 'question_%d_avg' % self.id
            
            test_val = cache.get(average_key)
            if test_val is None:
                ans = Answer.objects.filter(question=self)
                ans_count = ans.count()
                ans_sum = 0.0
                for a in ans:
                    ans_sum += float(a.answer)
                if ans_count == 0:
                    new_val = 0
                else:
                    new_val = ans_sum / ans_count;
                cache.set(average_key, new_val)
                return pretty_val(new_val)
            else:
                return pretty_val(test_val)
        except:
            return 'N/A'
    
    class Meta:
        ordering = ['seq']
        
class Answer(models.Model):
    """ An answer for a single question for a single survey response. """

    survey_response = models.ForeignKey(SurveyResponse, db_index=True,
                                        related_name='answers')
    anchor = AjaxForeignKey(DataTree)                                        
    question = models.ForeignKey(Question, db_index=True)
    value = models.TextField()

    def _answer_getter(self):
        """ The actual, unpickled answer. """
        if not self.value:
            return None
        if hasattr(self, '_answer'):
            return self._answer

        if self.value[0] == '+':
            try:
                value = pickle.loads(str(self.value[1:]))
            except:
                value = self.value[1:]
        else:
            value = self.value[1:]

        self._answer = value
        return value

    def _answer_setter(self, value):
        self._answer = value
        if not isinstance(value, basestring):
            self.value = '+' + pickle.dumps(value)
        else:
            self.value = ':' + value

    answer = property(_answer_getter, _answer_setter)

    class Admin:
        pass

    def __unicode__(self):
        return "Answer for question #%d: %s" % (self.question.id, self.value)<|MERGE_RESOLUTION|>--- conflicted
+++ resolved
@@ -46,7 +46,6 @@
 # Models to depend on.
 from esp.datatree.models import *
 from esp.middleware import ESPError
-from esp.program.models import Program
 
 class ListField(object):
     """ Create a list type field descriptor. Allows you to 
@@ -79,7 +78,7 @@
         if not data:
             return ()
         else:
-            return tuple(str(data).split(self.separator))
+            return tuple(data.split(self.separator))
 
     def __set__(self, instance, value):
         data = self.separator.join(map(str, value))
@@ -100,6 +99,8 @@
     def num_participants(self):
         #   If there is a program anchored to the anchor, select the appropriate number
         #   of participants based on the category.
+        from esp.program.models import Program
+        
         progs = Program.objects.filter(anchor=self.anchor)
         if progs.count() == 1:
             prog = progs[0]
@@ -119,10 +120,7 @@
 
     def set_answers(self, get_or_post, save=False):
         """ For a given get or post, get a set of answers. """
-<<<<<<< HEAD
-=======
         from esp.program.models import ClassSection
->>>>>>> d61eeaa7
         
         # First, set up attendance dictionary based on the attendance questions
         # If there were no attendance questions, this wasn't a student survey
