--- conflicted
+++ resolved
@@ -857,15 +857,10 @@
             except int:
                 low_id = 1
 
-<<<<<<< HEAD
-
-            while True:
-=======
-                
+
             while limit != 0:
                 if limit > 0:
                     limit -= 1
->>>>>>> 9775a09b
                 try:
                     size = int(DataTree.objects.count())
                     cur_id = random.choice(range(low_id,low_id + size*factor))
@@ -879,13 +874,8 @@
                     else:
                         uri = '/'.join(random.choice(words))
                         node = DataTree.get_by_uri(uri, True)
-<<<<<<< HEAD
-                        print 'Added %s' % node
-
-=======
                         print 'Added %s' % uri
-                    
->>>>>>> 9775a09b
+
                     if DataTree.objects.exists_violators():
                         print "ERROR:"
                         print DataTree.objects.exists_violators(queryset=True)
