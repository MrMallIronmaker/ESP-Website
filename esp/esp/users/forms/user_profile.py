--- conflicted
+++ resolved
@@ -8,14 +8,8 @@
 from datetime import datetime
 from esp.program.models import RegistrationProfile
 from django.conf import settings
-<<<<<<< HEAD
-import re
 import json
 from localflavor.us.forms import USPhoneNumberField
-=======
-import simplejson as json
-from django.contrib.localflavor.us.forms import USPhoneNumberField
->>>>>>> 5edcfd47
 
 _states = ['AL' , 'AK' , 'AR', 'AZ' , 'CA' , 'CO' , 'CT' , 'DC' , 'DE' , 'FL' , 'GA' , 'GU' , 'HI' , 'IA' , 'ID'  ,'IL','IN'  ,'KS'  ,'KY'  ,'LA'  ,'MA' ,'MD'  ,'ME'  ,'MI'  ,'MN'  ,'MO' ,'MS'  ,'MT'  ,'NC'  ,'ND' ,'NE'  ,'NH'  ,'NJ'  ,'NM' ,'NV'  ,'NY' ,'OH'  , 'OK' ,'OR'  ,'PA'  ,'PR' ,'RI'  ,'SC'  ,'SD'  ,'TN' ,'TX'  ,'UT'  ,'VA'  ,'VI'  ,'VT'  ,'WA'  ,'WI'  ,'WV' ,'WY' ,'Canada', 'UK']
 
