--- conflicted
+++ resolved
@@ -210,7 +210,6 @@
 class EducatorProfileForm(UserContactForm, EducatorInfoForm):
     """ Form for educator profiles """
 
-<<<<<<< HEAD
 class UserContactFormSansPhone(UserContactForm):
     phone_day = None
     clean_phone_cell = None
@@ -218,8 +217,6 @@
 class VisitingUserInfo(FormUnrestrictedOtherUser):
     profession = SizedCharField(length=12, max_length=64, required=False)
 
-=======
->>>>>>> 1b9b0bdc
 class MinimalUserInfo(FormUnrestrictedOtherUser):
     first_name = SizedCharField(length=25, max_length=64)
     last_name = SizedCharField(length=30, max_length=64)
@@ -229,7 +226,6 @@
     address_state = forms.ChoiceField(choices=zip(_states,_states), initial="IL")
     address_zip = SizedCharField(length=5, max_length=5)
     address_postal = forms.CharField(required=False, widget=forms.HiddenInput())
-<<<<<<< HEAD
 
 _grad_years = range(datetime.now().year, datetime.now().year + 6)
 
@@ -266,5 +262,13 @@
 class VisitingGenericUserProfileForm(MinimalUserInfo):
     """ This is a form for a generic visitor user """
     major = SizedCharField(length=30, max_length=32, label="Profession", required=False)
-=======
->>>>>>> 1b9b0bdc
+
+class MinimalUserInfo(FormUnrestrictedOtherUser):
+    first_name = SizedCharField(length=25, max_length=64)
+    last_name = SizedCharField(length=30, max_length=64)
+    e_mail = forms.EmailField()
+    address_street = SizedCharField(length=40, max_length=100)
+    address_city = SizedCharField(length=20, max_length=50)
+    address_state = forms.ChoiceField(choices=zip(_states,_states), initial="IL")
+    address_zip = SizedCharField(length=5, max_length=5)
+    address_postal = forms.CharField(required=False, widget=forms.HiddenInput())
