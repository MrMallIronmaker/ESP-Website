from django import forms
from esp.utils.forms import SizedCharField, FormWithRequiredCss, FormUnrestrictedOtherUser
from esp.db.forms import AjaxForeignKeyNewformField
from esp.utils.widgets import SplitDateWidget, BlankSelectWidget

from esp.users.models import StudentInfo
<<<<<<< HEAD
=======
from esp.utils.defaultclass import defaultclass

from datetime import datetime
>>>>>>> a2b81e82
import re

# SRC: esp/program/manipulators.py

_phone_re = re.compile(r'^\D*(\d)\D*(\d)\D*(\d)\D*(\d)\D*(\d)\D*(\d)\D*(\d)\D*(\d)\D*(\d)\D*(\d)\D*$')
_localphone_re = re.compile(r'^\D*(\d)\D*(\d)\D*(\d)\D*(\d)\D*(\d)\D*(\d)\D*(\d)\D*$')
_states = ['AL' , 'AK' , 'AR', 'AZ' , 'CA' , 'CO' , 'CT' , 'DC' , 'DE' , 'FL' , 'GA' , 'GU' , 'HI' , 'IA' , 'ID'  ,'IL','IN'  ,'KS'  ,'KY'  ,'LA'  ,'MA' ,'MD'  ,'ME'  ,'MI'  ,'MN'  ,'MO' ,'MS'  ,'MT'  ,'NC'  ,'ND' ,'NE'  ,'NH'  ,'NJ'  ,'NM' ,'NV'  ,'NY' ,'OH'  , 'OK' ,'OR'  ,'PA'  ,'PR' ,'RI'  ,'SC'  ,'SD'  ,'TN' ,'TX'  ,'UT'  ,'VA'  ,'VI'  ,'VT'  ,'WA'  ,'WI'  ,'WV' ,'WY' ,'Canada']


class PhoneNumberField(forms.CharField):
    """ Field for phone number. If area code not given, local_areacode is used instead. """
    def __init__(self, length=12, max_length=14, local_areacode = None, *args, **kwargs):
        forms.CharField.__init__(self, max_length=max_length, *args, **kwargs)
        self.widget.attrs['size'] = length
        self.areacode = local_areacode

    def clean(self, value):
        if value is None or value == '':
            return ''
        m = _phone_re.match(value)
        if m:
            numbers = m.groups()
            value = "".join(numbers[:3]) + '-' + "".join(numbers[3:6]) + '-' + "".join(numbers[6:])
            return value

        if self.areacode is not None:
            m = _localphone_re.match(value)
            if m:
                numbers = m.groups()
                value = self.areacode + '-' + "".join(numbers[:3]) + '-' + "".join(numbers[3:])
                return value
        raise forms.ValidationError('Phone numbers must be a valid US number. "%s" is invalid.' % value)


# TODO: Try to adapt some of these for ModelForm?
class UserContactForm(FormUnrestrictedOtherUser):
    """ Base for contact form """

    first_name = SizedCharField(length=25, max_length=64)
    last_name = SizedCharField(length=30, max_length=64)
    e_mail = forms.EmailField()
    #   Chicago doesn't care what kind of phone number you give them, but they need one.
<<<<<<< HEAD
    phone_day = PhoneNumberField(local_areacode='919')   #, required=False)
    #   phone_cell = PhoneNumberField(local_areacode='919', required=False)
    address_street = SizedCharField(length=40, max_length=100)
    address_city = SizedCharField(length=20, max_length=50)
    address_state = forms.ChoiceField(choices=zip(_states,_states), initial="NC")
=======
    phone_day = PhoneNumberField(local_areacode='773')   #, required=False)
    #   phone_cell = PhoneNumberField(local_areacode='773', required=False)
    address_street = SizedCharField(length=40, max_length=100)
    address_city = SizedCharField(length=20, max_length=50)
    address_state = forms.ChoiceField(choices=zip(_states,_states), initial="IL")
>>>>>>> a2b81e82
    address_zip = SizedCharField(length=5, max_length=5)
    address_postal = forms.CharField(required=False, widget=forms.HiddenInput())

    def clean_phone_cell(self):
        if self.cleaned_data.get('phone_day','') == '' and self.cleaned_data.get('phone_cell','') == '':
            raise forms.ValidationError("Please provide either a day phone or cell phone.")
        return self.cleaned_data['phone_cell']
UserContactForm.base_fields['e_mail'].widget.attrs['size'] = 25

class TeacherContactForm(UserContactForm):
    """ Contact form for teachers """

    # Require both phone numbers for teachers.
<<<<<<< HEAD
    phone_day = PhoneNumberField(local_areacode='919')
    phone_cell = PhoneNumberField(local_areacode='919')
=======
    phone_day = PhoneNumberField(local_areacode='773')
    phone_cell = PhoneNumberField(local_areacode='773')
>>>>>>> a2b81e82
    
class EmergContactForm(FormUnrestrictedOtherUser):
    """ Contact form for emergency contacts """

    emerg_first_name = SizedCharField(length=25, max_length=64)
    emerg_last_name = SizedCharField(length=30, max_length=64)
    emerg_e_mail = forms.EmailField(required=False)
<<<<<<< HEAD
    emerg_phone_day = PhoneNumberField(local_areacode='919')
    emerg_phone_cell = PhoneNumberField(local_areacode='919', required=False)
    emerg_address_street = SizedCharField(length=40, max_length=100)
    emerg_address_city = SizedCharField(length=20, max_length=50)
    emerg_address_state = forms.ChoiceField(choices=zip(_states,_states), initial="NC")
=======
    emerg_phone_day = PhoneNumberField(local_areacode='773')
    emerg_phone_cell = PhoneNumberField(local_areacode='773', required=False)
    emerg_address_street = SizedCharField(length=40, max_length=100)
    emerg_address_city = SizedCharField(length=20, max_length=50)
    emerg_address_state = forms.ChoiceField(choices=zip(_states,_states), initial="IL")
>>>>>>> a2b81e82
    emerg_address_zip = SizedCharField(length=5, max_length=5)
    emerg_address_postal = forms.CharField(required=False, widget=forms.HiddenInput())


class GuardContactForm(FormUnrestrictedOtherUser):
    """ Contact form for guardians """

    guard_first_name = SizedCharField(length=25, max_length=64)
    guard_last_name = SizedCharField(length=30, max_length=64)
    guard_e_mail = forms.EmailField(required=False)
<<<<<<< HEAD
    guard_phone_day = PhoneNumberField(local_areacode='919')
    guard_phone_cell = PhoneNumberField(local_areacode='919', required=False)
=======
    guard_phone_day = PhoneNumberField(local_areacode='773')
    guard_phone_cell = PhoneNumberField(local_areacode='773', required=False)
>>>>>>> a2b81e82

class StudentInfoForm(FormUnrestrictedOtherUser):
    """ Extra student-specific information """
    from esp.users.models import ESPUser
    from esp.users.models import shirt_sizes, shirt_types, food_choices

    graduation_year = forms.ChoiceField(choices=[(str(ESPUser.YOGFromGrade(x)), str(x)) for x in range(9,13)])
    school = forms.CharField(max_length=128, required=False)
    #   k12school = forms.ChoiceField(label='School', choices=[], widget=BlankSelectWidget(blank_choice=('','Pick your school from this list...')))
    k12school = AjaxForeignKeyNewformField(required=False,field=StudentInfo._meta.get_field_by_name('k12school')[0], label='School')
    dob = forms.DateField(widget=SplitDateWidget())
    studentrep = forms.BooleanField(required=False)
    studentrep_expl = forms.CharField(required=False)
    shirt_size = forms.ChoiceField(choices=([('','')]+list(shirt_sizes)), required=False)
    shirt_type = forms.ChoiceField(choices=([('','')]+list(shirt_types)), required=False)
    heard_about = forms.CharField(max_length=512, required=True)
    food_preference = forms.ChoiceField(choices=([('','')]+list(food_choices)))

    studentrep_error = True

    def repress_studentrep_expl_error(self):
        self.studentrep_error = False

    def clean_studentrep_expl(self):
        expl = self.cleaned_data['studentrep_expl'].strip()
        if self.studentrep_error and self.cleaned_data['studentrep'] and expl == '':
            raise forms.ValidationError("Please enter an explanation above.")
        return expl

    def clean_k12school(self):
        #   Add text for the hidden school field if an unrecognized school or 'Other' is selected in the k12school field
        from esp.users.models import K12School
        result = self.cleaned_data['k12school']
<<<<<<< HEAD
        if result.name == 'Other':
=======
        if result is None or result.name == 'Other':
>>>>>>> a2b81e82
            self.cleaned_data['school'] = '(Not in autocomplete list) ' + str(self.data['k12school'])
        return result

    def clean(self):
        from esp.users.models import K12School

        cleaned_data = self.cleaned_data
        cleaned_data['school'] = cleaned_data['school'].strip()
        if cleaned_data.has_key('k12school') and cleaned_data.has_key('school'):
            if cleaned_data['k12school'] == unicode(K12School.objects.other().id) and not cleaned_data['school']:
                self._errors['school'] = forms.util.ErrorList(['Please specify the name of your school if you chose "Other".'])
                del cleaned_data['school']
        return cleaned_data

    def __init__(self, *args, **kwargs):
        from esp.users.models import K12School
        super(StudentInfoForm, self).__init__(*args, **kwargs)
        self.fields['k12school'].choices = K12School.choicelist('please specify below')
StudentInfoForm.base_fields['school'].widget.attrs['size'] = 24
StudentInfoForm.base_fields['studentrep_expl'].widget = forms.Textarea()
StudentInfoForm.base_fields['studentrep_expl'].widget.attrs['rows'] = 8
StudentInfoForm.base_fields['studentrep_expl'].widget.attrs['cols'] = 45


class TeacherInfoForm(FormWithRequiredCss):
    """ Extra teacher-specific information """

    from esp.users.models import shirt_sizes, shirt_types
    reimbursement_choices = [(False, 'I will pick up my reimbursement in RC 001.'),
                             (True,  'Please mail me my reimbursement.')]
    
    graduation_year = SizedCharField(length=4, max_length=4, required=False)
    school = SizedCharField(length=24, max_length=128, required=False)
    major = SizedCharField(length=30, max_length=32, required=False)
    shirt_size = forms.ChoiceField(choices=([('','')]+list(shirt_sizes)), required=False)
    shirt_type = forms.ChoiceField(choices=([('','')]+list(shirt_types)), required=False)
    # Reimbursement-related fields...
    full_legal_name = SizedCharField(length=24, max_length=128, required=False)
    university_email = forms.EmailField(required=False)
    student_id = SizedCharField(length=24, max_length=128, required=False)
    mail_reimbursement = forms.ChoiceField(choices=reimbursement_choices, widget=forms.RadioSelect(), required=False)

    def clean_graduation_year(self):
        gy = self.cleaned_data['graduation_year'].strip()
        try:
            gy = str(abs(int(gy)))
        except:
            if gy != 'G':
                gy = 'N/A'
        return gy

class EducatorInfoForm(FormWithRequiredCss):
    """ Extra educator-specific information """

    subject_taught = SizedCharField(length=12, max_length=64, required=False)
    grades_taught = SizedCharField(length=10, max_length=16, required=False)
    school = SizedCharField(length=24, max_length=128, required=False)
    position = SizedCharField(length=10, max_length=32, required=False)

class GuardianInfoForm(FormWithRequiredCss):
    """ Extra guardian-specific information """

    year_finished = forms.IntegerField(min_value=1, required=False)
    num_kids = forms.IntegerField(min_value=1, required=False)

GuardianInfoForm.base_fields['year_finished'].widget.attrs['size'] = 4
GuardianInfoForm.base_fields['year_finished'].widget.attrs['maxlength'] = 4
GuardianInfoForm.base_fields['num_kids'].widget.attrs['size'] = 3
GuardianInfoForm.base_fields['num_kids'].widget.attrs['maxlength'] = 16

class StudentProfileForm(UserContactForm, EmergContactForm, GuardContactForm, StudentInfoForm):
    """ Form for student profiles """
StudentProfileForm = defaultclass(StudentProfileForm)

class TeacherProfileForm(TeacherContactForm, TeacherInfoForm):
    """ Form for teacher profiles """

class GuardianProfileForm(UserContactForm, GuardianInfoForm):
    """ Form for guardian profiles """

class EducatorProfileForm(UserContactForm, EducatorInfoForm):
    """ Form for educator profiles """

class UserContactFormSansPhone(UserContactForm):
    phone_day = None
    clean_phone_cell = None

class VisitingUserInfo(FormUnrestrictedOtherUser):
    profession = SizedCharField(length=12, max_length=64, required=False)

class MinimalUserInfo(FormUnrestrictedOtherUser):
    first_name = SizedCharField(length=25, max_length=64)
    last_name = SizedCharField(length=30, max_length=64)
    e_mail = forms.EmailField()
    address_street = SizedCharField(length=40, max_length=100)
    address_city = SizedCharField(length=20, max_length=50)
    address_state = forms.ChoiceField(choices=zip(_states,_states), initial="IL")
    address_zip = SizedCharField(length=5, max_length=5)
    address_postal = forms.CharField(required=False, widget=forms.HiddenInput())

_grad_years = range(datetime.now().year, datetime.now().year + 6)

class UofCProfileForm(MinimalUserInfo):
    graduation_year = forms.ChoiceField(choices=zip(_grad_years, _grad_years))
    major = SizedCharField(length=30, max_length=32, required=False)

    def clean_graduation_year(self):
        gy = self.cleaned_data['graduation_year'].strip()
        try:
            gy = str(abs(int(gy)))
        except:
            if gy != 'G':
                gy = 'N/A'
        return gy
    
class AlumProfileForm(MinimalUserInfo):
    """ This is the visiting-teacher contact form as used by UChicago's Ripple program """
    graduation_year = SizedCharField(length=4, max_length=4, required=False)
    major = SizedCharField(length=30, max_length=32, required=False)

    def clean_graduation_year(self):
        gy = self.cleaned_data['graduation_year'].strip()
        try:
            gy = str(abs(int(gy)))
        except:
            if gy != 'G':
                gy = 'N/A'
        return gy

class UofCProfForm(MinimalUserInfo):
    major = SizedCharField(length=30, max_length=32, label="Department", required=False)

class VisitingGenericUserProfileForm(MinimalUserInfo):
    """ This is a form for a generic visitor user """
    major = SizedCharField(length=30, max_length=32, label="Profession", required=False)

class MinimalUserInfo(FormUnrestrictedOtherUser):
    first_name = SizedCharField(length=25, max_length=64)
    last_name = SizedCharField(length=30, max_length=64)
    e_mail = forms.EmailField()
    address_street = SizedCharField(length=40, max_length=100)
    address_city = SizedCharField(length=20, max_length=50)
    address_state = forms.ChoiceField(choices=zip(_states,_states), initial="IL")
    address_zip = SizedCharField(length=5, max_length=5)
    address_postal = forms.CharField(required=False, widget=forms.HiddenInput())
<|MERGE_RESOLUTION|>--- conflicted
+++ resolved
@@ -4,12 +4,9 @@
 from esp.utils.widgets import SplitDateWidget, BlankSelectWidget
 
 from esp.users.models import StudentInfo
-<<<<<<< HEAD
-=======
 from esp.utils.defaultclass import defaultclass
 
 from datetime import datetime
->>>>>>> a2b81e82
 import re
 
 # SRC: esp/program/manipulators.py
@@ -52,19 +49,11 @@
     last_name = SizedCharField(length=30, max_length=64)
     e_mail = forms.EmailField()
     #   Chicago doesn't care what kind of phone number you give them, but they need one.
-<<<<<<< HEAD
     phone_day = PhoneNumberField(local_areacode='919')   #, required=False)
     #   phone_cell = PhoneNumberField(local_areacode='919', required=False)
     address_street = SizedCharField(length=40, max_length=100)
     address_city = SizedCharField(length=20, max_length=50)
     address_state = forms.ChoiceField(choices=zip(_states,_states), initial="NC")
-=======
-    phone_day = PhoneNumberField(local_areacode='773')   #, required=False)
-    #   phone_cell = PhoneNumberField(local_areacode='773', required=False)
-    address_street = SizedCharField(length=40, max_length=100)
-    address_city = SizedCharField(length=20, max_length=50)
-    address_state = forms.ChoiceField(choices=zip(_states,_states), initial="IL")
->>>>>>> a2b81e82
     address_zip = SizedCharField(length=5, max_length=5)
     address_postal = forms.CharField(required=False, widget=forms.HiddenInput())
 
@@ -78,13 +67,8 @@
     """ Contact form for teachers """
 
     # Require both phone numbers for teachers.
-<<<<<<< HEAD
     phone_day = PhoneNumberField(local_areacode='919')
     phone_cell = PhoneNumberField(local_areacode='919')
-=======
-    phone_day = PhoneNumberField(local_areacode='773')
-    phone_cell = PhoneNumberField(local_areacode='773')
->>>>>>> a2b81e82
     
 class EmergContactForm(FormUnrestrictedOtherUser):
     """ Contact form for emergency contacts """
@@ -92,19 +76,11 @@
     emerg_first_name = SizedCharField(length=25, max_length=64)
     emerg_last_name = SizedCharField(length=30, max_length=64)
     emerg_e_mail = forms.EmailField(required=False)
-<<<<<<< HEAD
     emerg_phone_day = PhoneNumberField(local_areacode='919')
     emerg_phone_cell = PhoneNumberField(local_areacode='919', required=False)
     emerg_address_street = SizedCharField(length=40, max_length=100)
     emerg_address_city = SizedCharField(length=20, max_length=50)
     emerg_address_state = forms.ChoiceField(choices=zip(_states,_states), initial="NC")
-=======
-    emerg_phone_day = PhoneNumberField(local_areacode='773')
-    emerg_phone_cell = PhoneNumberField(local_areacode='773', required=False)
-    emerg_address_street = SizedCharField(length=40, max_length=100)
-    emerg_address_city = SizedCharField(length=20, max_length=50)
-    emerg_address_state = forms.ChoiceField(choices=zip(_states,_states), initial="IL")
->>>>>>> a2b81e82
     emerg_address_zip = SizedCharField(length=5, max_length=5)
     emerg_address_postal = forms.CharField(required=False, widget=forms.HiddenInput())
 
@@ -115,13 +91,8 @@
     guard_first_name = SizedCharField(length=25, max_length=64)
     guard_last_name = SizedCharField(length=30, max_length=64)
     guard_e_mail = forms.EmailField(required=False)
-<<<<<<< HEAD
     guard_phone_day = PhoneNumberField(local_areacode='919')
     guard_phone_cell = PhoneNumberField(local_areacode='919', required=False)
-=======
-    guard_phone_day = PhoneNumberField(local_areacode='773')
-    guard_phone_cell = PhoneNumberField(local_areacode='773', required=False)
->>>>>>> a2b81e82
 
 class StudentInfoForm(FormUnrestrictedOtherUser):
     """ Extra student-specific information """
@@ -155,11 +126,7 @@
         #   Add text for the hidden school field if an unrecognized school or 'Other' is selected in the k12school field
         from esp.users.models import K12School
         result = self.cleaned_data['k12school']
-<<<<<<< HEAD
-        if result.name == 'Other':
-=======
         if result is None or result.name == 'Other':
->>>>>>> a2b81e82
             self.cleaned_data['school'] = '(Not in autocomplete list) ' + str(self.data['k12school'])
         return result
 
