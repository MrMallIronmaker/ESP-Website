--- conflicted
+++ resolved
@@ -6,11 +6,7 @@
 
 from esp.users.models import ESPUser, GradeChangeRequest
 from esp.utils.forms import CaptchaForm, StrippedCharField
-<<<<<<< HEAD
 from localflavor.us.forms import USPhoneNumberField
-=======
-
->>>>>>> ddb82f22
 
 class ValidHostEmailField(forms.EmailField):
     """ An EmailField that runs a DNS query to make sure the host is valid. """
