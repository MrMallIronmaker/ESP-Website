--- conflicted
+++ resolved
@@ -774,14 +774,9 @@
     dob = models.DateField(blank=True, null=True)
     studentrep = models.BooleanField(blank=True, default = False)
     studentrep_expl = models.TextField(blank=True, null=True)
-<<<<<<< HEAD
-    k12school = models.ForeignKey('K12School', blank=True, null=True)
-    heard_about = models.TextField()
-=======
     k12school = AjaxForeignKey('K12School', help_text='Begin to type your school name and select your school if it comes up.', blank=True, null=True)
     heard_about = models.TextField(blank=True)
     food_preference = models.CharField(max_length=256,blank=True,null=True)
->>>>>>> c18694ea
 # removing shirt information, because this confused people.
 #    shirt_size = models.CharField(max_length=5, blank=True, choices=shirt_sizes, null=True)
 #    shirt_type = models.CharField(max_length=20, blank=True, choices=shirt_types, null=True)
