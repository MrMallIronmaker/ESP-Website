__author__    = "Individual contributors (see AUTHORS file)"
__date__      = "$DATE$"
__rev__       = "$REV$"
__license__   = "AGPL v.3"
__copyright__ = """
This file is part of the ESP Web Site
Copyright (c) 2009 by the individual contributors
  (see AUTHORS file)

The ESP Web Site is free software; you can redistribute it and/or
modify it under the terms of the GNU Affero General Public License
as published by the Free Software Foundation; either version 3
of the License, or (at your option) any later version.

This program is distributed in the hope that it will be useful,
but WITHOUT ANY WARRANTY; without even the implied warranty of
MERCHANTABILITY or FITNESS FOR A PARTICULAR PURPOSE.  See the
GNU Affero General Public License for more details.

You should have received a copy of the GNU Affero General Public
License along with this program; if not, write to the Free Software
Foundation, Inc., 51 Franklin Street, Fifth Floor, Boston, MA 02110-1301, USA.

Contact information:
MIT Educational Studies Program
  84 Massachusetts Ave W20-467, Cambridge, MA 02139
  Phone: 617-253-4882
  Email: esp-webmasters@mit.edu
Learning Unlimited, Inc.
  527 Franklin St, Cambridge, MA 02139
  Phone: 617-379-0178
  Email: web-team@lists.learningu.org
"""

from collections import defaultdict
<<<<<<< HEAD
from datetime import datetime, timedelta
import json
=======
from datetime import datetime, timedelta, date
import simplejson as json
>>>>>>> e655c2e3

from django.contrib.auth import logout, login, authenticate, REDIRECT_FIELD_NAME
from django import forms
from django.conf import settings
from django.contrib.auth.models import User, AnonymousUser, Group
from localflavor.us.models import USStateField, PhoneNumberField
from localflavor.us.forms import USStateSelect
from django.core.cache import cache
from django.core.exceptions import PermissionDenied
from django.core.mail import send_mail
from django.db import models
from django.db.models.base import ModelState
from django.db.models.query import Q, QuerySet
from django.http import HttpRequest, HttpResponseRedirect
from django.template import loader, Context as DjangoContext
from django.template.defaultfilters import urlencode

from esp.cal.models import Event
from esp.cache import cache_function, wildcard
from esp.customforms.linkfields import CustomFormsLinkModel
from esp.customforms.forms import AddressWidget, NameWidget
from esp.datatree.models import *
from esp.db.fields import AjaxForeignKey
from esp.db.models.prepared import ProcedureManager
from esp.dblog.models import error
from esp.middleware import ESPError
from esp.middleware.threadlocalrequest import get_current_request, AutoRequestContext as Context
from esp.tagdict.models import Tag
from esp.utils.expirable_model import ExpirableModel
from esp.utils.widgets import NullRadioSelect, NullCheckboxSelect
from esp.utils.query_utils import nest_Q

from urllib import quote

try:
    import cPickle as pickle
except ImportError:
    import pickle

DEFAULT_USER_TYPES = [
    ['Student', {'label': 'Student (up through 12th grade)', 'profile_form': 'StudentProfileForm'}],
    ['Teacher', {'label': 'Volunteer Teacher', 'profile_form': 'TeacherProfileForm'}],
    ['Guardian', {'label': 'Guardian of Student', 'profile_form': 'GuardianProfileForm'}],
    ['Educator', {'label': 'K-12 Educator', 'profile_form': 'EducatorProfileForm'}],
    ['Volunteer', {'label': 'On-site Volunteer', 'profile_form': 'VolunteerProfileForm'}]
]

def user_get_key(user):
    """ Returns the key of the user, regardless of anything about the user object. """
    if user is None or type(user) == AnonymousUser or \
        (type(user) != User and type(user) != ESPUser) or \
         user.id is None:
        return 'None'
    else:
        return str(user.id)

def admin_required(func):
    def wrapped(request, *args, **kwargs):
        if not request.user or not request.user.is_authenticated():
            return HttpResponseRedirect('%s?%s=%s' % (settings.LOGIN_URL, REDIRECT_FIELD_NAME, quote(request.get_full_path())))
        elif not ESPUser(request.user).isAdministrator():
            raise PermissionDenied
        return func(request, *args, **kwargs)
    return wrapped

#   Class to substitute for Django ModelState when necessary
#   (see end of ESPUser.__init__ for usage)
class FakeState(object):
    db = None

class UserAvailability(models.Model):
    user = AjaxForeignKey('ESPUser')
    event = models.ForeignKey(Event)
    role = models.ForeignKey('auth.Group')
    priority = models.DecimalField(max_digits=3, decimal_places=2, default='1.0')

    class Meta:
        app_label = 'users'
        db_table = 'users_useravailability'

    def __unicode__(self):
        return u'%s available as %s at %s' % (self.user.username, self.role.name, unicode(self.event))

    def save(self, *args, **kwargs):
        #   Assign default role if not set.
        #   Careful with this; the result may differ for users with multiple types.
        #   (With this alphabetical ordering, you get roles in the order: teacher, student, guardian, educator, administrator)
        if (not hasattr(self, 'role')) or self.role is None:
            self.role = self.user.getUserTypes()[0]
        return super(UserAvailability, self).save(*args, **kwargs)


class ESPUserManager(ProcedureManager):
    pass

def get_studentreg_model():
    from esp.program.models import StudentRegistration
    return StudentRegistration

class ESPUser(User, AnonymousUser):
    """ Create a user of the ESP Website
    This user extends the auth.User of django"""

    class Meta:
        proxy = True
        verbose_name = 'ESP User'
        
    objects = ESPUserManager()
    # this will allow a casting from User to ESPUser:
    #      foo = ESPUser(bar)   <-- foo is now an ``ESPUser''
    def __init__(self, userObj=None, *args, **kwargs):
        # Set up the storage for instance state
        self._state = ModelState()
    
        if isinstance(userObj, ESPUser):
            self.__olduser = userObj.getOld()
            self.__dict__.update(self.__olduser.__dict__)
            self._is_anonymous = userObj.is_anonymous()

        elif isinstance(userObj, (User, AnonymousUser)):
            self.__dict__ = userObj.__dict__
            self.__olduser = userObj
            self._is_anonymous = userObj.is_anonymous()

        elif userObj is not None or len(args) > 0:
            # Initializing a model using non-keyworded args is a horrible idea.
            # No clue why you'd do it, but I won't stop you. -ageng 2009-05-10
            User.__init__(self, userObj, *args, **kwargs)
            self._is_anonymous = False
        else:
            User.__init__(self, *args, **kwargs)
            self._is_anonymous = False

        if not hasattr(self, "_state"):
            ## Django doesn't properly insert this field on proxy models, apparently?
            ## So, fake it. -- aseering 6/28/2010
            self._state = FakeState()

        self.other_user = False

        self.create_membership_methods()

    @classmethod
    def create_membership_methods(cls):
        """
        Setup for the ESPUser membership methods
        """
        if not hasattr(cls, 'isOfficer'):
            for user_type in cls.getTypes(use_tag=False):
                # Make sure that all of the default user types have membership
                # methods defined, because some (such as isStudent()) are used
                # in the code even if that user type isn't included in the Tag
                # override. Start by defining all the membership methods for
                # the default types as returning False, and then overwrite them
                # as necessary.
                setattr(cls, 'is%s' % user_type, lambda user: False)
            for user_type in cls.getTypes() + ['Officer']:
                setattr(cls, 'is%s' % user_type, cls.create_membership_method(user_type))

    def is_anonymous(self):
        return self._is_anonymous

    @staticmethod
    def onsite_user():
        if ESPUser.objects.filter(username='onsite').exists():
            return ESPUser.objects.get(username='onsite')
        else:
            return None

    @classmethod
    def ajax_autocomplete(cls, data):
        #q_name assumes data is a comma separated list of names
        #lastname first
        #q_username is username
        #q_id is id
        #this feels kind of weird because it's selecting
        #from three keys using the same value
        names = data.strip().split(',')
        last = names[0]
        username = names[0]
        idstr = names[0]
        q_names = Q(last_name__istartswith = last.strip())
        if len(names) > 1:
          first = ','.join(names[1:])
          if len(first.strip()) > 0:
            q_names = q_names & Q(first_name__istartswith = first.strip())

        q_username = Q(username__istartswith = username.strip())
        q_id = Q(id__istartswith = idstr.strip())

        query_set = cls.objects.filter(q_names | q_username | q_id)

        values = query_set.order_by('last_name','first_name','id').values('first_name', 'last_name', 'username', 'id')

        for value in values:
            value['ajax_str'] = '%s, %s (%s)' % (value['last_name'], value['first_name'], value['username'])
        return values

    def ajax_str(self):
        return "%s, %s (%s)" % (self.last_name, self.first_name, self.username)

    def getOld(self):
        if not hasattr(self, "_ESPUser__olduser"):
            self.__olduser = User()
        self.__olduser.__dict__.update(self.__dict__)
        return self.__olduser

    def name(self):
        return '%s %s' % (self.first_name, self.last_name)

    def __cmp__(self, other):
        lastname = cmp(self.last_name.upper(), other.last_name.upper())
        if lastname == 0:
           return cmp(self.first_name.upper(), other.first_name.upper())
        return lastname

    def __eq__(self, other):
        """Extends equality to support User object == ESPUser object."""
        if type(other) == User:
            return self.getOld() == other or self.id == other.id
        else:
            return super(ESPUser, self).__eq__(other)

    def is_authenticated(self):
        return self.getOld().is_authenticated()

    def getLastProfile(self):
        # caching is handled in RegistrationProfile.getLastProfile
        # for coherence w.r.t clearing and more caching
        from esp.program.models import RegistrationProfile
        return RegistrationProfile.getLastProfile(self)

    def updateOnsite(self, request):
        if 'user_morph' in request.session:
            if request.session['user_morph']['onsite'] == True:
                self.onsite_local = True
                self.other_user   = True
                self.onsite_retTitle = request.session['user_morph']['retTitle']
                return True
            elif request.session['user_morph']['olduser_id'] is not None:
                self.other_user = True
                return False
        else:
            self.onsite_local = False
            self.other_user   = False
            return False


    def switch_to_user(self, request, user, retUrl, retTitle, onsite = False):
        user_morph = {'olduser_id' : self.id,
                      'olduser_name': self.name(),
                      'retUrl'  : retUrl,
                      'retTitle': retTitle,
                      'onsite'  : onsite}

        if user.isAdministrator() or user.is_staff or user.is_superuser:
            # Disallow morphing into Administrators.
            # It's too broken, from a security perspective.
            # -- aseering 1/29/2010
            raise ESPError(False), "User '%s' is an administrator; morphing into administrators is not permitted." % user.username

        logout(request)
        user.backend = 'django.contrib.auth.backends.ModelBackend'
        login(request, user)

        request.session['user_morph'] = user_morph

    def is_morphed(self, request=None):
        if not request:
            request = get_current_request()
        return 'user_morph' in request.session

    def get_old(self, request):
        if not self.is_morphed(request):
            return False
        return ESPUser.objects.get(id=request.session['user_morph']['olduser_id'])

    def switch_back(self, request):
        if not 'user_morph' in request.session:
            raise ESPError(), 'Error: You were not another user to begin with!'

        retUrl   = request.session['user_morph']['retUrl']
        new_user = self.get_old(request)

        if not new_user:
            return retUrl

        del request.session['user_morph']
        logout(request)

        old_user = new_user
        old_user.backend = 'django.contrib.auth.backends.ModelBackend'
        
        login(request, old_user)

        return retUrl

    def get_msg_vars(self, otheruser, key):
        """ This function will be called when rendering a message. """
        if key == 'first_name':
            return otheruser.first_name
        elif key == 'last_name':
            return otheruser.last_name
        elif key == 'name':
            return ESPUser(otheruser).name()
        elif key == 'username':
            return otheruser.username
        elif key == 'recover_url':
            return 'http://%s/myesp/recoveremail/?code=%s' % \
                         (settings.DEFAULT_HOST, otheruser.password)
        elif key == 'recover_query':
            return "?code=%s" % otheruser.password
        return ''

    def getTaughtPrograms(self):
        taught_programs = Program.objects.filter(classsubject__teachers=self)
        taught_programs = taught_programs.distinct()
        return taught_programs

    def getTaughtClasses(self, program = None, include_rejected = False):
        """ Return all the taught classes for this user. If program is specified, return all the classes under
            that class. For most users this will return an empty queryset. """
        if program is None:
            return self.getTaughtClassesAll(include_rejected = include_rejected)
        else:
            return self.getTaughtClassesFromProgram(program, include_rejected = include_rejected)

    @cache_function
    def getTaughtClassesFromProgram(self, program, include_rejected = False):
        from esp.program.models import ClassSubject, Program # Need the Class object.
        if type(program) != Program: # if we did not receive a program
            error("Expects a real Program object. Not a `"+str(type(program))+"' object.")
        else:
            if include_rejected: 
                return self.classsubject_set.filter(parent_program = program)
            else:
                return self.classsubject_set.filter(parent_program = program).exclude(status=-10)
    getTaughtClassesFromProgram.depend_on_m2m(lambda:ClassSubject, 'teachers', lambda cls, teacher: {'self': teacher})
    getTaughtClassesFromProgram.depend_on_row(lambda:ClassSubject, lambda cls: {'program': cls.parent_program}) # TODO: auto-row-thing...

    @cache_function
    def getTaughtClassesAll(self, include_rejected = False):
        from esp.program.models import ClassSubject # Need the Class object.
        
        return self.classsubject_set.all()
    getTaughtClassesAll.depend_on_row(lambda:ClassSubject, lambda cls: {'self': cls})
    getTaughtClassesAll.depend_on_m2m(lambda:ClassSubject, 'teachers', lambda cls, teacher: {'self': teacher})

    @cache_function
    def getFullClasses_pretty(self, program):
        full_classes = [cls for cls in self.getTaughtClassesFromProgram(program) if cls.is_nearly_full()]
        return "\n".join([cls.emailcode()+": "+cls.title for cls in full_classes])
    getFullClasses_pretty.depend_on_model(lambda:ClassSubject) # should filter by teachers... eh.


    def getTaughtSections(self, program = None, include_rejected = False):
        if program is None:
            return self.getTaughtSectionsAll(include_rejected = include_rejected)
        else:
            return self.getTaughtSectionsFromProgram(program, include_rejected = include_rejected)

    @cache_function
    def getTaughtSectionsAll(self, include_rejected = False):
        from esp.program.models import ClassSection
        classes = list(self.getTaughtClassesAll(include_rejected = include_rejected))
        if include_rejected:
            return ClassSection.objects.filter(parent_class__in=classes)
        else:
            return ClassSection.objects.filter(parent_class__in=classes).exclude(status=-10)
    getTaughtSectionsAll.depend_on_model(lambda:ClassSection)
    getTaughtSectionsAll.depend_on_cache(getTaughtClassesAll, lambda self=wildcard, **kwargs:
                                                              {'self':self})
    @cache_function
    def getTaughtSectionsFromProgram(self, program, include_rejected = False):
        from esp.program.models import ClassSection
        classes = list(self.getTaughtClasses(program, include_rejected = include_rejected))
        if include_rejected:
            return ClassSection.objects.filter(parent_class__in=classes)
        else:
            return ClassSection.objects.filter(parent_class__in=classes).exclude(status=-10)
    getTaughtSectionsFromProgram.get_or_create_token(('program',))
    getTaughtSectionsFromProgram.depend_on_row(lambda:ClassSection, lambda instance: {'program': instance.parent_program})
    getTaughtSectionsFromProgram.depend_on_cache(getTaughtClassesFromProgram, lambda self=wildcard, program=wildcard, **kwargs:
                                                                              {'self':self, 'program':program})

    def getTaughtTime(self, program = None, include_scheduled = True, round_to = 0.0, include_rejected = False):
        """ Return the time taught as a timedelta. If a program is specified, return the time taught for that program.
            If include_scheduled is given as False, we don't count time for already-scheduled classes.
            Rounds to the nearest round_to (if zero, doesn't round at all). """
        user_sections = self.getTaughtSections(program, include_rejected = include_rejected)
        total_time = timedelta()
        round_to = float( round_to )
        if round_to:
            rounded_hours = lambda x: round_to * round( float( x ) / round_to )
        else:
            rounded_hours = lambda x: float( x )
        for s in user_sections:
            #   don't count cancelled or rejected classes -- Ted
            if (include_scheduled or (s.start_time() is None)) and (s.parent_class.status >= 0):
                total_time = total_time + timedelta(hours=rounded_hours(s.duration))
        return total_time

    @staticmethod
    def getUserFromNum(first, last, num):
        if num == '':
            num = 0
        try:
            num = int(num)
        except:
            raise ESPError(), 'Could not find user "%s %s"' % (first, last)
        users = ESPUser.objects.filter(last_name__iexact = last,
                                    first_name__iexact = first).order_by('id')
        if len(users) <= num:
            raise ESPError(False), '"%s %s": Unknown User' % (first, last)
        return users[num]

    @cache_function
    def getTypes(use_tag=True):
        """
        Get a list of the different roles an ESP user can have. By default
        there are five roles, but there can be more. Returns
        ['Student','Teacher','Educator','Guardian','Volunteer'] by default. If
        use_tag is False, always returns the default roles, and ignores the Tag
        override.
        """
        return [x[0] for x in ESPUser.getAllUserTypes(use_tag=use_tag)]
    getTypes.depend_on_model(Tag)
    getTypes = staticmethod(getTypes)

    @staticmethod
    def getAllOfType(strType, QObject = True):
        if strType not in ESPUser.getTypes():
            raise ESPError(), "Invalid type to find all of."

        Q_useroftype      = Q(groups__name=strType)

        if QObject:
            return Q_useroftype

        else:
            return ESPUser.objects.filter(Q_useroftype)

    @cache_function
    def getAvailableTimes(self, program, ignore_classes=False):
        """ Return a list of the Event objects representing the times that a particular user
            can teach for a particular program. """
        from esp.cal.models import Event

        #   Detect whether the program has the availability module, and assume
        #   the user is always available if it isn't there.
        if program.program_modules.filter(handler='AvailabilityModule').exists():
            valid_events = Event.objects.filter(useravailability__user=self, program=program).order_by('start')
        else:
            valid_events = program.getTimeSlots()

        if not ignore_classes:
            #   Subtract out the times that they are already teaching.
            other_sections = self.getTaughtSections(program)

            other_times = [sec.meeting_times.values_list('id', flat=True) for sec in other_sections]
            for lst in other_times:
                valid_events = valid_events.exclude(id__in=lst)

        return list(valid_events)
    getAvailableTimes.get_or_create_token(('self', 'program',))
    getAvailableTimes.depend_on_cache(getTaughtSectionsFromProgram,
            lambda self=wildcard, program=wildcard, **kwargs:
                 {'self':self, 'program':program, 'ignore_classes':True})
    # FIXME: Really should take into account section's teachers...
    # even though that shouldn't change often
    getAvailableTimes.depend_on_m2m(lambda:ClassSection, 'meeting_times', lambda sec, event: {'program': sec.parent_program})
    getAvailableTimes.depend_on_m2m(lambda:Program, 'program_modules', lambda prog, pm: {'program': prog})
    getAvailableTimes.depend_on_row(lambda:UserAvailability, lambda ua:
                                        {'program': ua.event.program,
                                            'self': ua.user})
    # Should depend on Event as well... IDs are safe, but not necessarily stored objects (seems a common occurence...)
    # though Event shouldn't change much

    def clearAvailableTimes(self, program):
        """ Clear this teacher's availability for a program """
        self.useravailability_set.filter(event__program=program).delete()

    def addAvailableTime(self, program, timeslot, role=None):
        from esp.resources.models import Resource, ResourceType
        
        #   Because the timeslot has an anchor, the program is unnecessary.
        #   Default to teacher mode
        if role is None:
            role = Group.objects.get_or_create(name='Teacher')[0]
        new_availability, created = UserAvailability.objects.get_or_create(user=self, event=timeslot, role=role)
        new_availability.save()
        
    def convertAvailability(self):
        resources = Resource.objects.filter(user=self)
        for res in resources:
            self.addAvailableTime(Program.objects.all()[0], res.event)
        resources.delete()

    def getApplication(self, program, create=True):
        from esp.program.models.app_ import StudentApplication
        
        apps = list(StudentApplication.objects.filter(user=self, program=program)[:1])
        if len(apps) == 0:
            if create:
                app = StudentApplication(user=self, program=program)
                app.save()
                return app
            else:
                return None
        else:
            return apps[0]

    def listAppResponses(self, program, create=True):
        from esp.program.models.app_ import StudentApplication
        
        apps = StudentApplication.objects.filter(user=self, program=program)
        if apps.count() == 0:
            return []
        else:
            return apps[0].responses.all()

    def getClasses(self, program=None, verbs=None):
        from esp.program.models import ClassSubject
        csl = self.getSections(program, verbs)
        pc_ids = [c.parent_class.id for c in csl]
        return ClassSubject.objects.filter(id__in=pc_ids)
    
    def getAppliedClasses(self, program=None):
        #   If priority registration is enabled, add in more verbs.
        if program:
            scrmi = program.getModuleExtension('StudentClassRegModuleInfo')
            verb_list = [v.name for v in scrmi.reg_verbs()]
        else:
            verb_list = ['Applied']
            
        return self.getClasses(program, verbs=verb_list)

    def getEnrolledClasses(self, program=None, request=None):
        if program is None:
            return self.getEnrolledClassesAll()
        else:
            return self.getEnrolledClassesFromProgram(program)

    def getEnrolledClassesFromProgram(self, program):
        return self.getClasses(program, verbs=['Enrolled'])

    def getEnrolledClassesAll(self):
        return self.getClasses(None, verbs=['Enrolled'])

    def getSections(self, program=None, verbs=None):
        """ Since enrollment is not the only way to tie a student to a ClassSection,
        here's a slightly more general function for finding who belongs where. """
        from esp.program.models import ClassSection, RegistrationType
        
        if verbs:
            rts = RegistrationType.objects.filter(name__in=verbs)
        else:
            rts = RegistrationType.objects.all()

        if program:
            return ClassSection.objects.filter(id__in=self.studentregistration_set.filter(StudentRegistration.is_valid_qobject(), relationship__in=rts).values_list('section', flat=True)).filter(parent_class__parent_program=program)
        else:
            return ClassSection.objects.filter(id__in=self.studentregistration_set.filter(StudentRegistration.is_valid_qobject(), relationship__in=rts).values_list('section', flat=True))

    def getSectionsFromProgram(self, program, verbs=None):
        return self.getSections(program, verbs=verbs)

    def getEnrolledSections(self, program=None):
        if program is None:
            return self.getEnrolledSectionsAll()
        else:
            return self.getEnrolledSectionsFromProgram(program)

    @cache_function
    def getEnrolledSectionsFromProgram(self, program):
        result = list(self.getSections(program, verbs=['Enrolled']))
        for sec in result:
            sec._timeslot_ids = sec.timeslot_ids()
        return result
    def get_sr_model():
        from esp.program.models import StudentRegistration
        return StudentRegistration
    def get_tsid_function():
        from esp.program.models import ClassSection
        return ClassSection.timeslot_ids
    getEnrolledSectionsFromProgram.depend_on_row(get_sr_model, lambda reg: {'self': reg.user})
    getEnrolledSectionsFromProgram.depend_on_cache(get_tsid_function, lambda self=wildcard, **kwargs: {})

    def getEnrolledSectionsAll(self):
        return self.getSections(None, verbs=['Enrolled'])

    @cache_function
    def getFirstClassTime(self, program):
        sections = self.getSections(program, verbs=['Enrolled']).order_by('meeting_times')
        if sections.count() == 0:
            return None
        else:
            if sections[0].meeting_times.count() == 0:
                return None
            else:
                return sections[0].meeting_times.order_by('start')[0]
    getFirstClassTime.depend_on_row(get_sr_model, lambda reg: {'self': reg.user})
    
    def getRegistrationPriority(self, prog, timeslots):
        """ Finds the highest available priority level for this user across the supplied timeslots. 
            Returns 0 if the student is already enrolled in one or more of the timeslots. """
        from esp.program.models import Program, RegistrationProfile
        
        if len(timeslots) < 1:
            return 0
        
        prereg_sections = self.getSectionsFromProgram(prog)
        
        priority_dict = {}
        for t in timeslots:
            priority_dict[t.id] = []
            
        for sec in prereg_sections:
            cv = sec.getRegVerbs(self)
            smt = sec.meeting_times.all()
            for t in smt:
                if t.id in priority_dict:
                    for v in cv:
                        if v.name.startswith('Priority'):
                            try:
                                priority_dict[t.id].append(int(v[9:]))
                            except Exception: # fails if 'Priority' is set, rather than 'Priority/1'
                                priority_dict[t.id].append(1)
                        elif v == 'Enrolled':
                            return 0
        #   Now priority_dict is a dictionary where the keys are timeslot IDs and the values
        #   are lists of taken priority levels.  Merge those and find the lowest positive
        #   integer not in that list.
        all_priorities = []
        for key in priority_dict:
            all_priorities += priority_dict[key]
            
        priority = 1
        while priority in all_priorities:
            priority += 1

        return priority
        
    #   We often request the registration priority for all timeslots individually
    #   because our schedules display enrollment status on a per-timeslot (rather
    #   than per-class) basis.  This function is intended to speed that up.
    def getRegistrationPriorities(self, prog, timeslot_ids):
        num_slots = len(timeslot_ids)
        events = list(Event.objects.filter(id__in=timeslot_ids).order_by('id'))
        result = [0 for i in range(num_slots)]
        id_order = range(num_slots)
        id_order.sort(key=lambda i: timeslot_ids[i])
        for i in range(num_slots):
            result[id_order[i]] = self.getRegistrationPriority(prog, [events[i]])
        return result

    def isEnrolledInClass(self, clsObj, request=None):
        return clsObj.students().filter(id=self.id).exists()

    def canRegToFullProgram(self, program):
        return Permission.user_has_perm(self, 'Student/OverrideFull', program)

    #   This is needed for cache dependencies on financial aid functions
    def get_finaid_model():
        from esp.program.models import FinancialAidRequest
        return FinancialAidRequest
    def get_finaid_grant_model():
        from esp.accounting.models import FinancialAidGrant
        return FinancialAidGrant

    @cache_function
    def appliedFinancialAid(self, program):
        return self.financialaidrequest_set.all().filter(program=program, done=True).count() > 0
    #   Invalidate cache when any of the user's financial aid requests are changed
    appliedFinancialAid.depend_on_row(get_finaid_model, lambda fr: {'self': fr.user})
    appliedFinancialAid.depend_on_row(get_finaid_grant_model, lambda fr: {'self': fr.request.user})

    @cache_function
    def hasFinancialAid(self, program):
        from esp.accounting.controllers import IndividualAccountingController
        iac = IndividualAccountingController(program, self)
        if iac.amount_finaid() > 0:
            return True
        else:
            return False
    hasFinancialAid.depend_on_row(get_finaid_model, lambda fr: {'self': fr.user})

    def isOnsite(self, program = None):
        return (hasattr(self, 'onsite_local') and self.onsite_local is True) or \
            Permission.user_has_perm(self, "Onsite", program=program)

    def recoverPassword(self):
        # generate the ticket, send the email.
        from django.contrib.sites.models import Site
        from django.conf import settings

        # we have a lot of users with no email (??)
        #  let's at least display a sensible error message
        if self.email.strip() == '':
            raise ESPError(), 'User %s has blank email address; cannot recover password. Please contact webmasters to reset your password.' % self.username

        # email addresses
        to_email = ['%s <%s>' % (self.name(), self.email)]
        from_email = settings.SERVER_EMAIL

        # create the ticket
        ticket = PasswordRecoveryTicket.new_ticket(self)

        # email subject
        domainname = Site.objects.get_current().domain
        subject = '[%s] Your Password Recovery For %s ' % (settings.ORGANIZATION_SHORT_NAME, domainname)

        # generate the email text
        t = loader.get_template('email/password_recover')
        msgtext = t.render(DjangoContext({'user': self,
                                    'ticket': ticket,
                                    'domainname': domainname,
                                    'orgname': settings.ORGANIZATION_SHORT_NAME,
                                    'institution': settings.INSTITUTION_NAME}))

        # Do NOT fail_silently. We want to know if there's a problem.
        send_mail(subject, msgtext, from_email, to_email)


    def isAdministrator(self, program = None):
        #this method is in an intermediate state
        #the underlying permission system changed, but not that actual calls
        #to this
        if self.is_anonymous() or self.id is None: return False
        is_admin_role = self.groups.filter(name="Administrator").exists()
        if is_admin_role: return True
        if program is None:
            return Permission.user_has_perm(self, "Administer")

        return Permission.user_has_perm(self, "Administer",program=program)
    isAdmin = isAdministrator

    @cache_function
    def getAllUserTypes(use_tag=True):
        """
        Get the list of all user types, along with their metadata (label and
        profile form). By default returns DEFAULT_USER_TYPES. Allow user_types
        Tag to override this struct. The Tag can remove user types as well as
        adding/updating them. So, if you set the Tag, be sure to include all
        of the user types you want.

        If use_tag is False, always returns DEFAULT_USER_TYPES, and ignores the
        Tag override.
        """
        user_types = DEFAULT_USER_TYPES
        if use_tag:
            user_types = json.loads(Tag.getTag('user_types', default=json.dumps(user_types)))
        return user_types
    getAllUserTypes.depend_on_model(Tag)
    getAllUserTypes = staticmethod(getAllUserTypes)

    def getUserTypes(self):
        """ Return the set of types for this user """
        return self.groups.all().order_by('name').values_list("name",flat=True)
        
    @staticmethod
    def create_membership_method(user_class):
        """
        Creates the methods such as isTeacher that determines whether
        or not the user is a member of that user class.
        """
        def _new_method(user):
            return user.is_user_type(user_class)
        _new_method.__name__    = 'is%s' % str(user_class)
        _new_method.__doc__     = "Returns ``True`` if the user is a %s and False otherwise." % user_class
        return _new_method

    def is_user_type(self, user_class):
        """
        Determines whether the user is a member of user_class.
        """
        property_name = '_userclass_%s' % user_class
        if not hasattr(self, property_name):
            role_name = {'Officer': 'Administrator'}.get(user_class, user_class)
            setattr(self, property_name, self.groups.filter(name=role_name).exists())
        return getattr(self, property_name)

    @classmethod
    def get_unused_username(cls, first_name, last_name):
        username = base_uname = (first_name[0] + last_name).lower()
        if cls.objects.filter(username = username).count() > 0:
            i = 2
            username = base_uname + str(i)
            while cls.objects.filter(username = username).count() > 0:
                i += 1
                username = base_uname + str(i)
        return username
        
    def makeVolunteer(self):
        self.groups.add(Group.objects.get_or_create(name="Volunteer")[0])

    def makeRole(self, role_name):
        self.groups.add(Group.objects.get_or_create(name=role_name)[0])

    def removeRole(self, role_name):
        self.groups.remove(Group.objects.get_or_create(name=role_name)[0])

    def hasRole(self, role_name):
        return self.groups.filter(name=role_name).exists()

    def canEdit(self, cls):
        """Returns if the user can edit the class

A user can edit a class if they can administrate the program or if they
are a teacher of the class"""
        if self in cls.get_teachers(): return True
        return self.isAdmin(cls.parent_program)

    def getVolunteerOffers(self, program):
        return self.volunteeroffer_set.filter(request__program=program)

    @staticmethod
    def isUserNameTaken(username):
        return len(User.objects.filter(username=username.lower()).values('id')[:1]) > 0

    @staticmethod
    def current_schoolyear(program=None):
        if program == None:
            now = date.today()
        else:
            # "now" is actually whenever the program ran or will run
            now = program.dates()[0]
        curyear = now.year
        # Changed from 6/1 to 5/1 rollover so as not to affect start of Summer HSSP registration
        # - Michael P 5/24/2010
        # Changed from 5/1 to 7/31 rollover to as to neither affect registration starts nor occur prior to graduation.
        # Adam S 8/1/2010
        #if datetime(curyear, 6, 1) > now:
        if date(curyear, 7, 31) > now:
            schoolyear = curyear
        else:
            schoolyear = curyear + 1
        return schoolyear

    @cache_function
    def getGrade(self, program = None):
        grade = 0
        if self.isStudent():
            if program is None:
                regProf = self.getLastProfile()
            else:
                from esp.program.models import RegistrationProfile
                regProf = RegistrationProfile.getLastForProgram(self,program)
            if regProf and regProf.student_info:
                if regProf.student_info.graduation_year:
                    grade =  ESPUser.gradeFromYOG(regProf.student_info.graduation_year, ESPUser.current_schoolyear(program))
                    if program:
                        grade += program.incrementGrade() # adds 1 if appropriate tag is set; else does nothing

        return grade
    #   The cache will need to be cleared once per academic year.
    getGrade.depend_on_row(lambda: StudentInfo, lambda info: {'self': info.user})
    getGrade.depend_on_row(lambda: Tag, lambda tag: {'program' :  tag.target})

    @staticmethod
    def gradeFromYOG(yog, schoolyear=None):
        if schoolyear == None:
            schoolyear = ESPUser.current_schoolyear()
        try:
            yog        = int(yog)
        except:
            return 0
        return schoolyear + 12 - yog

    @staticmethod
    def YOGFromGrade(grade):
        schoolyear = ESPUser.current_schoolyear()
        try:
            grade = int(grade)
        except:
            return 0

        return schoolyear + 12 - grade

    @staticmethod
    def getRankInClass(student, subject, default=10):
        from esp.program.models.app_ import StudentAppQuestion, StudentAppResponse, StudentAppReview, StudentApplication
        from esp.program.models import StudentRegistration
        if isinstance(subject, int):
            subject = ClassSubject.objects.get(id=subject)
        if not StudentAppQuestion.objects.filter(subject=subject).count():
            return 10
        elif StudentRegistration.objects.filter(section__parent_class=subject, relationship__name="Rejected",end_date__gte=datetime.now(),user=student).exists() or not StudentApplication.objects.filter(user=student, program__classsubject = subject).exists() or not StudentAppResponse.objects.filter(question__subject=subject, studentapplication__user=student).exists():
            return 1
        for sar in StudentAppResponse.objects.filter(question__subject=subject, studentapplication__user=student):
            if not len(sar.response.strip()):
                return 1
        rank = max(list(StudentAppReview.objects.filter(studentapplication__user=student, studentapplication__program__classsubject=subject, reviewer__in=subject.teachers()).values_list('score', flat=True)) + [-1])
        if rank == -1:
            rank = default
        return rank

    @staticmethod
    def getRankInSection(student, section, default=10):
        if isinstance(section, int):
            section = ClassSection.objects.get(id=section)
        return getRankInClass(student, section.parent_class, default)

shirt_sizes = ('S', 'M', 'L', 'XL', 'XXL')
shirt_sizes = tuple([('14/16', '14/16 (XS)')] + zip(shirt_sizes, shirt_sizes))
shirt_types = (('M', 'Plain'), ('F', 'Fitted (for women)'))
food_choices = ('Anything', 'Vegetarian', 'Vegan')
food_choices = zip(food_choices, food_choices)

class StudentInfo(models.Model):
    """ ESP Student-specific contact information """
    user = AjaxForeignKey(ESPUser, blank=True, null=True)
    graduation_year = models.PositiveIntegerField(blank=True, null=True)
    k12school = AjaxForeignKey('K12School', help_text='Begin to type your school name and select your school if it comes up.', blank=True, null=True)
    school = models.CharField(max_length=256,blank=True, null=True)
    dob = models.DateField(blank=True, null=True)
    gender = models.CharField(max_length=32,blank=True,null=True)
    studentrep = models.BooleanField(blank=True, default = False)
    studentrep_expl = models.TextField(blank=True, null=True)
    heard_about = models.TextField(blank=True, null=True)
    food_preference = models.CharField(max_length=256,blank=True,null=True)
    shirt_size = models.CharField(max_length=5, blank=True, choices=shirt_sizes, null=True)
    shirt_type = models.CharField(max_length=20, blank=True, choices=shirt_types, null=True)

    medical_needs = models.TextField(blank=True, null=True)

    schoolsystem_id = models.CharField(max_length=32, blank=True, null=True)
    schoolsystem_optout = models.BooleanField(default=False)
    post_hs = models.TextField(default='', blank=True)
    transportation = models.TextField(default='', blank=True)

    def save(self, *args, **kwargs):
        super(StudentInfo, self).save(*args, **kwargs)
        from esp.mailman import add_list_member
        add_list_member('students', self.user)
        add_list_member('announcements', self.user)

    class Meta:
        app_label = 'users'
        db_table = 'users_studentinfo'

    @classmethod
    def ajax_autocomplete(cls, data):
        names = data.strip().split(',')
        last = names[0]

        query_set = cls.objects.filter(user__last_name__istartswith = last.strip())

        if len(names) > 1:
            first  = ','.join(names[1:])
            if len(first.strip()) > 0:
                query_set = query_set.filter(user__first_name__istartswith = first.strip())

        query_set = query_set[:10]

        values = query_set.values('user', 'school', 'graduation_year', 'id')
        #   values = query_set.order_by('user__last_name','user__first_name','id').values('user', 'school', 'graduation_year', 'id')

        for value in values:
            value['user'] = User.objects.get(id=value['user'])
            value['ajax_str'] = '%s - %s %d' % (ESPUser(value['user']).ajax_str(), value['school'], value['graduation_year'])
        return values

    def ajax_str(self):
        return "%s - %s %d" % (ESPUser(self.user).ajax_str(), self.school, self.graduation_year)

    def updateForm(self, form_dict):
        form_dict['graduation_year'] = self.graduation_year
        #   Display data from school field in the k12school box if there's no k12school data.
        if self.k12school:
            form_dict['k12school']       = self.k12school_id
        else:
            form_dict['k12school']   = self.school
        form_dict['school']          = self.school
        form_dict['dob']             = self.dob
        form_dict['gender']          = self.gender
        if Tag.getTag('studentinfo_shirt_options'):
            form_dict['shirt_size']      = self.shirt_size
            form_dict['shirt_type']      = self.shirt_type
        if Tag.getTag('studentinfo_food_options'):
            form_dict['food_preference'] = self.food_preference
        form_dict['heard_about']      = self.heard_about
        form_dict['studentrep_expl'] = self.studentrep_expl
        form_dict['studentrep']      = self.user.hasRole('StudentRep')
        form_dict['schoolsystem_id'] = self.schoolsystem_id
        form_dict['medical_needs'] = self.medical_needs
        form_dict['schoolsystem_optout'] = self.schoolsystem_optout
        form_dict['post_hs'] = self.post_hs
        form_dict['transportation'] = self.transportation
        return form_dict

    @staticmethod
    def addOrUpdate(curUser, regProfile, new_data):
        """ adds or updates a StudentInfo record """

        if regProfile.student_info is None:
            studentInfo = StudentInfo()
        else:
            studentInfo = regProfile.student_info
        if not studentInfo.user:
            studentInfo.user = curUser
        elif studentInfo.user != curUser: # this should never happen, but you never know....
            raise ESPError(), "Your registration profile is corrupted. Please contact esp-web@mit.edu, with your name and username in the message, to correct this issue."

        studentInfo.graduation_year = new_data['graduation_year']
        try:
            if isinstance(new_data['k12school'], K12School):
                studentInfo.k12school = new_data['k12school']
            else:
                if isinstance(new_data['k12school'], int):
                    studentInfo.k12school = K12School.objects.get(id=int(new_data['k12school']))
                else:
                    studentInfo.k12school = K12School.objects.filter(name__icontains=new_data['k12school'])[0]
                    
        except:
            print 'Error, could not find k12school for "%s"' % new_data['k12school']
            studentInfo.k12school = None
            
        studentInfo.school          = new_data['school'] if not studentInfo.k12school else studentInfo.k12school.name
        studentInfo.dob             = new_data['dob']
        studentInfo.gender          = new_data.get('gender', None)
        
        studentInfo.heard_about      = new_data.get('heard_about', '')

        if 'shirt_size' in new_data and 'shirt_type' in new_data:
            studentInfo.shirt_size      = new_data['shirt_size']
            studentInfo.shirt_type      = new_data['shirt_type']

        if 'food_preference' in new_data:
            studentInfo.food_preference      = new_data['food_preference']

        
        studentInfo.studentrep = new_data.get('studentrep', False)    
        studentInfo.studentrep_expl = new_data.get('studentrep_expl', '')

        studentInfo.schoolsystem_optout = new_data.get('schoolsystem_optout', '')
        studentInfo.schoolsystem_id = new_data.get('schoolsystem_id', '')
        studentInfo.post_hs = new_data.get('post_hs', '')
        studentInfo.medical_needs = new_data.get('medical_needs', '')
        studentInfo.transportation = new_data.get('transportation', '')        
        studentInfo.save()
        if new_data.get('studentrep', False):
            #   E-mail membership notifying them of the student rep request.
            subj = '[%s Membership] Student Rep Request: %s %s' % (settings.ORGANIZATION_SHORT_NAME, curUser.first_name, curUser.last_name)
            to_email = [settings.DEFAULT_EMAIL_ADDRESSES['membership']]
            from_email = 'ESP Profile Editor <regprofile@%s>' % settings.DEFAULT_HOST
            t = loader.get_template('email/studentreprequest')
            msgtext = t.render(Context({'user': curUser, 'info': studentInfo, 'prog': regProfile.program}))
            send_mail(subj, msgtext, from_email, to_email, fail_silently = True)

            #   Add the user bit representing a student rep request.
            #   The membership coordinator has to make the 'real' student rep bit.
            curUser.makeRole("StudentRep")
        else:
            curUser.removeRole("StudentRep")
        return studentInfo

    def getSchool(self):
        """ Obtain a string representation of the student's school  """ 
        if self.k12school:
            return self.k12school
        elif self.school:
            return self.school
        else:
            return None

    def __unicode__(self):
        username = "N/A"
        if self.user != None:
            username = self.user.username
        return 'ESP Student Info (%s) -- %s' % (username, unicode(self.school))

class TeacherInfo(models.Model, CustomFormsLinkModel):
    """ ESP Teacher-specific contact information """
    
    #customforms definitions
    form_link_name = 'TeacherInfo'
    link_fields_list = [
        ('graduation_year', 'Graduation year'), 
        ('from_here', 'Current student checkbox'), 
        ('is_graduate_student', 'Graduate student status'),
        ('college', 'School/employer'),
        ('major', 'Major/department'),
        ('bio', 'Biography'),
        ('shirt_size', 'Shirt size'),
        ('shirt_type', 'Shirt type'),
        ('full_legal_name', 'Legal name'),
        ('university_email', 'University e-mail address'),
        ('student_id', 'Student ID number'),
        ('mail_reimbursement', 'Reimbursement checkbox'),
    ]
    link_fields_widgets = {
        'from_here': NullRadioSelect, 
        'is_graduate_student': NullCheckboxSelect,
        'mail_reimbursement': forms.CheckboxInput,
    }
    
    user = AjaxForeignKey(User, blank=True, null=True)
    graduation_year = models.CharField(max_length=4, blank=True, null=True)
    from_here = models.NullBooleanField(null=True)
    is_graduate_student = models.NullBooleanField(blank=True, null=True)
    college = models.CharField(max_length=128,blank=True, null=True)
    major = models.CharField(max_length=32,blank=True, null=True)
    bio = models.TextField(blank=True, null=True)
    shirt_size = models.CharField(max_length=5, blank=True, choices=shirt_sizes, null=True)
    shirt_type = models.CharField(max_length=20, blank=True, choices=shirt_types, null=True)

    full_legal_name = models.CharField(max_length=128, blank=True, null=True)
    university_email = models.EmailField(blank=True, null=True)
    student_id = models.CharField(max_length=128, blank=True, null=True)
    mail_reimbursement = models.NullBooleanField(blank=True, null=True)

    @classmethod
    def cf_link_instance(cls, request):
        """
        Uses the request object to return the appropriate instance for this model,
        for use by custom-forms.
        It should either return the instance, or 'None', if the corresponding instance doesn't exist.
        """
        queryset=cls.objects.filter(user=request.user).order_by('-id')
        if queryset: return queryset[0] 
        else: return None
        
    @classmethod
    def ajax_autocomplete(cls, data):
        names = data.strip().split(',')
        last = names[0]

        query_set = cls.objects.filter(user__last_name__istartswith = last.strip())

        if len(names) > 1:
            first  = ','.join(names[1:])
            if len(first.strip()) > 0:
                query_set = query_set.filter(user__first_name__istartswith = first.strip())

        query_set = query_set[:10]
        values = query_set.values('user', 'college', 'graduation_year', 'id')
        #   values = query_set.order_by('user__last_name','user__first_name','id').values('user', 'college', 'graduation_year', 'id')

        for value in values:
            value['user'] = User.objects.get(id=value['user'])
            value['ajax_str'] = u'%s - %s %s' % (ESPUser(value['user']).ajax_str(), value['college'], value['graduation_year'])
        return values

    def ajax_str(self):
        return u'%s - %s %s' % (ESPUser(self.user).ajax_str(), self.college, self.graduation_year)

    def updateForm(self, form_dict):
        form_dict['graduation_year'] = self.graduation_year
        form_dict['from_here']        = self.from_here
        form_dict['is_graduate_student'] = self.is_graduate_student
        form_dict['school']          = self.college
        form_dict['major']           = self.major
        form_dict['shirt_size']      = self.shirt_size
        form_dict['shirt_type']      = self.shirt_type
        if Tag.getTag('teacherinfo_reimbursement_options'):
            form_dict['full_legal_name']    = self.full_legal_name
            form_dict['university_email']   = self.university_email
            form_dict['student_id']         = self.student_id
            form_dict['mail_reimbursement'] = self.mail_reimbursement
        return form_dict

    @staticmethod
    def addOrUpdate(curUser, regProfile, new_data):
        """ adds or updates a TeacherInfo record """
        new_data = defaultdict(str, new_data) # Don't require all fields to be present
        if regProfile.teacher_info is None:
            teacherInfo = TeacherInfo()
            teacherInfo.user = curUser
        else:
            teacherInfo = regProfile.teacher_info
        teacherInfo.graduation_year = new_data['graduation_year']
        teacherInfo.from_here        = (new_data['from_here'] == "True")
        teacherInfo.is_graduate_student = new_data['is_graduate_student']
        teacherInfo.college         = new_data['school']
        teacherInfo.major           = new_data['major']
        teacherInfo.shirt_size      = new_data['shirt_size']
        teacherInfo.shirt_type      = new_data['shirt_type']
        if Tag.getTag('teacherinfo_reimbursement_options'):
            teacherInfo.full_legal_name    = new_data['full_legal_name']
            teacherInfo.university_email   = new_data['university_email']
            teacherInfo.student_id         = new_data['student_id']
            teacherInfo.mail_reimbursement = new_data['mail_reimbursement']
        teacherInfo.save()
        return teacherInfo

    def __unicode__(self):
        username = ""
        if self.user != None:
            username = self.user.username
        return 'ESP Teacher Info (%s)' % username

    class Meta:
        app_label = 'users'


class GuardianInfo(models.Model):
    """ ES Guardian-specific contact information """
    user = AjaxForeignKey(ESPUser, blank=True, null=True)
    year_finished = models.PositiveIntegerField(blank=True, null=True)
    num_kids = models.PositiveIntegerField(blank=True, null=True)

    class Meta:
        app_label = 'users'
        db_table = 'users_guardianinfo'

    def save(self, *args, **kwargs):
        super(GuardianInfo, self).save(*args, **kwargs)
        from esp.mailman import add_list_member
        add_list_member('announcements', self.user)

    @classmethod
    def ajax_autocomplete(cls, data):
        names = data.strip().split(',')
        last = names[0]

        query_set = cls.objects.filter(user__last_name__istartswith = last.strip())

        if len(names) > 1:
            first  = ','.join(names[1:])
            if len(first.strip()) > 0:
                query_set = query_set.filter(user__first_name__istartswith = first.strip())
        query_set = query_set[:10]
        values = query_set.values('user', 'year_finished', 'num_kids', 'id')
        #   values = query_set.order_by('user__last_name','user__first_name','id').values('user', 'year_finished', 'num_kids', 'id')

        for value in values:
            value['user'] = User.objects.get(id=value['user'])
            value['ajax_str'] = '%s - %s %d' % (ESPUser(value['user']).ajax_str(), value['year_finished'], value['num_kids'])
        return values

    def ajax_str(self):
        return "%s - %s %d" % (ESPUser(self.user).ajax_str(), self.year_finished, self.num_kids)

    def updateForm(self, form_dict):
        form_dict['year_finished'] = self.year_finished
        form_dict['num_kids']      = self.num_kids
        return form_dict

    @staticmethod
    def addOrUpdate(curUser, regProfile, new_data):
        """ adds or updates a GuardianInfo record """
        if regProfile.guardian_info is None:
            guardianInfo = GuardianInfo()
            guardianInfo.user = curUser
        else:
            guardianInfo = regProfile.guardian_info
        guardianInfo.year_finished = new_data['year_finished']
        guardianInfo.num_kids      = new_data['num_kids']
        guardianInfo.save()
        return guardianInfo

    def __unicode__(self):
        username = ""
        if self.user != None:
            username = self.user.username
        return 'ESP Guardian Info (%s)' % username


class EducatorInfo(models.Model):
    """ ESP Educator-specific contact information """
    user = AjaxForeignKey(ESPUser, blank=True, null=True)
    subject_taught = models.CharField(max_length=64,blank=True, null=True)
    grades_taught = models.CharField(max_length=16,blank=True, null=True)
    school = models.CharField(max_length=128,blank=True, null=True)
    position = models.CharField(max_length=64,blank=True, null=True)
    k12school = models.ForeignKey('K12School', blank=True, null=True)

    class Meta:
        app_label = 'users'
        db_table = 'users_educatorinfo'

    def save(self, *args, **kwargs):
        super(EducatorInfo, self).save(*args, **kwargs)
        from esp.mailman import add_list_member
        add_list_member('announcements', self.user)

    @classmethod
    def ajax_autocomplete(cls, data):
        names = data.strip().split(',')
        last = names[0]

        query_set = cls.objects.filter(user__last_name__istartswith = last.strip())

        if len(names) > 1:
            first  = ','.join(names[1:])
            if len(first.strip()) > 0:
                query_set = query_set.filter(user__first_name__istartswith = first.strip())
        query_set = query_set[:10]
        values = query_set.values('user', 'position', 'school', 'id')
        #   values = query_set.order_by('user__last_name','user__first_name','id').values('user', 'position', 'school', 'id')

        for value in values:
            value['user'] = User.objects.get(id=value['user'])
            value['ajax_str'] = '%s - %s %s' % (ESPUser(value['user']).ajax_str(), value['position'], value['school'])
        return values

    def ajax_str(self):
        return "%s - %s at %s" % (ESPUser(self.user).ajax_str(), self.position, self.school)

    def updateForm(self, form_dict):
        form_dict['subject_taught'] = self.subject_taught
        form_dict['grades_taught']  = self.grades_taught
        form_dict['school']         = self.school
        form_dict['position']       = self.position
        return form_dict

    @staticmethod
    def addOrUpdate(curUser, regProfile, new_data):
        """ adds or updates a EducatorInfo record """
        if regProfile.educator_info is None:
            educatorInfo = EducatorInfo()
            educatorInfo.user = curUser
        else:
            educatorInfo = regProfile.educator_info
        educatorInfo.subject_taught = new_data['subject_taught']
        educatorInfo.grades_taught  = new_data['grades_taught']
        educatorInfo.position       = new_data['position']
        educatorInfo.school         = new_data['school']
        educatorInfo.save()
        return educatorInfo

    def __unicode__(self):
        username = ""
        if self.user != None:
            username = self.user.username
        return 'ESP Educator Info (%s)' % username

class ZipCode(models.Model):
    """ Zip Code information """
    zip_code = models.CharField(max_length=5)
    latitude = models.DecimalField(max_digits=10, decimal_places = 6)
    longitude = models.DecimalField(max_digits=10, decimal_places = 6)

    class Meta:
        app_label = 'users'
        db_table = 'users_zipcode'

    def distance(self, other):
        """ Returns the distance from one point to another """
        import math

        earth_radius = 3963.1676 # From google...
        lat1 = math.radians(self.latitude)
        lon1 = math.radians(self.longitude)
        lat2 = math.radians(other.latitude)
        lon2 = math.radians(other.longitude)

        delta_lat = lat2 - lat1
        delta_lon = lon2 - lon1

        tmp = math.sin(delta_lat/2.0)**2 + \
              math.cos(lat1)*math.cos(lat2) * \
              math.sin(delta_lon/2.0)**2

        distance = 2 * math.atan2(math.sqrt(tmp), math.sqrt(1-tmp)) * \
                   earth_radius

        return distance

    def close_zipcodes(self, distance):
        """ Get a list of zip codes less than or equal to
            distance from this zip code. """
        from decimal import Decimal
        try:
            distance_decimal = Decimal(str(distance))
            distance_float = float(str(distance))
        except:
            raise ESPError(), '%s should be a valid decimal number!' % distance

        if distance < 0:
            distance *= -1

        oldsearches = ZipCodeSearches.objects.filter(zip_code = self,
                                                     distance = distance_decimal)

        if len(oldsearches) > 0:
            return oldsearches[0].zipcodes.split(',')

        all_zips = list(ZipCode.objects.exclude(id = self.id))
        winners  = [ self.zip_code ]

        winners += [ zipc.zip_code for zipc in all_zips
                     if self.distance(zipc) <= distance_float ]

        newsearch = ZipCodeSearches(zip_code = self,
                                    distance = distance,
                                    zipcodes = ','.join(winners))
        newsearch.save()
        return winners

    def __unicode__(self):
        return '%s (%s, %s)' % (self.zip_code,
                                self.longitude,
                                self.latitude)



class ZipCodeSearches(models.Model):
    zip_code = models.ForeignKey(ZipCode)
    distance = models.DecimalField(max_digits = 15, decimal_places = 3)
    zipcodes = models.TextField()

    class Meta:
        app_label = 'users'
        db_table = 'users_zipcodesearches'

    def __unicode__(self):
        return '%s Zip Codes that are less than %s miles from %s' % \
               (len(self.zipcodes.split(',')), self.distance, self.zip_code)

class ContactInfo(models.Model, CustomFormsLinkModel):
    """ ESP-specific contact information for (possibly) a specific user """
    
    #customforms definitions
    form_link_name = 'ContactInfo'
    link_fields_list = [
        ('phone_day','Phone number'),
        ('e_mail','E-mail address'),
        ('address', 'Address'),
        ('name', 'Name'),
        ('receive_txt_message', 'Text message request'),
        #   Commented out since it may cause confusion: ('phone_cell', 'Cell phone number')
    ]
    link_fields_widgets = {
        'address_state': USStateSelect,
        'address': AddressWidget,
        'name': NameWidget,
    }
    link_compound_fields = {
        'address': ['address_street', 'address_city', 'address_state', 'address_zip'],
        'name': ['first_name', 'last_name'],
    }

    @classmethod
    def cf_link_instance(cls, request):
        """
        Ues the request object to return the appropriate instance for this model,
        for use by custom-forms.
        It should either return the instance, or 'None', if the corresponding instance doesn't exist.
        """
        queryset=cls.objects.filter(user=request.user).order_by('-id')
        if queryset: return queryset[0] 
        else: return None

    user = AjaxForeignKey(User, blank=True, null=True)
    first_name = models.CharField(max_length=64)
    last_name = models.CharField(max_length=64)
    e_mail = models.EmailField('E-mail address', blank=True, null=True)
    phone_day = PhoneNumberField('Home phone',blank=True, null=True)
    phone_cell = PhoneNumberField('Cell phone',blank=True, null=True)
    receive_txt_message = models.BooleanField(default=False)
    phone_even = PhoneNumberField('Alternate phone',blank=True, null=True)
    address_street = models.CharField('Street address',max_length=100,blank=True, null=True)
    address_city = models.CharField('City',max_length=50,blank=True, null=True)
    address_state = USStateField('State',blank=True, null=True)
    address_zip = models.CharField('Zip code',max_length=5,blank=True, null=True)
    address_postal = models.TextField(blank=True,null=True)
    undeliverable = models.BooleanField(default=False)

    class Meta:
        app_label = 'users'
        db_table = 'users_contactinfo'

    def _distance_from(self, zip):
        try:
            myZip = ZipCode.objects.get(zip_code = self.address_zip)
            remoteZip = ZipCode.objects.get(zip_code = zip)
            return myZip.distance(remoteZip)
        except:
            return -1




    def address(self):
        return '%s, %s, %s %s' % \
            (self.address_street,
             self.address_city,
             self.address_state,
             self.address_zip)

    def items(self):
        return self.__dict__.items()

    @classmethod
    def ajax_autocomplete(cls, data):
        names = data.strip().split(',')
        last = names[0]
        query_set = cls.objects.filter(last_name__istartswith = last.strip())
        if len(names) > 1:
            first  = ','.join(names[1:])
            if len(first.strip()) > 0:
                query_set = query_set.filter(first_name__istartswith = first.strip())
        values = query_set.order_by('last_name','first_name','id').values('first_name', 'last_name', 'e_mail', 'id')
        for value in values:
            value['ajax_str'] = '%s, %s (%s)' % (value['last_name'], value['first_name'], value['e_mail'])
        return values

        def ajax_str(self):
            return "%s, %s (%s)" % (self.last_name, self.first_name, self.e_mail)

    @staticmethod
    def addOrUpdate(regProfile, new_data, contactInfo, prefix='', curUser=None):
        """ adds or updates a ContactInfo record """
        if contactInfo is None:
            contactInfo = ContactInfo()
        for i in contactInfo.__dict__.keys():
            if i != 'user_id' and i != 'id' and new_data.has_key(prefix+i):
                contactInfo.__dict__[i] = new_data[prefix+i]
        if curUser is not None:
            contactInfo.user = curUser
        contactInfo.save()
        return contactInfo

    def updateForm(self, form_data, prepend=''):
        newkey = self.__dict__
        for key, val in newkey.items():
            if val and key != 'id':
                form_data[prepend+key] = val
        #   Hack: If the 'no guardian e-mail' Tag is on, check the box for 
        #   "my parent/guardian doesn't have e-mail" if the e-mail field is blank.
        if Tag.getTag('allow_guardian_no_email') and prepend == 'guard_':
            print 'Testing: %s' % self.e_mail
            if not self.e_mail or len(self.e_mail) < 3:
                form_data['guard_no_e_mail'] = True
        return form_data

    def save(self, *args, **kwargs):
        if self.id != None:
            try:
                old_self = ContactInfo.objects.get(id = self.id)
                if old_self.address_zip != self.address_zip or \
                        old_self.address_street != self.address_street or \
                        old_self.address_city != self.address_city or \
                        old_self.address_state != self.address_state:
                    self.address_postal = None
                    self.undeliverable = False
            except:
                pass
        if self.address_postal != None:
            self.address_postal = str(self.address_postal)

        if self._distance_from("02139") < 50:
            from esp.mailman import add_list_member
            try:
                add_list_member("announcements_local", self.e_mail)
            except:
                pass
            
        super(ContactInfo, self).save(*args, **kwargs)


    def __unicode__(self):
        username = ""
        last_name, first_name = '', ''
        if self.user != None:
            username = self.user.username
        if self.first_name is not None:
            first_name = self.first_name
        if self.last_name is not None:
            last_name = self.last_name
        return first_name + ' ' + last_name + ' (' + username + ')'

    class Admin:
        search_fields = ['first_name','last_name','user__username']


class K12SchoolManager(models.Manager):
    def other(self):
        return self.get_or_create(name='Other')[0]
    def most(self):
        return self.exclude(name='Other').order_by('name')

class K12School(models.Model):
    """
    All the schools that we know about.
    """
    contact = AjaxForeignKey(ContactInfo, null=True,blank=True, 
        help_text='A set of contact information for this school. Type to search by name (Last, First), or <a href="/admin/users/contactinfo/add/">go edit a new one</a>.')
    school_type = models.TextField(blank=True, null=True, 
        help_text='i.e. Public, Private, Charter, Magnet, ...')
    grades      = models.TextField(blank=True, null=True, 
        help_text='i.e. "PK, K, 1, 2, 3"')
    school_id   = models.CharField(max_length=128, blank=True, null=True,
        help_text='An 8-digit ID number.')
    contact_title = models.TextField(blank=True,null=True)
    name          = models.TextField(blank=True,null=True)

    objects = K12SchoolManager()

    class Meta:
        app_label = 'users'
        db_table = 'users_k12school'

    @classmethod
    def ajax_autocomplete(cls, data, allow_non_staff=True):
        name = data.strip()
        query_set = cls.objects.filter(name__icontains = name)
        values = query_set.order_by('name','id').values('name', 'id')
        for value in values:
            value['ajax_str'] = '%s' % (value['name'])
        return values

    def __unicode__(self):
        if self.contact_id:
            return '%s in %s, %s' % (self.name, self.contact.address_city,
                                       self.contact.address_state)
        else:
            return '%s' % self.name

    @classmethod
    def choicelist(cls, other_help_text=''):
        if other_help_text:
            other_help_text = u' (%s)' % other_help_text
        o = cls.objects.other()
        lst = [ ( x.id, x.name ) for x in cls.objects.most() ]
        lst.append( (o.id, o.name + other_help_text) )
        return lst


class PersistentQueryFilter(models.Model):
    """ This class stores generic query filters persistently in the database, for retrieval (by ID, presumably) and
        to pass the query along to multiple pages and retrival (et al). """
    item_model   = models.CharField(max_length=256)            # A string representing the model, for instance User or Program
    q_filter     = models.TextField()                         # A string representing a query filter
    sha1_hash    = models.CharField(max_length=256)            # A sha1 hash of the string representing the query filter
    create_ts    = models.DateTimeField(auto_now_add = True)  # The create timestamp
    useful_name  = models.CharField(max_length=1024, blank=True, null=True) # A nice name to apply to this filter.

    class Meta:
        app_label = 'users'
        db_table = 'users_persistentqueryfilter'

    @staticmethod
    def create_from_Q(item_model, q_filter, description = ''):
        """ The main constructor, please call this. """
        import hashlib
        dumped_filter = pickle.dumps(q_filter)
        
        # Deal with multiple instances
        query_q = Q(item_model = str(item_model), q_filter = dumped_filter, sha1_hash = hashlib.sha1(dumped_filter).hexdigest())
        pqfs = PersistentQueryFilter.objects.filter(query_q)
        if pqfs.count() > 0:
            foo = pqfs[0]
        else:
            foo, created = PersistentQueryFilter.objects.get_or_create(item_model = str(item_model),
                                                                   q_filter = dumped_filter,
                                                                   sha1_hash = hashlib.sha1(dumped_filter).hexdigest())
        foo.useful_name = description
        foo.save()
        return foo

    def get_Q(self, restrict_to_active = True):
        """ This will return the Q object that was passed into it. """
        try:
            QObj = pickle.loads(str(self.q_filter))
        except:
            raise ESPError(), 'Invalid Q object stored in database.'

        #   Do not include users if they have disabled their account.
        if restrict_to_active and (self.item_model.find('auth.models.User') >= 0 or self.item_model.find('esp.users.models.ESPUser') >= 0):
            QObj = QObj & Q(is_active=True)

        return QObj

    def set_Q(self, q_filter, item_model=None, description='', should_save=True, restrict_to_active=True):
        """
        q_filter - The new filter to set.
        item_model - The new item model, or None if it should stay the same.
        description - The new filter description.
        should_save - If True (default), this PQF will be saved after setting the new filter.
        restrict_to_active - If True (default) and the filter is on users, automatically add an is_active=True filter.
        """
        if item_model is None:
            item_model = self.item_model
        self.item_model = str(item_model)

        if restrict_to_active and (self.item_model.find('auth.models.User') >= 0 or self.item_model.find('esp.users.models.ESPUser') >= 0):
            q_filter = q_filter & Q(is_active=True)

        import hashlib
        dumped_filter = pickle.dumps(q_filter)
        sha1_hash = hashlib.sha1(dumped_filter).hexdigest()

        self.q_filter = dumped_filter
        self.sha1_hash = sha1_hash
        self.useful_name = description

        if should_save:
            self.save()

        return self

    def getList(self, module):
        """ This will actually return the list generated from the filter applied
            to the live database. You must supply the model. If the model is not matched,
            it will become an error. """
        if str(module) != str(self.item_model):
            raise ESPError(), 'The module given does not match that of the persistent entry.'

        return module.objects.filter(self.get_Q())

    @staticmethod
    def getFilterFromID(id, model):
        """ This function will return a PQF object from the id given. """
        try:
            id = int(id)
        except:
            assert False, 'The query filter id given is invalid.'
        return PersistentQueryFilter.objects.get(id = id,
                                                 item_model = str(model))


    @staticmethod
    def getFilterFromQ(QObject, model, description = ''):
        """ This function will get the filter from the Q object. It will either create one
            or use an old one depending on whether it's been used. """

        import hashlib
        try:
            qobject_string = pickle.dumps(QObject)
        except:
            qobject_string = ''
        try:
            filterObj = PersistentQueryFilter.objects.get(sha1_hash = hashlib.sha1(qobject_string).hexdigest())#    pass
        except:
            filterObj = PersistentQueryFilter.create_from_Q(item_model  = model,
                                                            q_filter    = QObject,
                                                            description = description)
            filterObj.save() # create a new one.

        return filterObj

    def __unicode__(self):
        return str(self.useful_name)


class ESPUser_Profile(models.Model):
    user = AjaxForeignKey(ESPUser, unique=True)

    class Meta:
        app_label = 'users'
        db_table = 'users_espuser_profile'

    def prof(self):
        return ESPUser(self.user)

    class Admin:
        pass

    def __unicode__(self):
        return "ESPUser_Profile for user: %s" % unicode(self.user)

class PasswordRecoveryTicket(models.Model):
    """ A ticket for changing your password. """
    RECOVER_KEY_LEN = 30
    RECOVER_EXPIRE = 2 # number of days before it expires
    SYMBOLS = 'abcdefghijklmnopqrstuvwxyzABCDEFGHIJKLMNOPQRSTUVWXYZ0123456789'

    user = models.ForeignKey(User)
    recover_key = models.CharField(max_length=RECOVER_KEY_LEN)
    expire = models.DateTimeField(null=True)

    class Meta:
        app_label = 'users'

    def __unicode__(self):
        return "Ticket for %s (expires %s): %s" % (self.user, self.expire, self.recover_key)

    @staticmethod
    def new_key():
        """ Generates a new random key. """
        import random
        key = "".join([random.choice(PasswordRecoveryTicket.SYMBOLS) for x in range(PasswordRecoveryTicket.RECOVER_KEY_LEN)])
        return key

    @staticmethod
    def new_ticket(user):
        """ Returns a new (saved) ticket for a specified user. """

        ticket = PasswordRecoveryTicket()
        ticket.user = user
        ticket.recover_key = PasswordRecoveryTicket.new_key()
        ticket.expire = datetime.now() + timedelta(days = PasswordRecoveryTicket.RECOVER_EXPIRE)

        ticket.save()
        return ticket

    @property
    def recover_url(self):
        """ The URL to recover the password. """
        return 'myesp/recoveremail/?code=%s' % self.recover_key

    @property
    def cancel_url(self):
        """ The URL to cancel the ticket. """
        return 'myesp/cancelrecover/?code=%s' % self.recover_key

    def change_password(self, username, password):
        """ If the ticket is valid, saves the password. """
        if not self.is_valid():
            return False
        if self.user.username != username:
            return False

        # Change the password, and activate the account
        self.user.set_password(password)
        self.user.is_active = True
        self.user.save()

        # Invalidate all other tickets
        self.cancel_all(self.user)
        return True
    change_password.alters_data = True

    def is_valid(self):
        """ Check if the ticket is still valid, kill it if not. """
        if self.id is not None and datetime.now() < self.expire:
            return True
        else:
            self.cancel()
            return False
    ## technically alters data by calling cancel(), but templates
    ## should be fine with calling this one I guess
    # is_valid.alters_data = True

    def cancel(self):
        """ Cancel a ticket. """
        if self.id is not None:
            self.expire = datetime(1990, 8, 3)
            self.delete()
    cancel.alters_data = True

    @staticmethod
    def cancel_all(user):
        """ Cancel all tickets belong to user. """
        PasswordRecoveryTicket.objects.filter(user=user).delete()

class DBList(object):
    """ Useful abstraction for the list of users.
        Not meant for anything but users_get_list...
    """
    totalnum = False # we dont' know how many there are.
    key      = ''
    QObject  = None

    def count(self, override = False):
        """ This is used to count how many objects we are talking about.
            If override is true, it will not retrieve the number from cache
            or from this instance. If it's true, it will try.
        """
        from esp.users.models import User

        cache_id = urlencode('DBListCount: %s' % (self.key))

        retVal   = cache.get(cache_id) # get the cached result
        if self.QObject: # if there is a q object we can just
            if not self.totalnum:
                if override:
                    self.totalnum = ESPUser.objects.filter(self.QObject).distinct().count()
                    cache.set(cache_id, self.totalnum, 60)
                else:
                    cachedval = cache.get(cache_id)
                    if cachedval is None:
                        self.totalnum = ESPUser.objects.filter(self.QObject).distinct().count()
                        cache.set(cache_id, self.totalnum, 60)
                    else:
                        self.totalnum = cachedval

            return self.totalnum
        else:
            return 0

    def id(self):
        """ The id is the same as the key, it is client-specified. """
        return self.key

    def __init__(self, **kwargs):
        self.__dict__ = kwargs

    def __cmp__(self, other):
        """ We are going to order by the size of our lists. """
        return cmp(self.count(), other.count())

    def __unicode__(self):
        return self.key

class EmailPref(models.Model):
    email = models.EmailField(max_length=64, blank=True, null=True, unique=True)
    email_opt_in = models.BooleanField(default = True)
    first_name = models.CharField(max_length=64)
    last_name = models.CharField(max_length=64)
    sms_number = PhoneNumberField(blank=True, null=True)
    sms_opt_in = models.BooleanField(default = False)
    class Meta:
        app_label = 'users'

class Record(models.Model):
    #To make these better to work with in the admin panel, and to have a
    #well defined set of possibilities, we'll use a set of choices
    #if you want to use this model for an additional thing,
    #add it as a choice
    EVENT_CHOICES=(
        ("student_survey", "Completed student survey"),
        ("teacher_survey", "Completed teacher survey"),
        ("reg_confirmed", "Confirmed registration"),
        ("attended", "Attended program"),
        ("conf_email","Was sent confirmation email"),
        ("teacher_quiz_done","Completed teacher quiz"),
        ("paid","Paid for program"),
        ("med","Submitted medical form"),
        ("med_bypass","Recieved medical bypass"),
        ("liab","Submitted liability form"),
        ("onsite","Registered for program on-site"),
        ("schedule_printed","Printed student schedule on-site"),
        ("teacheracknowledgement","Did teacher acknowledgement"),
        ("lunch_selected","Selected a lunch block"),
        ("extra_form_done","Filled out Custom Form"),
        ("waitlist","Waitlisted for a program"),
        ("interview","Teacher-interviewed for a program"),
        ("teacher_training","Attended teacher-training for a program"),
        ("teacher_checked_in", "Teacher checked in for teaching on the day of the program"),
        ("twophase_reg_done", "Completed two-phase registration"),
    )
        
    event = models.CharField(max_length=80,choices=EVENT_CHOICES)
    program = models.ForeignKey("program.Program",blank=True,null=True)
    user = AjaxForeignKey(ESPUser, 'id', blank=True, null=True)

    time = models.DateTimeField(blank=True, default = datetime.now)

    class Meta:
        app_label = 'users'

    @classmethod
    def user_completed(cls, user, event, program=None):
        if program is None:
            return cls.objects.filter(user=user, event=event).count()>0
        else:
            return cls.objects.filter(user=user, event=event, program=program).count()>0

    def __unicode__(self):
        return unicode(self.user) + " has completed " + self.event + " for " + unicode(self.program)
        
#helper method for designing implications
def flatten(choices):
    l=[]
    for x in choices:
        if type(x[1])!=tuple: l.append(x[0])
        else: l=l+flatten(x[1])
    return l

class Permission(ExpirableModel):

    #a permission can be assigned to a user, or a role
    user = AjaxForeignKey(ESPUser, 'id', blank=True, null=True,
                          help_text="Blank does NOT mean apply to everyone, use role-based permissions for that.")
    role = models.ForeignKey("auth.Group", blank=True, null=True, 
                             help_text="Apply this permission to an entire user role (can be blank).")

    #For now, we'll use plain text for a description of what permission it is
    PERMISSION_CHOICES=(
        ("Administer", "Full administrative permissions"),
        ("View", "Able to view a program"),
        ("Onsite", "Access to onsite interfaces"),
        ("GradeOverride","Ignore grade ranges for studentreg"),
        ("Student Deadlines", (
                ("Student", "Basic student access"),
                ("Student/OverrideFull", "Register for a full program"),
                ("Student/All", "All student deadlines"),
                ("Student/Applications","Apply for classes"),
                ("Student/Catalog","View the catalog"),
                ("Student/Classes","Classes"),
                ("Student/Classes/All","Classes/All"),
                ("Student/Classes/OneClass","Class/OneClass"),
                ("Student/Classes/Lottery","Enter the lottery"),
                ("Student/Classes/Lottery/View","View lottery results"),
                ("Student/ExtraCosts","Extra costs page"),
                ("Student/MainPage","Registration mainpage"),
                ("Student/Confirm","Confirm registration"),
                ("Student/Payment","Pay for a program"),
                ("Student/Profile","Set profile info"),
                ("Student/Survey", "Access to survey"),
                ("Student/FormstackMedliab", "Access to Formstack medical and liability form"),
                ("Student/Finaid", "Access to financial aid application"),
                )
         ),
        ("Teacher Deadlines", (
                ("Teacher", "Basic teacher access"),
                ("Teacher/All", "All teacher deadlines"),
                ("Teacher/Acknowledgement", "Teacher acknowledgement"),
                ("Teacher/AppReview", "Review students' apps"),
                ("Teacher/Availability", "Set availability"),
                ("Teacher/Catalog","Catalog"),
                ("Teacher/Classes", "Classes"),
                ("Teacher/Classes/All", "Class/All"),
                ("Teacher/Classes/View", "Classes/View"),
                ("Teacher/Classes/Edit", "Classes/Edit"),
                ("Teacher/Classes/Create","Classes/Create"),
                ("Teacher/Classes/SelectStudents","Classes/SelectStudents"),
                ("Teacher/Quiz", "Teacher quiz"),
                ("Teacher/MainPage","Registration mainpage"),
                ("Teacher/Survey","Teacher Survey"),
                ("Teacher/Profile","Set profile info"),
                ("Teacher/Survey", "Access to survey"),
                )
         ),
    )
    permission_type = models.CharField(max_length=80, choices=PERMISSION_CHOICES)
     

    implications = {"Administer":[x for x in flatten(PERMISSION_CHOICES)
                                  if x!="Administer"],
                    "Student/All": [x for x in flatten(PERMISSION_CHOICES)
                                if x.startswith("Student")],
                    "Teacher/All": [x for x in flatten(PERMISSION_CHOICES)
                                if x.startswith("Teacher")],
                    }
    #i'm not really sure if implications is a good idea
    #use sparingly

    #optionally, a permission may be tied to a program
    program = models.ForeignKey("program.Program", blank=True, null=True)
    #note that the ability to do things will not always be determined by 
    #a permission object, such as teachers automatically having access to 
    #their classes
    #it may, however, be the case that this model is not general enough,
    #in which case program may need to be replaced by a generic foreignkey

    class Meta:
        app_label = 'users'

    @classmethod
    def user_has_perm(self, user, name, program=None, when=None):
        perms=[name]
        for k,v in self.implications.items():
            if name in v: perms.append(k)

        quser = Q(user=user) | Q(user=None, role__in=user.groups.all())
        initial_qset = self.objects.filter(quser).filter(permission_type__in=perms, program=program)
        return initial_qset.filter(self.is_valid_qobject()).exists()
    
    #list of all the permission types which are deadlines
    deadline_types = [x for x in flatten(PERMISSION_CHOICES) if x.startswith("Teacher") or x.startswith("Student")]

    @classmethod
    def deadlines(cls):
        return cls.objects.filter(permission_type__in = cls.deadline_types)

    def recursive(self):
        return bool(self.implications.get(self.permission_type, None))

    def __unicode__(self):
        #TODO
        if self.user is not None:
            user = self.user.username
        else:
            user = self.role

        if self.program is not None:
            program = self.program.niceName()
        else:
            program = "None"
        
        return "GRANT %s ON %s TO %s" % (self.permission_type,
                                         program, user)

    @classmethod
    def nice_name_lookup(cls,perm_type):
        def squash(choices):
            l=[]
            for x in choices:
                if type(x[1])!=tuple: l.append(x)
                else: l=l+squash(x[1])
            return l
        
        for x in squash(cls.PERMISSION_CHOICES):
            if x[0] == perm_type: return x[1]

    def nice_name(self):
        def squash(choices):
            l=[]
            for x in choices:
                if type(x[1])!=tuple: l.append(x)
                else: l=l+squash(x[1])
            return l
        
        for x in squash(self.PERMISSION_CHOICES):
            if x[0] == self.permission_type: return x[1]
        
    @classmethod
    def program_by_perm(cls,user,perm):
        """Find all program that user has perm"""
        implies = [perm]
        implies+=[x for x,y in cls.implications.items() if perm in y]

        direct = Program.objects.filter(nest_Q(Permission.is_valid_qobject(), 'permission'),
                                       permission__user=user,
                                       permission__permission_type__in=implies)
        role = Program.objects.filter(nest_Q(Permission.is_valid_qobject(), 'permission'),
                                      permission__permission_type__in=implies,
                                      permission__user__isnull=True,
                                      permission__role__in=user.groups.all())
        return direct | role

    @staticmethod
    def user_can_edit_qsd(user,url):
        #the logic here is as follows:
        #  -you must be logged in to edit qsd
        #  -admins can edit any qsd
        #  -admins of a program can edit qsd of the form
        #      /section/<Program.url>/<any url>.html
        #  -teachers of a class with emailcode x (eg x=T1993) can edit
        #      /section/<Program.url>/Classes/<x>/<any url>.html
        if url.endswith(".html"):
            url = url[-5]
        if user is None:
            return False
        if user.isAdmin():
            return True
        import re
        m = re.match("^([^/]*)/([^/]*)/([^/]*)/(.*)",url)
        if m:
            (section, prog1, prog2, rest) = m.groups()
            prog_url = prog1 + "/" + prog2
            try:
                prog = Program.objects.get(url=prog_url)
            except Program.DoesNotExist:
                #not actually a program
                return False
            if user.isAdmin(prog): return True
            m2 = re.match("Classes/(.)(\d+)/(.*)", rest)
            if m2:
                (code, cls_id, basename) = m2.groups()
                try:
                    cls = ClassSubject.objects.get(category__symbol=code,
                                                   id=cls_id)
                except ClassSubject.DoesNotExist:
                    return False
                if user in cls.get_teachers(): return True

        return False

def install_groups(additional_names=None):
    """
    Installs the initial Groups.
    """
    if additional_names is None:
        additional_names = []
    for user_type in (list(ESPUser.getTypes()) + ["StudentRep", "Administrator"] + additional_names):
        Group.objects.get_or_create(name=user_type)

def install():
    """
    Installs some initial users and permissions.
    """    
    install_groups()
    if ESPUser.objects.count() == 1: # We just did a syncdb;
                                     # the one account is the admin account
        user = ESPUser.objects.all()[0]
        user.makeRole('Administrator')

    #   Ensure that there is an onsite user
    if not ESPUser.onsite_user():
        ESPUser.objects.create(username='onsite', first_name='Onsite', last_name='User')
        print 'Created onsite user, please set their password in the admin interface.'

# We can't import these earlier because of circular stuff...
from esp.users.models.userbits import UserBit, UserBitImplication
from esp.users.models.forwarder import UserForwarder
from esp.cal.models import Event
from esp.program.models import ClassSubject, ClassSection, Program, StudentRegistration
from esp.resources.models import Resource
<|MERGE_RESOLUTION|>--- conflicted
+++ resolved
@@ -33,13 +33,8 @@
 """
 
 from collections import defaultdict
-<<<<<<< HEAD
-from datetime import datetime, timedelta
+from datetime import datetime, timedelta, date
 import json
-=======
-from datetime import datetime, timedelta, date
-import simplejson as json
->>>>>>> e655c2e3
 
 from django.contrib.auth import logout, login, authenticate, REDIRECT_FIELD_NAME
 from django import forms
