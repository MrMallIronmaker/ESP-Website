--- conflicted
+++ resolved
@@ -881,12 +881,9 @@
 class TeacherInfo(models.Model):
     """ ESP Teacher-specific contact information """
     user = AjaxForeignKey(User, blank=True, null=True)
-<<<<<<< HEAD
     graduation_year_int = models.IntegerField(help_text='Enter 1 for a grad student, or 0 if not applicable.')
-=======
     graduation_year = models.PositiveIntegerField(blank=True, null=True)
     from_mit = models.NullBooleanField(null=True)
->>>>>>> ad5d8527
     college = models.CharField(max_length=128,blank=True, null=True)
     major = models.CharField(max_length=32,blank=True, null=True)
     bio = models.TextField(blank=True, null=True)
