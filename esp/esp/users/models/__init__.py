--- conflicted
+++ resolved
@@ -411,10 +411,6 @@
         return ClassSubject.objects.filter(id__in=pc_ids)
 
     def getAppliedClasses(self, program=None):
-<<<<<<< HEAD
-        return self.getClasses(program, verbs=['/Applied'])
-
-=======
         #   If priority registration is enabled, add in more verbs.
         if program:
             scrmi = program.getModuleExtension('StudentClassRegModuleInfo')
@@ -423,8 +419,7 @@
             verb_list = ['/Applied']
             
         return self.getClasses(program, verbs=verb_list)
-       
->>>>>>> 9c2d9534
+
     def getEnrolledClasses(self, program=None, request=None):
         """ A new version of getEnrolledClasses that accepts arbitrary registration
         verbs.  If it's too slow we can implement caching like in previous SVN
