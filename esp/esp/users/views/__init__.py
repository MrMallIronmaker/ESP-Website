from esp.users.views.usersearch import *
from esp.users.views.registration import *
from esp.users.views.password_reset import *
<<<<<<< HEAD
from esp.users.views.emailpref import *
=======
from esp.users.models import ESPUser
>>>>>>> 3b159218

from django.http import HttpResponseRedirect, HttpResponse
from esp.web.util.main import render_to_response
from django.contrib.auth.views import login
from django.contrib.auth.decorators import login_required

from esp.tagdict.models import Tag

def filter_username(username, password):
    #   Allow login by e-mail address if so specified
    if username and '@' in username and Tag.getTag('login_by_email'):
        accounts = User.objects.filter(email = username)
        matches = []
        for u in accounts:
            if u.check_password(password):
                matches.append(u)
        if len(matches) > 0:
            username = matches[0].username
            
    return username

def login_checked(request, *args, **kwargs):
    if request.user.is_authenticated():
        return HttpResponseRedirect('/')

<<<<<<< HEAD
    #   Run the username through the filter_username function in
    #   case it has any alternatives to suggest.
    if request.method == 'POST':
        new_post = request.POST.copy()
        new_post['username'] = filter_username(request.POST['username'], request.POST['password'])
        request.POST = new_post
        
    return login(request, *args, **kwargs)
=======
    reply = login(request, *args, **kwargs)

    if reply.get('Location', '') == '/':
        # We're getting redirected to the homepage.
        # Let's try to do something smarter.
        request.user = ESPUser(request.user)
        if request.user.isTeacher():
            return HttpResponseRedirect("/teach/index.html")
        else:
            return HttpResponseRedirect("/learn/index.html")

    return reply
>>>>>>> 3b159218

def ajax_login(request, *args, **kwargs):
    import simplejson as json
    from django.contrib.auth import authenticate, login as auth_login
    from django.template.loader import render_to_string

    username = None
    password = None
    if request.method == 'POST':
        username = request.POST['username']
        password = request.POST['password']

    username = filter_username(username, password)

    user = authenticate(username=username, password=password)
    if user is not None:
        if user.is_active:
            auth_login(request, user)
            result_str = 'Login successful'
        else:
            result_str = 'Account disabled'
    else:
        result_str = 'Invalid username or password'
        
    request.user = user
    content = render_to_string('users/loginbox_content.html', {'request': request, 'login_result': result_str})
    
    return HttpResponse(json.dumps({'loginbox_html': content}))

def signed_out_message(request):
    if request.user.is_authenticated():
        return HttpResponseRedirect('/')

    return render_to_response('registration/logged_out.html',
                              request, request.get_node('Q/Web/myesp'),
                              {})
                              
@login_required
def disable_account(request):
    
    curUser = request.user
    
    if 'enable' in request.GET:
        curUser.is_active = True
        curUser.save()
    elif 'disable' in request.GET:
        curUser.is_active = False
        curUser.save()
        
    context = {'user': curUser}
        
    return render_to_response('users/disable_account.html', request, request.get_node('Q/Web/myesp'), context)<|MERGE_RESOLUTION|>--- conflicted
+++ resolved
@@ -1,11 +1,8 @@
 from esp.users.views.usersearch import *
 from esp.users.views.registration import *
 from esp.users.views.password_reset import *
-<<<<<<< HEAD
 from esp.users.views.emailpref import *
-=======
 from esp.users.models import ESPUser
->>>>>>> 3b159218
 
 from django.http import HttpResponseRedirect, HttpResponse
 from esp.web.util.main import render_to_response
@@ -31,16 +28,6 @@
     if request.user.is_authenticated():
         return HttpResponseRedirect('/')
 
-<<<<<<< HEAD
-    #   Run the username through the filter_username function in
-    #   case it has any alternatives to suggest.
-    if request.method == 'POST':
-        new_post = request.POST.copy()
-        new_post['username'] = filter_username(request.POST['username'], request.POST['password'])
-        request.POST = new_post
-        
-    return login(request, *args, **kwargs)
-=======
     reply = login(request, *args, **kwargs)
 
     if reply.get('Location', '') == '/':
@@ -53,7 +40,6 @@
             return HttpResponseRedirect("/learn/index.html")
 
     return reply
->>>>>>> 3b159218
 
 def ajax_login(request, *args, **kwargs):
     import simplejson as json
