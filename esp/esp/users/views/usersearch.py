--- conflicted
+++ resolved
@@ -277,13 +277,8 @@
     if not usc.updated:
         users = None
     else:
-<<<<<<< HEAD
         users = [ user for user in QSUsers ]
-    
-=======
-        users = [ ESPUser(user) for user in QSUsers ]
-
->>>>>>> cab52d11
+
     if users is not None and len(users) == 0:
         error = True
         users = None
