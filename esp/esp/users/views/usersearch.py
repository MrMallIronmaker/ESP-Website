--- conflicted
+++ resolved
@@ -396,11 +396,7 @@
     # Let's not do anything and say we did...
     #return QRestriction
     
-<<<<<<< HEAD
-    from esp.users.models import User
-=======
     from esp.users.models import ESPUser
->>>>>>> c332bbb2
     ids = [ x['id'] for x in ESPUser.objects.filter(QRestriction).values('id')]
     if len(ids) == 0:
         return Q(id = -1)
