--- conflicted
+++ resolved
@@ -53,7 +53,6 @@
     form = UserRegForm(request.POST)
 
     if form.is_valid():         
-        print "form valid"
         #I'm not sure what all the try/catch is here, but it possibly has to do with dummy volunteer accounts
         try:
             user = ESPUser.objects.get(email=form.cleaned_data['email'],
@@ -65,46 +64,46 @@
             except User.DoesNotExist:
                 user = ESPUser(email = form.cleaned_data['email'])
 
-            user.username   = form.cleaned_data['username']
-            user.last_name  = form.cleaned_data['last_name']
-            user.first_name = form.cleaned_data['first_name']
-            user.set_password(form.cleaned_data['password'])
+        user.username   = form.cleaned_data['username']
+        user.last_name  = form.cleaned_data['last_name']
+        user.first_name = form.cleaned_data['first_name']
+        user.set_password(form.cleaned_data['password'])
             
-            #   Append key to password and disable until activation if desired
-            if Tag.getTag('require_email_validation', default='False') == 'True':
-                userkey = random.randint(0,2**31 - 1)
-                user.password += "_%d" % userkey
-                user.is_active = False
+        #   Append key to password and disable until activation if desired
+        if Tag.getTag('require_email_validation', default='False') == 'True':
+            userkey = random.randint(0,2**31 - 1)
+            user.password += "_%d" % userkey
+            user.is_active = False
 
-            user.save()
-            ESPUser_Profile.objects.get_or_create(user = user)
+        user.save()
+        ESPUser_Profile.objects.get_or_create(user = user)
 
-            role_verb = GetNode('V/Flags/UserRole/%s' % form.cleaned_data['initial_role'])
-
-            role_bit  = UserBit.objects.create(user = user,
+        role_verb = GetNode('V/Flags/UserRole/%s' % form.cleaned_data['initial_role'])
+        role_bit  = UserBit.objects.create(user = user,
                                                verb = role_verb,
                                                qsc  = request.get_node('Q'),
                                                recursive = False)
 
-            if Tag.getTag('require_email_validation', default='False') == 'False':
-                user = authenticate(username=form.cleaned_data['username'],
+        if Tag.getTag('require_email_validation', default='False') == 'False':
+            user = authenticate(username=form.cleaned_data['username'],
                                     password=form.cleaned_data['password'])
                 
-                login(request, user)
-                return HttpResponseRedirect('/myesp/profile/')
-            else:
-                from django.template import Context as RawContext
-                t = loader.get_template('registration/activation_email.txt')
-                c = RawContext({'user': user, 'activation_key': userkey, 'site': Site.objects.get_current()})
+            login(request, user)
+            return HttpResponseRedirect('/myesp/profile/')
+        else:
+            from django.template import Context as RawContext
+            t = loader.get_template('registration/activation_email.txt')
+            c = RawContext({'user': user, 'activation_key': userkey, 'site': Site.objects.get_current()})
 
-                send_mail("Account Activation", t.render(c), settings.SERVER_EMAIL, [user.email], fail_silently = False)
+            send_mail("Account Activation", t.render(c), settings.SERVER_EMAIL, [user.email], fail_silently = False)
 
-                return render_to_response('registration/account_created_activation_required.html',
-                                          request, request.get_node('Q/Web/myesp'),
-                                          {'user': user, 'site': Site.objects.get_current()})
-        else:
-            return render_to_response('registration/newuser.html',
-                                      request, request.get_node('Q/Web/myesp'),{'form':form})
+            return render_to_response('registration/account_created_activation_required.html',
+                                      request, request.get_node('Q/Web/myesp'),
+                                      {'user': user, 'site': Site.objects.get_current()})
+    else:
+        print "form invalid"
+        return render_to_response('registration/newuser.html',
+                                  request, request.get_node('Q/Web/myesp'),{'form':form})
 
 def user_registration_checkemail(request):
     """Method to handle the first phase of registration when submitted as a form.
@@ -125,26 +124,12 @@
                 return render_to_response('registration/newuser_phase1.html',
                                           request, request.get_node('Q/Web/myesp'),
                                           { 'accounts': existing_accounts, 'email':form.cleaned_data['email'], 'site': Site.objects.get_current(), 'form': form })    
-            #form is valid, and not multiple accounts 
-<<<<<<< HEAD
-            return HttpResponseRedirect(reverse('users.views.user_registration_phase2')+'?email='+form.cleaned_data['email'])#some nonclean for urls issue to be fixed later
-        else: #form is not valid
-            return render_to_response('registration/newuser_phase1.html',
-                                      request, request.get_node('Q/Web/myesp'),
-                                      {'form':form, 'site': Site.objects.get_current()})
-    else:
-        return render_to_response('registration/newuser_phase1.html',
-                                  request, request.get_node('Q/Web/myesp'),
-                                  {'form':form, 'site': Site.objects.get_current()})
-        
-=======
+        #form is valid, and not multiple accounts 
         return HttpResponseRedirect(reverse('users.views.user_registration_phase2')+'?email='+form.cleaned_data['email'])#some nonclean for urls issue to be fixed later
     else: #form is not valid
         return render_to_response('registration/newuser_phase1.html',
                                   request, request.get_node('Q/Web/myesp'),
                                   {'form':form, 'site': Site.objects.get_current()})
-    
->>>>>>> 01a2d043
 
 def user_registration_phase1(request):
     """Displays phase 1, and recieves and passes off phase 1 submissions."""
