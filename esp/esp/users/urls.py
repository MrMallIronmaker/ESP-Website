from django.conf.urls.defaults import *


urlpatterns = patterns('esp.users.views',
                       (r'^ajax_login/?', 'ajax_login'),
                       (r'^register/?$', 'user_registration',),
                       (r'^emaillist/?$', 'join_emaillist',),                   
                       (r'^passwdrecover/(success)?/?$', 'initial_passwd_request',),
                       (r'^passwdrecover/?$', 'initial_passwd_request',),
                       (r'^recoveremail/(success)?/?$', 'email_passwd_followup',),
                       (r'^recoveremail/?$', 'email_passwd_followup',),
                       (r'^cancelrecover/?$', 'email_passwd_cancel',),
                       (r'^signedout/?$', 'signed_out_message',),
                       (r'^login/?$',   'login_checked',),
                       (r'^login/byschool/?$',   'login_byschool.login_byschool',),
                       (r'^login/byschool/([0-9]+)/?$',   'login_byschool.login_byschool_pickname',),
                       (r'^login/byschool/new/?$',   'login_byschool.login_byschool_new',),
                       (r'^login/bybday/?$',   'login_by_bday.login_by_bday',),
                       (r'^login/bybday/([0-9]+)/([0-9]+)/?$',   'login_by_bday.login_by_bday_pickname',),
                       (r'^login/bybday/new/?$',   'login_by_bday.login_by_bday_new',),
                       (r'^disableaccount/?$', 'disable_account'),
<<<<<<< HEAD
                       (r'^emailpref/?$', 'emailpref'),
                       (r'^emailpref/(success)?/?$', 'emailpref'),
=======
                       )

urlpatterns += patterns('esp.web.views.main',
                        (r'^redirect/?$', 'registration_redirect',),
>>>>>>> 1b9b0bdc
                       )<|MERGE_RESOLUTION|>--- conflicted
+++ resolved
@@ -19,13 +19,10 @@
                        (r'^login/bybday/([0-9]+)/([0-9]+)/?$',   'login_by_bday.login_by_bday_pickname',),
                        (r'^login/bybday/new/?$',   'login_by_bday.login_by_bday_new',),
                        (r'^disableaccount/?$', 'disable_account'),
-<<<<<<< HEAD
                        (r'^emailpref/?$', 'emailpref'),
                        (r'^emailpref/(success)?/?$', 'emailpref'),
-=======
                        )
 
 urlpatterns += patterns('esp.web.views.main',
                         (r'^redirect/?$', 'registration_redirect',),
->>>>>>> 1b9b0bdc
                        )