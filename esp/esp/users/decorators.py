--- conflicted
+++ resolved
@@ -32,13 +32,8 @@
   Phone: 617-379-0178
   Email: web-team@learningu.org
 """
-<<<<<<< HEAD
-=======
 import functools
 
-from esp.middleware   import ESPError
-from django.contrib.auth.decorators import login_required
->>>>>>> 60001242
 from esp.web.util.main import render_to_response
 
 def anonymous_only(message="Sorry, you don't need this page -- you're logged in."):
