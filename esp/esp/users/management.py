--- conflicted
+++ resolved
@@ -31,12 +31,7 @@
 """
 
 
-<<<<<<< HEAD
-from django.dispatch import dispatcher
 from django.db.models import signals
-=======
-from django.db.models import signals 
->>>>>>> 910ca4bb
 from esp.users import models as UsersModel
 from esp.utils.custom_cache import custom_cache
 
