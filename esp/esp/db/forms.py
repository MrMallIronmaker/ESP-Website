--- conflicted
+++ resolved
@@ -1,297 +1,293 @@
-from django.db import models
-from django import forms
-from django.template.defaultfilters import addslashes
-from django.contrib.auth.models import User
-from django.utils.safestring import mark_safe
-import re
-
-get_id_re = re.compile('.*\D(\d+)\D')
-
-class AjaxForeignKeyFieldBase:
-
-    def render(self, *args, **kwargs):
-        """
-        Renders the actual ajax widget.
-        """            
-        if len(args) == 1:
-            data = args[0]
-        else:
-            data = args[1]
-
-        old_init_val = init_val = data
-
-        if type(data) == int:
-            if hasattr(self, "field"):
-                query_objects = self.field.rel.to.objects
-                
-            objects = query_objects.filter(pk = data)
-            if objects.count() == 1:
-                obj = objects[0]
-                if hasattr(obj, 'ajax_str'):
-                    init_val = obj.ajax_str() + " (%s)" % data
-                    old_init_val = unicode(obj)
-                else:
-                    old_init_val = init_val = unicode(obj) + " (%s)" % data
-        elif isinstance(data, str) or isinstance(data, unicode):
-            pass
-        else:
-            data = init_val = ''
-
-        fn = str(self.field_name)
-        
-        related_model = self.field.rel.to
-        # espuser hack
-        if related_model == User:
-            model_module = 'esp.users.models'
-            model_name   = 'ESPUser'
-        else:
-            model_module = related_model.__module__
-            model_name   = related_model.__name__
-        
-        javascript = """
-<script type="text/javascript">
-<!--
-
-document.getElementById("id_%s").value = "%s";
-
-var %s_data = new YAHOO.widget.DS_XHR("/admin/ajax_autocomplete/",
-                                      ['result','ajax_str','id']);
-
-%s_data.scriptQueryParam  = "ajax_data";
-%s_data.scriptQueryAppend = "model_module=%s&model_name=%s&ajax_func=%s";
-%s_data.connTimeout = 3000;
-
-var autocomp__%s = new YAHOO.widget.AutoComplete("id_%s","id_%s__container",%s_data);
-
-autocomp__%s.allowBrowserAutocomplete = false;
-//autocomp__%s.typeAhead = true;
-autocomp__%s.animVert = true;
-autocomp__%s.queryDelay = 0;
-autocomp__%s.maxCacheEntries = 60; 
-autocomp__%s.animSpeed = .5;
-autocomp__%s.useShadow = true;
-autocomp__%s.useIFrame = true;
-
-
-YAHOO.util.Event.addListener(window, "load", function (e) {
-  var elements = YAHOO.util.Dom.getElementsByClassName('form-row', 'div');
-  for (var i=0; i< elements.length; i++) {
-     var sub_elements = YAHOO.util.Dom.getElementsByClassName('raw_id_admin',
-                                                              'div',
-                                                              elements[i]);
-     for (var j=0; j< sub_elements.length; j++) {
-        sub_elements[j].style.display = 'none';
-        sub_elements[j].style.visibility = 'hidden';
-     }
-
-
-
-    elements[i].style.overflow = 'visible';
-    if (YAHOO.util.Dom.getElementsByClassName('yui_autocomplete','div', elements[i]).length > 0) {
-        elements[i].style.paddingBottom = '12.5em';
-        var sub_elements = YAHOO.util.Dom.getElementsByClassName('add-another', 'a', elements[i]);
-        for (var j=0; j< sub_elements.length; j++) {
-            sub_elements[j].style.display = 'none';
-        }
-    }
-  }
-});
-
-//-->
-</script>""" % \
-         (fn, addslashes(init_val),
-          fn, fn, fn, model_module, model_name, self.ajax_func or 'ajax_autocomplete',
-          fn, fn, fn, fn, fn, fn, fn, fn, fn, fn, fn, fn, fn)
-
-        if self.shadow_field:
-            javascript += """
-<script type="text/javascript">
-<!--
-    YAHOO.util.Event.addListener(window, "load", function (e) {
-    //  YAHOO.util.Event.addListener(document.getElementById("id_%s"), "onchange", function (e) {
-        document.getElementById("id_%s").onchange = function (e) {
-            document.getElementById("id_%s").value = document.getElementById("id_%s").value;
-            console.log("Updated to " + document.getElementById("id_%s").value);
-        };
-    });
-// -->
-</script>""" % (fn, fn, self.shadow_field, fn, fn) # (fn, self.shadow_field, fn, fn)
-
-        css = """
-<style type="text/css">
-    /* Taken from Yahoo... */
-    #id_%s__yui_autocomplete {position:relative;width:%sem;margin-bottom:1em;}/* set width of widget here*/
-    #id_%s__yui_autocomplete {z-index:0} /* for IE z-index of absolute divs inside relative divs issue */
-    #id_%s__yui_autocomplete input {_position:absolute;width:100%%;height:1.4em;z-index:0;} /* abs for ie quirks */
-    #id_%s__container {position:relative; width:100%%;top:-.1em;}
-    #id_%s__container .yui-ac-content {position:absolute;width:100%%;border:1px solid #ccc;background:#fff;overflow:hidden;z-index:9050;}
-    #id_%s__container .yui-ac-shadow {position:absolute;margin:.3em;width:100%%;background:#eee;z-index:8000;}
-    #id_%s__container ul {padding:5px 0;width:100%%; list-style-type: none;margin-left: 0; padding-left: 0;z-index:9000;}
-    #id_%s__container li {padding:0 5px;cursor:default;white-space:nowrap;padding-left: 0; margin-left: 0;}
-    #id_%s__container li.yui-ac-highlight {background:#9cf;z-index:9000;}
-    #id_%s__container li.yui-ac-prehighlight {background:#CCFFFF;z-index:9000;}
-    .yui-ac-bd { padding:0; margin: 0; z-index:9000;}
-</style>
-<!--[if lte IE 6]>
-<style type="text/css">
-    #id_%s__container { position: relative;top:2.3em; }
-</style>
-<![endif]-->
-""" % \
-        (fn,self.width,fn,fn,fn,fn,fn,fn,fn,fn,fn,fn)
-
-        html = """
-<div class="container" style="position: relative;">
-<div class="yui_autocomplete" id="id_%s__yui_autocomplete">
-  <input type="text" id="id_%s" name="%s" class="vCharField%s" value="%s" />
-  <div id="id_%s__container" class="yui_container"></div>
-</div>
-</div>
-<div class="raw_id_admin">
-  <a href="../" class="related-lookup" id="lookup_%s" onclick="return showRelatedObjectLookupPopup(this);">
-  <img src="/media/admin/img/admin/selector-search.gif" border="0" width="16" height="16" alt="Lookup" /></a>   
-   &nbsp;<strong>%s</strong>
-</div>
-""" % (fn,fn,fn,self.field.blank and ' required' or '',addslashes(data or ''),fn,
-       fn,old_init_val)
-       
-        #   Add HTML for shadow field if desired
-        if self.shadow_field:
-            html += '<input type="hidden" id="id_%s" name="%s" value="%s"/>' % (self.shadow_field, self.shadow_field, old_init_val)
-
-        return mark_safe(css + html + javascript)
-    
-class AjaxForeignKeyWidget(AjaxForeignKeyFieldBase, forms.widgets.Widget):
-    choices = ()
-    
-    def __init__(self, attrs=None, *args, **kwargs):    
-        super(AjaxForeignKeyWidget, self).__init__(attrs, *args, **kwargs)
-
-        if attrs.has_key('field'):
-            self.field = attrs['field']
-        elif attrs.has_key('type'):
-            #   Anyone have a better hack here?
-            self.field = models.ForeignKey(attrs['type'])
-
-        self.field_name = self.field.name
-
-        if attrs.has_key('width'):
-            self.width = attrs['width']
-
-        if attrs.has_key('ajax_func'):
-            self.ajax_func = attrs["ajax_func"]
-            
-        if attrs.has_key('shadow_field'):
-            self.shadow_field = attrs['shadow_field']
-        else:
-            self.shadow_field = None
-
-        if attrs.has_key('field_name'):
-            self.field_name = attrs['field_name']
-            self.field.name = attrs['field_name']
-
-    #   render function is provided by AjaxForeignKeyFieldBase    
-    
-class AjaxForeignKeyNewformField(forms.IntegerField):
-    """ An Ajax autocompletion field that works like the other fields in django.forms.
-        You need to initialize it in one of two ways:
-        -   [name] = AjaxForeignKeyNewformField(key_type=[model], field_name=[name])
-        -   [name] = AjaxForeignKeyNewformField(field=[field])
-            where [field] is the field in a model (i.e. ForeignKey) 
-    """
-    def __init__(self, field_name='', field=None, key_type=None, to_field=None,
-                 to_field_name=None, required=True, label='', localize=False, initial=None,
-                 widget=None, help_text='', ajax_func=None, queryset=None,
-                 error_messages=None, show_hidden_initial=False, shadow_field_name=None,
-                 *args, **kwargs):
-
-        if ajax_func is None:
-            self.widget.ajax_func = 'ajax_autocomplete'
-        else:
-            self.widget.ajax_func = ajax_func
-        
-        self.localize = localize
-        
-        # ---
-        # We don't do anything with these arguments, but maybe we should.
-        # As of now we just assume we're looking for the id. -ageng 2008-12-22
-        if to_field_name is None:
-            to_field_name = 'id'
-        if to_field_name != 'id':
-            raise NotImplementedException
-        if to_field is not None:
-            raise NotImplementedException
-        self.show_hidden_initial = show_hidden_initial
-        # ---
-        
-        if field:
-            self.widget = AjaxForeignKeyWidget(attrs={'field': field, 'width': 35, 'ajax_func': ajax_func, 'shadow_field': shadow_field_name})
-        elif key_type:
-<<<<<<< HEAD
-            self.widget = AjaxForeignKeyWidget(attrs={'type': key_type, 'width': 35, 'ajax_func': ajax_func, 'shadow_field': shadow_field_name, 'field_name': field_name})
-=======
-            self.widget = AjaxForeignKeyWidget(attrs={'type': key_type, 'width': 35, 'ajax_func': ajax_func, 'shadow_field': shadow_field_name})
-            self.key_type = key_type
->>>>>>> 47821858
-        else:
-            raise NotImplementedError
-
-        if isinstance(self.widget, type):
-            self.widget = self.widget()
-
-        extra_attrs = self.widget_attrs(widget)
-        if extra_attrs:
-            widget.attrs.update(extra_attrs)
-
-        self.creation_counter = forms.Field.creation_counter
-        forms.Field.creation_counter += 1                                                        
-        
-        self.required = required
-        self.help_text = help_text
-        self.initial = initial
-        if field_name != '':
-            self.widget.field_name = field_name
-        if label == '':
-            self.label = field_name
-        else:
-            self.label = label
-        if field is not None: # Note: DO NOT use "!=" here!  It will get translated to field.__cmp__(None); field.__cmp__ assumes that its only argument is another field.
-            self.set_field(field)
-            
-    def set_field(self, field):
-        self.field = field
-        self.widget.field = field
-            
-    def clean(self, value):
-        if (value is None or value == '') and not self.required:
-            return None
-        
-        try:
-            id = int(value)
-        except ValueError:
-            match = get_id_re.match(value)
-            if match:
-                id = int(match.groups()[0])
-            else:
-                #   Reverted to standard behavior because some forms need their
-                #   AjaxForeignKey fields to be required.  -Michael P 8/31/2009
-                if self.required:
-                    raise forms.ValidationError('This field is required.')
-                else:
-                    id = None
-                
-
-        if hasattr(self, "field"):
-            # If we couldn't grab an ID, ask the target's autocompleter.
-            if id == None:
-                objs = self.field.rel.to.ajax_autocomplete(value)
-                if len( objs ) == 1:
-                    id = objs[0]['id']
-            # Finally, grab the object.
-            if id:
-                return self.field.rel.to.objects.get(id=id)
-
-        elif hasattr(self, 'key_type') and id is not None:
-            return self.key_type.objects.get(id=id)
-
-        return id+from django.db import models
+from django import forms
+from django.template.defaultfilters import addslashes
+from django.contrib.auth.models import User
+from django.utils.safestring import mark_safe
+import re
+
+get_id_re = re.compile('.*\D(\d+)\D')
+
+class AjaxForeignKeyFieldBase:
+
+    def render(self, *args, **kwargs):
+        """
+        Renders the actual ajax widget.
+        """            
+        if len(args) == 1:
+            data = args[0]
+        else:
+            data = args[1]
+
+        old_init_val = init_val = data
+
+        if type(data) == int:
+            if hasattr(self, "field"):
+                query_objects = self.field.rel.to.objects
+                
+            objects = query_objects.filter(pk = data)
+            if objects.count() == 1:
+                obj = objects[0]
+                if hasattr(obj, 'ajax_str'):
+                    init_val = obj.ajax_str() + " (%s)" % data
+                    old_init_val = unicode(obj)
+                else:
+                    old_init_val = init_val = unicode(obj) + " (%s)" % data
+        elif isinstance(data, str) or isinstance(data, unicode):
+            pass
+        else:
+            data = init_val = ''
+
+        fn = str(self.field_name)
+        
+        related_model = self.field.rel.to
+        # espuser hack
+        if related_model == User:
+            model_module = 'esp.users.models'
+            model_name   = 'ESPUser'
+        else:
+            model_module = related_model.__module__
+            model_name   = related_model.__name__
+        
+        javascript = """
+<script type="text/javascript">
+<!--
+
+document.getElementById("id_%s").value = "%s";
+
+var %s_data = new YAHOO.widget.DS_XHR("/admin/ajax_autocomplete/",
+                                      ['result','ajax_str','id']);
+
+%s_data.scriptQueryParam  = "ajax_data";
+%s_data.scriptQueryAppend = "model_module=%s&model_name=%s&ajax_func=%s";
+%s_data.connTimeout = 3000;
+
+var autocomp__%s = new YAHOO.widget.AutoComplete("id_%s","id_%s__container",%s_data);
+
+autocomp__%s.allowBrowserAutocomplete = false;
+//autocomp__%s.typeAhead = true;
+autocomp__%s.animVert = true;
+autocomp__%s.queryDelay = 0;
+autocomp__%s.maxCacheEntries = 60; 
+autocomp__%s.animSpeed = .5;
+autocomp__%s.useShadow = true;
+autocomp__%s.useIFrame = true;
+
+
+YAHOO.util.Event.addListener(window, "load", function (e) {
+  var elements = YAHOO.util.Dom.getElementsByClassName('form-row', 'div');
+  for (var i=0; i< elements.length; i++) {
+     var sub_elements = YAHOO.util.Dom.getElementsByClassName('raw_id_admin',
+                                                              'div',
+                                                              elements[i]);
+     for (var j=0; j< sub_elements.length; j++) {
+        sub_elements[j].style.display = 'none';
+        sub_elements[j].style.visibility = 'hidden';
+     }
+
+
+
+    elements[i].style.overflow = 'visible';
+    if (YAHOO.util.Dom.getElementsByClassName('yui_autocomplete','div', elements[i]).length > 0) {
+        elements[i].style.paddingBottom = '12.5em';
+        var sub_elements = YAHOO.util.Dom.getElementsByClassName('add-another', 'a', elements[i]);
+        for (var j=0; j< sub_elements.length; j++) {
+            sub_elements[j].style.display = 'none';
+        }
+    }
+  }
+});
+
+//-->
+</script>""" % \
+         (fn, addslashes(init_val),
+          fn, fn, fn, model_module, model_name, self.ajax_func or 'ajax_autocomplete',
+          fn, fn, fn, fn, fn, fn, fn, fn, fn, fn, fn, fn, fn)
+
+        if self.shadow_field:
+            javascript += """
+<script type="text/javascript">
+<!--
+    YAHOO.util.Event.addListener(window, "load", function (e) {
+    //  YAHOO.util.Event.addListener(document.getElementById("id_%s"), "onchange", function (e) {
+        document.getElementById("id_%s").onchange = function (e) {
+            document.getElementById("id_%s").value = document.getElementById("id_%s").value;
+            console.log("Updated to " + document.getElementById("id_%s").value);
+        };
+    });
+// -->
+</script>""" % (fn, fn, self.shadow_field, fn, fn) # (fn, self.shadow_field, fn, fn)
+
+        css = """
+<style type="text/css">
+    /* Taken from Yahoo... */
+    #id_%s__yui_autocomplete {position:relative;width:%sem;margin-bottom:1em;}/* set width of widget here*/
+    #id_%s__yui_autocomplete {z-index:0} /* for IE z-index of absolute divs inside relative divs issue */
+    #id_%s__yui_autocomplete input {_position:absolute;width:100%%;height:1.4em;z-index:0;} /* abs for ie quirks */
+    #id_%s__container {position:relative; width:100%%;top:-.1em;}
+    #id_%s__container .yui-ac-content {position:absolute;width:100%%;border:1px solid #ccc;background:#fff;overflow:hidden;z-index:9050;}
+    #id_%s__container .yui-ac-shadow {position:absolute;margin:.3em;width:100%%;background:#eee;z-index:8000;}
+    #id_%s__container ul {padding:5px 0;width:100%%; list-style-type: none;margin-left: 0; padding-left: 0;z-index:9000;}
+    #id_%s__container li {padding:0 5px;cursor:default;white-space:nowrap;padding-left: 0; margin-left: 0;}
+    #id_%s__container li.yui-ac-highlight {background:#9cf;z-index:9000;}
+    #id_%s__container li.yui-ac-prehighlight {background:#CCFFFF;z-index:9000;}
+    .yui-ac-bd { padding:0; margin: 0; z-index:9000;}
+</style>
+<!--[if lte IE 6]>
+<style type="text/css">
+    #id_%s__container { position: relative;top:2.3em; }
+</style>
+<![endif]-->
+""" % \
+        (fn,self.width,fn,fn,fn,fn,fn,fn,fn,fn,fn,fn)
+
+        html = """
+<div class="container" style="position: relative;">
+<div class="yui_autocomplete" id="id_%s__yui_autocomplete">
+  <input type="text" id="id_%s" name="%s" class="vCharField%s" value="%s" />
+  <div id="id_%s__container" class="yui_container"></div>
+</div>
+</div>
+<div class="raw_id_admin">
+  <a href="../" class="related-lookup" id="lookup_%s" onclick="return showRelatedObjectLookupPopup(this);">
+  <img src="/media/admin/img/admin/selector-search.gif" border="0" width="16" height="16" alt="Lookup" /></a>   
+   &nbsp;<strong>%s</strong>
+</div>
+""" % (fn,fn,fn,self.field.blank and ' required' or '',addslashes(data or ''),fn,
+       fn,old_init_val)
+       
+        #   Add HTML for shadow field if desired
+        if self.shadow_field:
+            html += '<input type="hidden" id="id_%s" name="%s" value="%s"/>' % (self.shadow_field, self.shadow_field, old_init_val)
+
+        return mark_safe(css + html + javascript)
+    
+class AjaxForeignKeyWidget(AjaxForeignKeyFieldBase, forms.widgets.Widget):
+    choices = ()
+    
+    def __init__(self, attrs=None, *args, **kwargs):    
+        super(AjaxForeignKeyWidget, self).__init__(attrs, *args, **kwargs)
+
+        if attrs.has_key('field'):
+            self.field = attrs['field']
+        elif attrs.has_key('type'):
+            #   Anyone have a better hack here?
+            self.field = models.ForeignKey(attrs['type'])
+
+        self.field_name = self.field.name
+
+        if attrs.has_key('width'):
+            self.width = attrs['width']
+
+        if attrs.has_key('ajax_func'):
+            self.ajax_func = attrs["ajax_func"]
+            
+        if attrs.has_key('shadow_field'):
+            self.shadow_field = attrs['shadow_field']
+        else:
+            self.shadow_field = None
+
+        if attrs.has_key('field_name'):
+            self.field_name = attrs['field_name']
+            self.field.name = attrs['field_name']
+
+    #   render function is provided by AjaxForeignKeyFieldBase    
+    
+class AjaxForeignKeyNewformField(forms.IntegerField):
+    """ An Ajax autocompletion field that works like the other fields in django.forms.
+        You need to initialize it in one of two ways:
+        -   [name] = AjaxForeignKeyNewformField(key_type=[model], field_name=[name])
+        -   [name] = AjaxForeignKeyNewformField(field=[field])
+            where [field] is the field in a model (i.e. ForeignKey) 
+    """
+    def __init__(self, field_name='', field=None, key_type=None, to_field=None,
+                 to_field_name=None, required=True, label='', localize=False, initial=None,
+                 widget=None, help_text='', ajax_func=None, queryset=None,
+                 error_messages=None, show_hidden_initial=False, shadow_field_name=None,
+                 *args, **kwargs):
+
+        if ajax_func is None:
+            self.widget.ajax_func = 'ajax_autocomplete'
+        else:
+            self.widget.ajax_func = ajax_func
+        
+        self.localize = localize
+        
+        # ---
+        # We don't do anything with these arguments, but maybe we should.
+        # As of now we just assume we're looking for the id. -ageng 2008-12-22
+        if to_field_name is None:
+            to_field_name = 'id'
+        if to_field_name != 'id':
+            raise NotImplementedException
+        if to_field is not None:
+            raise NotImplementedException
+        self.show_hidden_initial = show_hidden_initial
+        # ---
+        
+        if field:
+            self.widget = AjaxForeignKeyWidget(attrs={'field': field, 'width': 35, 'ajax_func': ajax_func, 'shadow_field': shadow_field_name})
+        elif key_type:
+            self.widget = AjaxForeignKeyWidget(attrs={'type': key_type, 'width': 35, 'ajax_func': ajax_func, 'shadow_field': shadow_field_name, 'field_name': field_name})
+            self.key_type = key_type
+        else:
+            raise NotImplementedError
+
+        if isinstance(self.widget, type):
+            self.widget = self.widget()
+
+        extra_attrs = self.widget_attrs(widget)
+        if extra_attrs:
+            widget.attrs.update(extra_attrs)
+
+        self.creation_counter = forms.Field.creation_counter
+        forms.Field.creation_counter += 1                                                        
+        
+        self.required = required
+        self.help_text = help_text
+        self.initial = initial
+        if field_name != '':
+            self.widget.field_name = field_name
+        if label == '':
+            self.label = field_name
+        else:
+            self.label = label
+        if field is not None: # Note: DO NOT use "!=" here!  It will get translated to field.__cmp__(None); field.__cmp__ assumes that its only argument is another field.
+            self.set_field(field)
+            
+    def set_field(self, field):
+        self.field = field
+        self.widget.field = field
+            
+    def clean(self, value):
+        if (value is None or value == '') and not self.required:
+            return None
+        
+        try:
+            id = int(value)
+        except ValueError:
+            match = get_id_re.match(value)
+            if match:
+                id = int(match.groups()[0])
+            else:
+                #   Reverted to standard behavior because some forms need their
+                #   AjaxForeignKey fields to be required.  -Michael P 8/31/2009
+                if self.required:
+                    raise forms.ValidationError('This field is required.')
+                else:
+                    id = None
+                
+
+        if hasattr(self, "field"):
+            # If we couldn't grab an ID, ask the target's autocompleter.
+            if id == None:
+                objs = self.field.rel.to.ajax_autocomplete(value)
+                if len( objs ) == 1:
+                    id = objs[0]['id']
+            # Finally, grab the object.
+            if id:
+                return self.field.rel.to.objects.get(id=id)
+
+        elif hasattr(self, 'key_type') and id is not None:
+            return self.key_type.objects.get(id=id)
+
+        return id