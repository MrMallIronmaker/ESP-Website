--- conflicted
+++ resolved
@@ -39,12 +39,7 @@
 from django.db import models
 
 from esp.db.fields import AjaxForeignKey
-<<<<<<< HEAD
-from django.conf import settings
-from esp.users.models import ESPUser
 from esp.program.models import Program, RegistrationType, ClassSection
-=======
-from esp.program.models import Program, RegistrationType
 from esp.users.models import ESPUser
 
 # If this module is a little confusingly named, or has some cruft in it, it's
@@ -57,7 +52,6 @@
 # when the corresponding program modules get added to a program (see
 # esp.program.models.maybe_create_module_ext), but that's about it.
 # TODO(benkraft): rename this to "program settings" or something.
->>>>>>> 2c391940
 
 class DBReceipt(models.Model):
     """ Per-program Receipt templates """
@@ -395,7 +389,6 @@
         for entry in new_entries:
             entry_list.append(entry.toDict())
 
-<<<<<<< HEAD
         return entry_list
 
 # stores scheduling details about an section for the AJAX scheduler
@@ -418,7 +411,4 @@
         self.locked = locked
         self.save()
 
-from esp.application.models import FormstackAppSettings
-=======
-        return entry_list
->>>>>>> 2c391940
+from esp.application.models import FormstackAppSettings