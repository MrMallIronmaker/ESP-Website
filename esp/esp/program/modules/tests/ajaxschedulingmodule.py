__author__    = "Individual contributors (see AUTHORS file)"
__date__      = "$DATE$"
__rev__       = "$REV$"
__license__   = "AGPL v.3"
__copyright__ = """
This file is part of the ESP Web Site
Copyright (c) 2011 by the individual contributors
  (see AUTHORS file)

The ESP Web Site is free software; you can redistribute it and/or
modify it under the terms of the GNU Affero General Public License
as published by the Free Software Foundation; either version 3
of the License, or (at your option) any later version.

This program is distributed in the hope that it will be useful,
but WITHOUT ANY WARRANTY; without even the implied warranty of
MERCHANTABILITY or FITNESS FOR A PARTICULAR PURPOSE.  See the
GNU Affero General Public License for more details.

You should have received a copy of the GNU Affero General Public
License along with this program; if not, write to the Free Software
Foundation, Inc., 51 Franklin Street, Fifth Floor, Boston, MA 02110-1301, USA.

Contact information:
MIT Educational Studies Program
  84 Massachusetts Ave W20-467, Cambridge, MA 02139
  Phone: 617-253-4882
  Email: esp-webmasters@mit.edu
Learning Unlimited, Inc.
  527 Franklin St, Cambridge, MA 02139
  Phone: 617-379-0178
  Email: web-team@lists.learningu.org
"""

from esp.program.tests import ProgramFrameworkTest
from django.utils import simplejson as json
import time

class AJAXSchedulingModuleTestBase(ProgramFrameworkTest):
    def setUp(self, *args, **kwargs):
        from esp.program.modules.base import ProgramModule, ProgramModuleObj
        # Set up the program -- we want to be sure of these parameters
        kwargs.update({
            'num_rooms': 4,
            'num_timeslots': 4, 'timeslot_length': 50, 'timeslot_gap': 10,
            'num_teachers': 3, 'classes_per_teacher': 2, 'sections_per_class': 1
            })
        super(AJAXSchedulingModuleTestBase, self).setUp(*args, **kwargs)

        # Set the section durations to 1:50
        for sec in self.program.sections():
            sec.duration = '1.83'
            sec.save()

        #some useful urls
        self.ajax_url_base = '/manage/%s/' % self.program.getUrlBase()
        self.changelog_url = self.ajax_url_base + 'ajax_change_log'    
        self.schedule_class_url = '/manage/%s/' % self.program.getUrlBase() + 'ajax_schedule_class'     


    def loginAdmin(self):
        """Log in an admin user."""
        self.failUnless(self.client.login(username=self.admins[0].username, password='password'), "Failed to log in admin user.")

    def emptySchedule(self):
        """Empty the schedule and teacher availability."""
        for s in self.program.sections():
            s.clearRooms()
            s.clear_meeting_times()
        for t in self.teachers:
            t.clearAvailableTimes(self.program)

    def forceAvailability(self):
        self.client.post('/manage/%s/force_availability' % self.program.getUrlBase(), {'sure': 'True'})

    def clearScheduleAvailability(self):
        self.emptySchedule()
        self.loginAdmin()
        self.forceAvailability()


    def getClassToSchedule(self, section=None, teacher=None, timeslots=None, rooms=None):
        if section == None:
            if teacher == None:
                teacher = self.teachers[0]
            section = teacher.getTaughtSections(self.program)[0]

        if rooms == None:
            rooms = self.rooms[0].identical_resources().filter(event__in=self.timeslots).order_by('event__start')

        if timeslots == None:
            timeslots = self.program.getTimeSlots().order_by('start')       
        
        return (section, timeslots, rooms)

    #schedule class, 
    #NO guarantee that it's a class that hasn't been scheduled yet
    #return a tuple (section, times, rooms)
    def scheduleClass(self, section=None, teacher=None, timeslots=None, rooms=None, shouldFail=False):
        #choose section, times, and rooms
        (section, timeslots, rooms) = self.getClassToSchedule(section=section, teacher=teacher, timeslots=timeslots, rooms=rooms)

        #schedule the class
        blocks = '\n'.join(['%s,%s' % (r.event.id, r.name) for r in rooms[0:2]])
        response = self.client.post(self.schedule_class_url, {'action': 'assignreg', 'cls': section.id, 'block_room_assignments': blocks})
        assert response.status_code == 200

        #make sure the scheduling had the expected result
        success = json.loads(response.content)['ret']
        if not shouldFail:
            self.failUnless(success, "Class not successfully scheduled: " + response.content)                
        else:
            self.failIf(success, "Class successfully scheduled, which we didn't expect.") 
        
        #return information about the class we tried to schedule
        return (section, timeslots, rooms)

    def unschedule_class(self, section_id):
        resp = self.client.post(self.schedule_class_url, {'action': 'deletereg', 'cls': section_id})
        assert resp.status_code == 200 #successful deleting of class
        
class AJAXSchedulingModuleTest(AJAXSchedulingModuleTestBase):        

    def testModelAPI(self):
        """Schedule classes using the on-model methods."""
        self.emptySchedule()

        # Fetch three consecutive vacancies in one room.
        rooms = self.rooms[0].identical_resources().filter(event__in=self.timeslots).order_by('event__start')
        self.failUnless(rooms.count() >= 3, "Not enough timeslots to run this test.")

        # Now we attempt to schedule the sections overlapping.
        s1, s2 = [t.getTaughtSections(self.program)[0] for t in self.teachers[:2]]

        # First, meeting times should be assigned without trouble.
        m1 = [rooms[0].event, rooms[1].event]
        m2 = [rooms[1].event, rooms[2].event]
        s1.assign_meeting_times(m1)
        s2.assign_meeting_times(m2)
        self.failUnless(set(s1.get_meeting_times()) == set(m1), "Failed to assign meeting times.")
        self.failUnless(set(s2.get_meeting_times()) == set(m2), "Failed to assign meeting times.")

        # Return values should be success on the first one and failure on the second.
        self.failUnless(s1.assign_room(rooms[0])[0] == True, "Received negative response when scheduling first class.")
        self.failUnless(set(s1.classrooms()) == set(rooms[:2]), "Failed to schedule first class.")
        self.failUnless(s2.assign_room(rooms[0])[0] == False, "Failed to detect conflict with first class.")

        # Check that the second attempt did not take.
        self.failUnless(set(s1.classrooms()) == set(rooms[:2]), "First class's schedule modified.")
        self.failUnless(not s2.classrooms().exists(), "Second class should not have any classrooms assigned.")

    def testForceAvailability(self):
        """Test the 'force_availability' view."""

        # force_availability is really a schedulingmodule view.
        # Either we should move this test to the scheduling module's tests,
        # or we should move this page to the AJAX scheduling module.
        # It was just too easy to include the test here meanwhile.
        self.emptySchedule()
        self.loginAdmin()

        # The setup:
        # Teacher 0 is teaching in the first two timeslots.
        # Teacher 1 is available the first two timeslots and has no classes scheduled.
        # Teacher 2 hasn't filled out their availability.

        # Set availability.
        timeslots = self.program.getTimeSlots().order_by('start')
        teachers = list(self.teachers)
        for t in teachers[:2]:
            t.addAvailableTime(self.program, timeslots[0])
            t.addAvailableTime(self.program, timeslots[1])
        # Schedule one class
        teachers[0].getTaughtSections(self.program)[0].assign_meeting_times(timeslots[:2])
        # Check the current state of availability.
        self.failUnless(all([
                set(teachers[0].getAvailableTimes(self.program, ignore_classes=True)) == set(timeslots[:2]),
                set(teachers[1].getAvailableTimes(self.program)) == set(timeslots[:2]),
                set(teachers[2].getAvailableTimes(self.program)) == set(),
                set(teachers[0].getAvailableTimes(self.program)) == set(),
            ]), "Unexpected availability state.")

        # Force availability
        self.client.post('/manage/%s/force_availability' % self.program.getUrlBase(), {'sure': 'True'})
        # Check the state of availability again
        self.failUnless(all([
                set(teachers[0].getAvailableTimes(self.program, ignore_classes=True)) == set(timeslots[:2]),
                set(teachers[1].getAvailableTimes(self.program)) == set(timeslots[:2]),
                set(teachers[2].getAvailableTimes(self.program)) == set(timeslots),
                set(teachers[0].getAvailableTimes(self.program)) == set(),
            ]), "Unexpected availability state.")

    def testWebAPI(self):
        """Schedule classes using the ajax_schedule_class view."""
        self.clearScheduleAvailability()

        # Attempt to give a teacher a schedule conflict.
        t = self.teachers[0]

        # Fetch two consecutive vacancies in two different rooms
        rooms = self.rooms[0].identical_resources().filter(event__in=self.timeslots).order_by('event__start')
        self.failUnless(rooms.count() >= 2, "Not enough timeslots to run this test.")
        a1 = '\n'.join(['%s,%s' % (r.event.id, r.name) for r in rooms[0:2]])
        rooms = self.rooms.exclude(name=rooms[0].name)[0].identical_resources().filter(event__in=self.timeslots).order_by('event__start')
        self.failUnless(rooms.count() >= 2, "Not enough timeslots to run this test.")
        a2 = '\n'.join(['%s,%s' % (r.event.id, r.name) for r in rooms[0:2]])

        # Schedule one class.
        ajax_url = '/manage/%s/ajax_schedule_class' % self.program.getUrlBase()
        s1, s2 = t.getTaughtSections(self.program)[:2]
        timeslots = self.program.getTimeSlots().order_by('start')
        self.client.post(ajax_url, {'action': 'deletereg', 'cls': s1.id})
        self.client.post(ajax_url, {'action': 'assignreg', 'cls': s1.id, 'block_room_assignments': a1})
        self.failUnless(set(s1.get_meeting_times()) == set(timeslots[0:2]), "Failed to assign meeting times.")
        # Try to schedule the other class.
        self.client.post(ajax_url, {'action': 'deletereg', 'cls': s2.id})
        self.client.post(ajax_url, {'action': 'assignreg', 'cls': s2.id, 'block_room_assignments': a2})
        self.failUnless(set(s1.get_meeting_times()) == set(timeslots[0:2]), "Existing meeting times clobbered.")
        self.failUnless(set(s2.get_meeting_times()) == set(), "Failed to prevent teacher conflict.")
    

    #############################################################
    #
    #   Changelog tests
    #
    #############################################################
    def testChangeLog(self):
        self.clearScheduleAvailability()

        #make sure that the change log is at least 
        (section, rooms, times) = self.scheduleClass()
        self.unschedule_class(section.id)

        beforeSchedule = time.time()
        # Schedule one class.
        self.scheduleClass()

        #fetch the changelog
        changelog_response = self.client.get(self.changelog_url, {'last_fetched_time': beforeSchedule })
        self.failUnless(changelog_response.status_code == 200, "Changelog not successfully retreieved")
        changelog = json.loads(changelog_response.content)["changelog"]
        self.failUnless(len(changelog) == 1, "Change log does not contain exactly one class: " + str(changelog) )

    def testChangeLogTruncates(self):
        self.clearScheduleAvailability()
        
        # Schedule one class.
        self.scheduleClass()
        afterSchedule = time.time()

        #change log should truncate at last requested time
        changelog_response = self.client.get(self.changelog_url, {'last_fetched_time': afterSchedule })
        changelog = json.loads(changelog_response.content)["changelog"]
        self.failUnless(len(changelog) == 0, "Change log contained content from before last_fetched_time: " + str(changelog) )
    
    def testChangeLogDeletedClasses(self):
        self.clearScheduleAvailability()

        # Schedule one class.
        (section, times, rooms) = self.scheduleClass()

        beforeUnschedule = time.time()

        #unschedule a class
        self.unschedule_class(section.id)

        #change log should include unscheduled classes 
        changelog_response = self.client.get(self.changelog_url, {'last_fetched_time': beforeUnschedule })
        changelog = json.loads(changelog_response.content)["changelog"]

        self.failUnless(len(changelog) == 1, "Change log did not contain the unscheduled class: " + str(changelog))
        
    def testChangeLogFailedScheduling(self):
        #change log should not include failed scheduling of classes
        self.clearScheduleAvailability()

        # Schedule one class.
        (s1, times, rooms) = self.scheduleClass()
<<<<<<< HEAD
        teacher = s1.parent_class.teachers()[0]
=======
        teacher = s1.parent_class.get_teachers()[0]
>>>>>>> 14eecb4f

        #choose another section taught by the same teacher
        sections = [s2 for s2 in teacher.getTaughtSections() if s2.id != s1.id]
        assert len(sections) > 0 
        #our test set up makes this true, but we want to be notified if this changes and tests are going to break because of it
        s2 = sections[0]
        
        #schedule it
        beforeSchedule = time.time()
        self.scheduleClass(section=s2, timeslots=times, rooms=rooms, shouldFail=True)

        #change log should not include it
        changelog_response = self.client.get(self.changelog_url, {'last_fetched_time': beforeSchedule })
        changelog = json.loads(changelog_response.content)["changelog"]
        self.failUnless(len(changelog) == 0, "Change log shows unsuccessfully scheduled class: " + str(changelog))
 
    def testTooOldChangeLog(self):
        self.clearScheduleAvailability()
        # Schedule class
        (s1, times, rooms) = self.scheduleClass()
        #time before the changelog was deleted
        beforeDelete = time.time()
        # delete change log
        self.client.post('/manage/%s/ajax_clear_change_log' % self.program.getUrlBase(), {})
        #request change log
        response = self.client.get(self.changelog_url, {'last_fetched_time': beforeDelete })
        response = json.loads(response.content)
        self.failUnless(response["other"] == [{"command" : "reload"}], "Was not asked to reload after the change log was destroyed: " +
                        str(response["other"]))<|MERGE_RESOLUTION|>--- conflicted
+++ resolved
@@ -276,11 +276,7 @@
 
         # Schedule one class.
         (s1, times, rooms) = self.scheduleClass()
-<<<<<<< HEAD
-        teacher = s1.parent_class.teachers()[0]
-=======
         teacher = s1.parent_class.get_teachers()[0]
->>>>>>> 14eecb4f
 
         #choose another section taught by the same teacher
         sections = [s2 for s2 in teacher.getTaughtSections() if s2.id != s1.id]
