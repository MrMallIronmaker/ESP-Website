--- conflicted
+++ resolved
@@ -84,50 +84,6 @@
         self.loginAdmin()
         self.forceAvailability()
 
-<<<<<<< HEAD
-
-    def getClassToSchedule(self, section=None, teacher=None, timeslots=None, rooms=None):
-        if section == None:
-            if teacher == None:
-                teacher = self.teachers[0]
-            section = teacher.getTaughtSections(self.program)[0]
-
-        if rooms == None:
-            rooms = self.rooms[0].identical_resources().filter(event__in=self.timeslots).order_by('event__start')
-
-        if timeslots == None:
-            timeslots = self.program.getTimeSlots().order_by('start')
-
-        return (section, timeslots, rooms)
-
-    #schedule class,
-    #NO guarantee that it's a class that hasn't been scheduled yet
-    #return a tuple (section, times, rooms)
-    def scheduleClass(self, section=None, teacher=None, timeslots=None, rooms=None, shouldFail=False):
-        #choose section, times, and rooms
-        (section, timeslots, rooms) = self.getClassToSchedule(section=section, teacher=teacher, timeslots=timeslots, rooms=rooms)
-
-        #schedule the class
-        blocks = '\n'.join(['%s,%s' % (r.event.id, r.name) for r in rooms[0:2]])
-        response = self.client.post(self.schedule_class_url, {'action': 'assignreg', 'cls': section.id, 'block_room_assignments': blocks})
-        assert response.status_code == 200
-
-        #make sure the scheduling had the expected result
-        success = json.loads(response.content)['ret']
-        if not shouldFail:
-            self.assertTrue(success, "Class not successfully scheduled: " + response.content)
-        else:
-            self.assertFalse(success, "Class successfully scheduled, which we didn't expect.")
-
-        #return information about the class we tried to schedule
-        return (section, timeslots, rooms)
-
-    def unschedule_class(self, section_id):
-        resp = self.client.post(self.schedule_class_url, {'action': 'deletereg', 'cls': section_id})
-        assert resp.status_code == 200 #successful deleting of class
-
-=======
->>>>>>> e004ed17
 class AJAXSchedulingModuleTest(AJAXSchedulingModuleTestBase):
 
     def setUp(self, *args, **kwargs):
@@ -207,13 +163,8 @@
         self.program_manager.scheduleClass()
 
         #fetch the changelog
-<<<<<<< HEAD
-        changelog_response = self.client.get(self.changelog_url, {'last_fetched_index': beforeSchedule })
+        changelog_response = self.client.get(self.changelog_url, {'last_fetched_index': 0 })
         self.assertTrue(changelog_response.status_code == 200, "Changelog not successfully retreieved")
-=======
-        changelog_response = self.client.get(self.changelog_url, {'last_fetched_index': 0 })
-        self.failUnless(changelog_response.status_code == 200, "Changelog not successfully retreieved")
->>>>>>> e004ed17
         changelog = json.loads(changelog_response.content)["changelog"]
         self.assertTrue(len(changelog) == 1, "Change log does not contain exactly one class: " + str(changelog) )
 
@@ -223,11 +174,7 @@
         self.program_manager.scheduleClass()
         changelog_response = self.client.get(self.changelog_url, {'last_fetched_index': 0 })
         changelog = json.loads(changelog_response.content)["changelog"]
-<<<<<<< HEAD
-        self.assertTrue(len(changelog) == 0, "Change log contained content from before last_fetched_time: " + str(changelog) )
-=======
-        self.failUnless(len(changelog) == 1, "Change log does not contain exactly one class: " + str(changelog) )
->>>>>>> e004ed17
+        self.assertTrue(len(changelog) == 1, "Change log does not contain exactly one class: " + str(changelog) )
 
 
     def testChangeLogUnscheduledClasses(self):
@@ -241,13 +188,8 @@
         #change log should include unscheduled classes
         changelog_response = self.client.get(self.changelog_url, {'last_fetched_index': 1 })
         changelog = json.loads(changelog_response.content)["changelog"]
-<<<<<<< HEAD
-
         self.assertTrue(len(changelog) == 1, "Change log did not contain the unscheduled class: " + str(changelog))
-=======
-        self.failUnless(len(changelog) == 1, "Change log did not contain the unscheduled class: " + str(changelog))
         #TODO:  more detailed testing here
->>>>>>> e004ed17
 
     def testChangeLogFailedScheduling(self):
         #change log should not include failed scheduling of classes
@@ -269,34 +211,4 @@
         #change log should not include it
         changelog_response = self.client.get(self.changelog_url, {'last_fetched_index': 1 })
         changelog = json.loads(changelog_response.content)["changelog"]
-<<<<<<< HEAD
-        self.assertTrue(len(changelog) == 0, "Change log shows unsuccessfully scheduled class: " + str(changelog))
-
-    def testTooOldChangeLog(self):
-        self.clearScheduleAvailability()
-        # Schedule class
-        (s1, times, rooms) = self.scheduleClass()
-        #time before the changelog was deleted
-        beforeDelete = self.changelog.get_latest_index()
-        # delete change log
-        self.client.post('/manage/%s/ajax_clear_change_log' % self.program.getUrlBase(), {})
-        # Request change log.  We should not be prompted to reload because the
-        # change log has not changed since our last update.
-        response = self.client.get(self.changelog_url, {'last_fetched_index': beforeDelete })
-        response = json.loads(response.content)
-        self.assertTrue('command' not in response["other"][0], "Was asked to reload after the change log was destroyed but no changes were made: " +
-                        str(response["other"]))
-        # Schedule a class after deleting the change log and not reloading it.
-        beforeDelete = self.changelog.get_latest_index()
-        self.client.post('/manage/%s/ajax_clear_change_log' % self.program.getUrlBase(), {})
-        self.clearScheduleAvailability()
-        (s2, times, rooms) = self.scheduleClass()
-        # Request change log.  We should be prompted to reload because the
-        # change log has been updated but may be missing relevant information.
-        response = self.client.get(self.changelog_url, {'last_fetched_index': beforeDelete })
-        response = json.loads(response.content)
-        self.assertTrue(response["other"][0]["command"] == "reload", "Was not asked to reload after the change log was destroyed and a class was scheduled: " +
-                        str(response["other"]))
-=======
-        self.failUnless(len(changelog) == 0, "Change log shows unsuccessfully scheduled class: " + str(changelog))
->>>>>>> e004ed17
+        self.assertTrue(len(changelog) == 0, "Change log shows unsuccessfully scheduled class: " + str(changelog))