__author__    = "MIT ESP"
__date__      = "$DATE$"
__rev__       = "$REV$"
__license__   = "GPL v.2"
__copyright__ = """
This file is part of the ESP Web Site
Copyright (c) 2007 MIT ESP

The ESP Web Site is free software; you can redistribute it and/or
modify it under the terms of the GNU General Public License
as published by the Free Software Foundation; either version 2
of the License, or (at your option) any later version.

This program is distributed in the hope that it will be useful,
but WITHOUT ANY WARRANTY; without even the implied warranty of
MERCHANTABILITY or FITNESS FOR A PARTICULAR PURPOSE.  See the
GNU General Public License for more details.

You should have received a copy of the GNU General Public License
along with this program; if not, write to the Free Software
Foundation, Inc., 51 Franklin Street, Fifth Floor, Boston, MA  02110-1301, USA.

Contact Us:
ESP Web Group
MIT Educational Studies Program,
84 Massachusetts Ave W20-467, Cambridge, MA 02139
Phone: 617-253-4882
Email: web@esp.mit.edu
"""
""" This module houses the base ProgramModuleObj from which all module handlers are derived.
    There are many useful and magical functions provided in here, most of which can be called
    from within the program handler.
"""

from django.db import models
from django.utils.safestring import mark_safe

from esp.program.models import Program, ProgramModule
from esp.users.models import ESPUser, UserBit
from esp.datatree.models import GetNode
from esp.web.util import render_to_response
from esp.cache import cache_function
<<<<<<< HEAD
=======
from esp.tagdict.models import Tag
>>>>>>> 1b9b0bdc
from django.http import HttpResponseRedirect, Http404
from django.contrib.auth import REDIRECT_FIELD_NAME
from django.conf import settings
from urllib import quote
from django.db.models.query import Q
from django.core.cache import cache
from django.template.loader import get_template
from django.template import TemplateDoesNotExist

from os.path import exists

LOGIN_URL = settings.LOGIN_URL

class CoreModule(object):
    """
    All core modules should derive from this.
    """
    pass

class ProgramModuleObj(models.Model):
    program  = models.ForeignKey(Program)
    module   = models.ForeignKey(ProgramModule)
    seq      = models.IntegerField()
    required = models.BooleanField()

    def program_anchor_cached(self, parent=False):
        """ We reference "self.program.anchor" quite often.  Getting it requires two DB lookups.  So, cache it. """
        CACHE_KEY = "PROGRAMMODULEOBJ__PROGRAM__ANCHOR__CACHE__%d,%d" % ((parent and 1 or 0), self.id)
        val = cache.get(CACHE_KEY)
        if val == None:
            if parent and self.program.getParentProgram():
                val = self.program.getParentProgram().anchor
            else:
                val = self.program.anchor
            cache.set(CACHE_KEY, val, 60)

        return val

    def docs(self):
        if hasattr(self, 'doc') and self.doc is not None and str(self.doc).strip() != '':
            return self.doc
        return self.module.link_title

    def __unicode__(self):
        return '"%s" for "%s"' % (self.module.admin_title, str(self.program))

    def all_views(self):
        if self.module and self.module.aux_calls:
            return self.module.aux_calls.strip(',').split(',')

        return []

    def get_msg_vars(self, user, key):
        return None

    def getCoreView(self, tl):
        import esp.program.modules.models
        modules = self.program.getModules(self.user, tl)
        for module in modules:
            if isinstance(module, CoreModule):
                return getattr(module, module.module.main_call)
        assert False, 'No core module to return to!'

    def getCoreURL(self, tl):
        import esp.program.modules.models
        modules = self.program.getModules(self.user, tl)
        for module in modules:
            if isinstance(module, CoreModule):
                 return '/'+tl+'/'+self.program.getUrlBase()+'/'+module.module.main_call


    def goToCore(self, tl):
        return HttpResponseRedirect(self.getCoreURL(tl))

    def getQForUser(self, QRestriction):
        # Let's not do anything and say we did...
        return QRestriction

        from esp.users.models import User
        ids = [ x['id'] for x in User.objects.filter(QRestriction).values('id')]
        if len(ids) == 0:
            return Q(id = -1)
        else:
            return Q(id__in = ids)

    @staticmethod
    def renderMyESP():
        """
        Returns a rendered myESP home template, with content from all relevant modules

        Renders the page based on content from all
        """
        all_modules = []
        context = {}

        for x in ProgramModules.objects.all():
            try:
                thisClass = x.getPythonClass()

                try:
                    page = thisClass.summaryPage()
                    context = thisClass.prepareSummary(context)
                except:
                    page = None


                    subpages = [ { 'name': i.__name__, 'link_title': i.__doc__.split('\n')[0], 'function': i } for i in thisClass.getSummaryCalls() ]
                    if subpages == []:
                        subpages = None


                    all_modules.append({ 'module': thisClass,
                                         'page': page,
                                         'subpages': subpages })
            except:
                pass

        context['modules'] = all_modules
        return render_to_response("myesp/mainpage.html", context)
            
    #   This function caches the customized (augmented) program module objects
    @cache_function
    def findModuleObject(tl, call_txt, prog):
        modules = ProgramModule.objects.filter(main_call = call_txt, module_type = tl).select_related()[:1]
        module = None

        if len(modules) == 0:
            modules = ProgramModule.objects.filter(aux_calls__contains = call_txt, module_type = tl).select_related()
            for module in modules:
                if call_txt in module.aux_calls.strip().split(','):
                    return ProgramModuleObj.getFromProgModule(prog, module)
        else:
            module = modules[0]
            return ProgramModuleObj.getFromProgModule(prog, module)

        raise Http404
        
    #   Invalidate cache when any program module related data is saved
    #   Technically this should include the options (StudentClassRegModuleInfo, etc.)
    findModuleObject.depend_on_model(lambda: ProgramModule)
    findModuleObject.depend_on_model(lambda: ProgramModuleObj)
    findModuleObject = staticmethod(findModuleObject)
    
    #   The list of modules in a particular category (student reg, teacher reg)
    #   is accessed frequently and should be cached.
    @cache_function
    def findCategoryModules(self, include_optional):
        prog = self.program
        module_type = self.module.module_type

        if not include_optional:
            other_modules = ProgramModuleObj.objects.filter(program=prog, module__module_type=module_type, required=True).select_related(depth=1).order_by('seq')
        else:
            other_modules = ProgramModuleObj.objects.filter(program=prog, module__module_type=module_type).select_related(depth=1).order_by('seq')
<<<<<<< HEAD
        
        result_modules = list(other_modules)
        for mod in result_modules:
            mod.__class__ = mod.module.getPythonClass()
            
        return result_modules
        
=======
        
        result_modules = list(other_modules)
        for mod in result_modules:
            mod.__class__ = mod.module.getPythonClass()
            
        return result_modules
        
>>>>>>> 1b9b0bdc
    findCategoryModules.depend_on_model(lambda: ProgramModule)
    findCategoryModules.depend_on_model(lambda: ProgramModuleObj)
    
    @staticmethod
    def findModule(request, tl, one, two, call_txt, extra, prog):
        moduleobj = ProgramModuleObj.findModuleObject(tl, call_txt, prog)
        user = ESPUser(request.user)
        scrmi = prog.getModuleExtension('StudentClassRegModuleInfo')

        #   If a "core" module has been found:
        #   Put the user through a sequence of all required modules in the same category.
<<<<<<< HEAD
        if tl != "manage" and request.user.is_authenticated() and isinstance(moduleobj, CoreModule):
            other_modules = moduleobj.findCategoryModules(False)
            for m in other_modules:
                m.request = request
                m.user    = user
                if not isinstance(m, CoreModule) and not m.isCompleted() and hasattr(m, m.module.main_call):
                    return getattr(m, m.module.main_call)(request, tl, one, two, call_txt, extra, prog)
=======
        #   Only do so if we've not blocked this behavior, though
        if scrmi.force_show_required_modules:
            if tl != "manage" and request.user.is_authenticated() and isinstance(moduleobj, CoreModule):
                other_modules = moduleobj.findCategoryModules(False)
                for m in other_modules:
                    m.request = request
                    m.user    = user
                    if not isinstance(m, CoreModule) and not m.isCompleted() and hasattr(m, m.module.main_call):
                        return getattr(m, m.module.main_call)(request, tl, one, two, call_txt, extra, prog)
>>>>>>> 1b9b0bdc

        #   If the module isn't "core" or the user did all required steps,
        #   call on the originally requested view.
        moduleobj.request = request
        moduleobj.user    = user
        if hasattr(moduleobj, call_txt):
            return getattr(moduleobj, call_txt)(request, tl, one, two, call_txt, extra, prog)

        raise Http404
    @staticmethod
    def getFromProgModule(prog, mod):
        import esp.program.modules.models
        """ Return an appropriate module object for a Module and a Program.
           Note that all the data is forcibly taken from the ProgramModuleObj table """

        BaseModuleList = ProgramModuleObj.objects.filter(program = prog, module = mod).select_related('module')
        if len(BaseModuleList) < 1:
            BaseModule = ProgramModuleObj()
            BaseModule.program = prog
            BaseModule.module  = mod
            BaseModule.seq     = mod.seq
            BaseModule.required = mod.required
            BaseModule.save()

        elif len(BaseModuleList) > 1:
            assert False, 'Too many module objects!'
        else:
            BaseModule = BaseModuleList[0]

        ModuleObj   = mod.getPythonClass()()
        ModuleObj.__dict__.update(BaseModule.__dict__)
        ModuleObj.fixExtensions()

        return ModuleObj



    def getClassFromId(self, clsid, tl='teach'):
        """ This function can be called from a view to get a class object from an id. The id can be given
            with request or extra, but it will try to get it in any way. """

        from esp.program.models import ClassSubject

        classes = []
        try:
            clsid = int(clsid)
        except:
            return (False, True)

        classes = ClassSubject.objects.filter(id = clsid)

        if len(classes) == 1:
            if not self.user.canEdit(classes[0]):
                from esp.middleware import ESPError
                raise ESPError(False), 'You do not have permission to edit %s.' %\
                      classes[0].title()
            else:
                Found = True
                return (classes[0], True)
        return (False, False)


    def baseDir(self):
        return 'program/modules/'+self.__class__.__name__.lower()+'/'

    def fixExtensions(self):
        """ Find module extensions that this program module inherits from, and
        incorporate those into its attributes. """

        old_id = self.id
        old_module = self.module
        if self.program:
            for x in self._meta.parents:
                if x != ProgramModuleObj:
                    new_dict = self.program.getModuleExtension(x, module_id=old_id).__dict__
                    self.__dict__.update(new_dict)
            self.id = old_id
            self.module = old_module

    def deadline_met(self, extension=''):

        from esp.users.models import UserBit
        from esp.datatree.models import GetNode, DataTree

        if not self.user or not self.program:
            raise ESPError(False), "There is no user or program object!"



        if self.module.module_type != 'learn' and self.module.module_type != 'teach':
            return True

        canView = False

        if self.user.__dict__.has_key('onsite_local'):
            canView = self.user.__dict__['onsite_local']

        if not canView:
            test_node = GetNode('V/Deadline/Registration/'+{'learn':'Student', 'teach':'Teacher'}[self.module.module_type]+extension)
            canView = UserBit.UserHasPerms(self.user, self.program.anchor_id, test_node)

        return canView

    # important functions for hooks...
    @cache_function
    def get_full_path(self):
        str_array = self.program.anchor.tree_encode()
        url = '/'+self.module.module_type \
              +'/'+'/'.join(str_array[-2:])+'/'+self.module.main_call
        return url
    get_full_path.depend_on_row(lambda: ProgramModuleObj, 'self')

    @classmethod
    def get_summary_path(cls, function):
        """
        Returns the base url of a view function

        'function' must be a member of 'cls'.  Both 'cls' and 'function' must
        not be anonymous (ie., they musht have __name__ defined).
        """

        url = '/myesp/modules/' + cls.__name__ + '/' + function.__name__
        return url

    def setUser(self, user):
        self.user = user
        self.curUser = user

    
    def makeLink(self):
        if not self.module.module_type == 'manage':
            link = u'<a href="%s" title="%s" class="vModuleLink" >%s</a>' % \
                (self.get_full_path(), self.module.link_title, self.module.link_title)
        else:
            link = u'<a href="%s" title="%s" onmouseover="updateDocs(\'<p>%s</p>\');" class="vModuleLink" >%s</a>' % \
               (self.get_full_path(), self.module.link_title, self.docs().replace("'", "\\'").replace('\n','<br />\\n').replace('\r', ''), self.module.link_title)

        return mark_safe(link)


    @classmethod
    def makeSummaryLink(cls, function):
        """
        Makes a nice HTML link that points to the specified view function, as a member of 'cls'

        'function' must be a member function of 'cls'; 'cls' must be a valid program module class.  Both must be non-anonymous; ie., __name__ must be definned for both.
        """
        try:
            function_pretty_name = function.__doc__.split('\n')[0]
        except AttributeError: # Someone forgot to define a docstring!
            function_pretty_name = "[%s.%s]" % (cls.__name__, function.__name__)

        return '<a href="%s" class="vModuleLink" onmouseover="updateDocs(\'<p>%s</p>\')">%s</a>' % \
               (cls.get_summary_path(function), function.__doc__, function_pretty_name, )

    def useTemplate(self):
        """ Use a template if the `mainView' function doesn't exist. """
        return (not self.module.main_call) or (not hasattr(self, self.module.main_call))

    def isCompleted(self):
        return False

    def prepare(self, context):
        return context

    def getNavBars(self):
        return []

    def getTemplate(self):
        baseDir = 'program/modules/'+self.__class__.__name__.lower()+'/'
        mainCallTemp = self.module.main_call+'.html'

        per_program_template = baseDir+'per_program/'+str(self.program.id)+ \
            '_'+ mainCallTemp

        try:
            get_template(per_program_template)
            return per_program_template
        except TemplateDoesNotExist:
            return baseDir + mainCallTemp
                

    def teachers(self, QObject = False):
        return {}

    def studentDesc(self):
        return {}

    def teacherDesc(self):
        return {}

    def students(self,QObject=False):
        return {}

    def isStep(self):
        return True

    def extensions(self):
        return []

    @classmethod
    def module_properties(cls):
        """
        Specify the properties of the ProgramModule row corresponding
        to this table.
        This function should return a dictionary with keys matching
        the field names of the ProgramModule table, with at least
        "link_title" and "module_type".
        """
        return []

    @classmethod
    def module_properties_autopopulated(cls):
        """
        Return a dictionary of the ProgramModule properties of this class.
        The dictionary will return the same dictionary as
        self.module_properties(), with the following values added if their
        corresponding keys don't already exist:
        - "handler"
        - "admin_title" (as "%(link_title)s (%(handler)s)")
        - "seq" (as 200)
        - "aux_calls" (based on @aux_calls decorators)
        - "main_call" (based on the @main_call decorator)
        """

        props = cls.module_properties()


        def update_props(props):
            if not "handler" in props:
                props["handler"] = cls.__name__
            if not "admin_title" in props:
                props["admin_title"] = "%(link_title)s (%(handler)s)" % props
            if not "seq" in props:
                props["seq"] = 200

            if not "aux_calls" in props:
                NAME = 0
                FN = 1
                props["aux_calls"] = ",".join( [ x[NAME] for x in cls.__dict__.items()
                                                 if getattr(x[FN], "call_tag", None) == "Aux Call" ] )

            if not "main_call" in props:
                NAME = 0
                FN = 1
                mainCallList = [ x[NAME] for x in cls.__dict__.items()
                                 if getattr(x[FN], "call_tag", None) == "Main Call" ]
                assert len(mainCallList) <= 1, "Error: You can only have one Main Call per class!: (%s: %s)" % (cls.__name__, ",".join(mainCallList))
                props["main_call"] = ",".join(mainCallList)

        if type(props) == dict:
            props = [ props ]

        for prop in props:
            update_props(prop)

        return props



    @classmethod
    def getSummary(cls):
        """
        Return  the name of a template file that renders the myESP view for this class.
        Returns None if no such view exists for this class.

        This is a stub, to be overridden by subclasses.
        """
        return None

    @classmethod
    def prepareSummary(cls, context):
        """
        Modifies the 'context' dictionary by adding any data that the template pointed to
        by 'getSummary', needs in its context in order to render proprerly.

        Keys added to 'context' should be strings that contain an identifier that's
        unique to this class, such as self.__name__.  This is not strictly enforced, though.

        Returns the modified context.

        This is a stub, to be overridden by subclasses.
        """
        return context



# will check and depending on the value of tl
# will use .isTeacher or .isStudent()
def usercheck_usetl(method):
    def _checkUser(moduleObj, request, tl, *args, **kwargs):
        errorpage = 'errors/program/nota'+tl+'.html'

        if not moduleObj.user or not moduleObj.user.is_authenticated():
            return HttpResponseRedirect('%s?%s=%s' % (LOGIN_URL, REDIRECT_FIELD_NAME, quote(request.get_full_path())))
        if tl == 'learn' and not moduleObj.user.isStudent():
            return render_to_response(errorpage, request, moduleObj.program, {})

        if tl == 'teach' and not moduleObj.user.isTeacher():
            return render_to_response(errorpage, request, moduleObj.program, {})

        if tl == 'manage' and not moduleObj.user.isAdmin(moduleObj.program):
            return render_to_response(errorpage, request, moduleObj.program, {})

        return method(moduleObj, request, tl, *args, **kwargs)

    return _checkUser


def needs_teacher(method):
    def _checkTeacher(moduleObj, request, *args, **kwargs):
<<<<<<< HEAD

=======
        allowed_teacher_types = Tag.getTag("allowed_teacher_types", moduleObj.program, default='').split(",")
>>>>>>> 1b9b0bdc
        if not moduleObj.user or not moduleObj.user.is_authenticated():
            return HttpResponseRedirect('%s?%s=%s' % (LOGIN_URL, REDIRECT_FIELD_NAME, quote(request.get_full_path())))
        if not moduleObj.user.isTeacher() and not moduleObj.user.isAdmin(moduleObj.program) and not (set(moduleObj.getUserTypes()) & set(allowed_teacher_types)):
            return render_to_response('errors/program/notateacher.html', request, (moduleObj.program, 'teach'), {})
        return method(moduleObj, request, *args, **kwargs)

    return _checkTeacher

def needs_admin(method):
    def _checkAdmin(moduleObj, request, *args, **kwargs):
        if request.session.has_key('user_morph'):
            morpheduser=ESPUser.objects.get(id=request.session['user_morph']['olduser_id'])
        else:
            morpheduser=None

        if not moduleObj.user or not moduleObj.user.is_authenticated():
            return HttpResponseRedirect('%s?%s=%s' % (LOGIN_URL, REDIRECT_FIELD_NAME, quote(request.get_full_path())))

        if not (moduleObj.user.isAdmin(moduleObj.program) or (morpheduser and morpheduser.isAdmin(moduleObj.program))):
            if not ( hasattr(moduleObj.user, 'other_user') and moduleObj.user.other_user and moduleObj.user.other_user.isAdmin(moduleObj.program) ):
                return render_to_response('errors/program/notanadmin.html', request, (moduleObj.program, 'manage'), {})
        return method(moduleObj, request, *args, **kwargs)

    return _checkAdmin

def needs_onsite(method):
    def _checkAdmin(moduleObj, request, *args, **kwargs):
        if not moduleObj.user or not moduleObj.user.is_authenticated():
            return HttpResponseRedirect('%s?%s=%s' % (LOGIN_URL, REDIRECT_FIELD_NAME, quote(request.get_full_path())))

        if not moduleObj.user.isOnsite(moduleObj.program) and not moduleObj.user.isAdmin(moduleObj.program):
            user = moduleObj.user
            user = ESPUser(user)
            user.updateOnsite(request)
            ouser = user.get_old(request)
            if not user.other_user or (not ouser.isOnsite(moduleObj.program) and not ouser.isAdmin(moduleObj.program)):
                return render_to_response('errors/program/notonsite.html', request, (moduleObj.program, 'onsite'), {})
            user.switch_back(request)
        return method(moduleObj, request, *args, **kwargs)

    return _checkAdmin

def needs_onsite_no_switchback(method):
    def _checkAdmin(moduleObj, request, *args, **kwargs):
        if not moduleObj.user or not moduleObj.user.is_authenticated():
            return HttpResponseRedirect('%s?%s=%s' % (LOGIN_URL, REDIRECT_FIELD_NAME, quote(request.get_full_path())))

        if not moduleObj.user.isOnsite(moduleObj.program) and not moduleObj.user.isAdmin(moduleObj.program):
            user = moduleObj.user
            user = ESPUser(user)
            user.updateOnsite(request)
            ouser = user.get_old(request)
            if not user.other_user or (not ouser.isOnsite(moduleObj.program) and not ouser.isAdmin(moduleObj.program)):
                return render_to_response('errors/program/notonsite.html', request, (moduleObj.program, 'onsite'), {})
        return method(moduleObj, request, *args, **kwargs)

    return _checkAdmin

def needs_student(method):
    def _checkStudent(moduleObj, request, *args, **kwargs):
        if not moduleObj.user or not moduleObj.user.is_authenticated():
            return HttpResponseRedirect('%s?%s=%s' % (LOGIN_URL, REDIRECT_FIELD_NAME, quote(request.get_full_path())))

        if not moduleObj.user.isStudent() and not moduleObj.user.isAdmin(moduleObj.program):
            allowed_student_types = Tag.getTag("allowed_student_types", moduleObj.program, default='')
            matching_user_types = UserBit.valid_objects().filter(user=moduleObj.user, verb__parent=GetNode("V/Flags/UserRole"), verb__name__in=allowed_student_types.split(","))
            if not matching_user_types:
                return render_to_response('errors/program/notastudent.html', request, (moduleObj.program, 'learn'), {})
        return method(moduleObj, request, *args, **kwargs)

    return _checkStudent


def meets_grade(method):
    def _checkGrade(moduleObj, request, tl, *args, **kwargs):
        errorpage = 'errors/program/wronggrade.html'
        from esp.datatree.models import DataTree, GetNode, QTree, get_lowest_parent, StringToPerm, PermToString
        from esp.users.models import UserBit

        verb_override = GetNode('V/Flags/Registration/GradeOverride')

        # if there's grade override we can just skip everything
        if UserBit.UserHasPerms(user = moduleObj.user,
                                  qsc  = moduleObj.program.anchor_id,
                                  verb = verb_override):
            return method(moduleObj, request, tl, *args, **kwargs)

        # now we have to use the grade..

        # get the last grade...
        cur_grade = moduleObj.user.getGrade()
        if cur_grade != 0 and (cur_grade < moduleObj.program.grade_min or \
                               cur_grade > moduleObj.program.grade_max):
            return render_to_response(errorpage, request, (moduleObj.program, tl), {})

        return method(moduleObj, request, tl, *args, **kwargs)

    return _checkGrade

# Anything you can do, I can do meta

# Just broke out this function to allow combined deadlines (see meets_any_deadline,
# meets_all_deadlines functions below).  -Michael P, 6/23/2009
def _checkDeadline_helper(method, extension, moduleObj, request, tl, *args, **kwargs):
    from esp.users.models import UserBit
    from esp.datatree.models import DataTree, GetNode, QTree, get_lowest_parent, StringToPerm, PermToString
    if tl != 'learn' and tl != 'teach':
        return True

    canView = moduleObj.user.updateOnsite(request)
    if not canView:
        canView = UserBit.UserHasPerms(moduleObj.user,
                                       moduleObj.program.anchor_id,
                                       GetNode('V/Deadline/Registration/'+{'learn':'Student',
                                                                       'teach':'Teacher'}[tl]+extension))

    return canView

#   Return a decorator that returns a function calling the decorated function if
#   the deadline is met, or a function that generates an error page if the
#   deadline is not met.
def meets_deadline(extension=''):
    def meets_deadline(method):
        def _checkDeadline(moduleObj, request, tl, *args, **kwargs):
            errorpage = 'errors/program/deadline-%s.html' % tl
            canView = _checkDeadline_helper(method, extension, moduleObj, request, tl, *args, **kwargs)
            if canView:
                return method(moduleObj, request, tl, *args, **kwargs)
            else:
                return render_to_response(errorpage, request, (moduleObj.program, tl), {})
        return _checkDeadline
    return meets_deadline

#   Behaves like the meets_deadline function above, but accepts a list of
#   userbit names.  The returned decorator returns the decorated function if
#   any of the deadlines are met.
def meets_any_deadline(extensions=[]):
    def meets_deadline(method):
        def _checkDeadline(moduleObj, request, tl, *args, **kwargs):
            errorpage = 'errors/program/deadline-%s.html' % tl
            for ext in extensions:
                canView = _checkDeadline_helper(method, ext, moduleObj, request, tl, *args, **kwargs)
                if canView:
                    return method(moduleObj, request, tl, *args, **kwargs)
            return render_to_response(errorpage, request, (moduleObj.program, tl), {})
        return _checkDeadline
    return meets_deadline

#   Line meets_any_deadline above, but requires that all deadlines are met.
def meets_all_deadlines(extensions=[]):
    def meets_deadline(method):
        def _checkDeadline(moduleObj, request, tl, *args, **kwargs):
            errorpage = 'errors/program/deadline-%s.html' % tl
            for ext in extensions:
                canView = _checkDeadline_helper(method, ext, moduleObj, request, tl, *args, **kwargs)
                if not canView:
                    return render_to_response(errorpage, request, (moduleObj.program, tl), {})
            return method(moduleObj, request, tl, *args, **kwargs)
        return _checkDeadline
    return meets_deadline


def main_call(func):
    """
    Tag decorator that flags 'func' as a 'Main Call' function for
    a ProgramModuleObj.
    Note that there must be no more than 1 Main Call per ProgramModuleObj.
    """
    func.call_tag = "Main Call"
    return func

def aux_call(func):
    """
    Tag decorator that flags 'func' as an 'Aux Call' function for
    a ProgramModuleObj.
    """
    func.call_tag = "Aux Call"
    return func<|MERGE_RESOLUTION|>--- conflicted
+++ resolved
@@ -40,10 +40,7 @@
 from esp.datatree.models import GetNode
 from esp.web.util import render_to_response
 from esp.cache import cache_function
-<<<<<<< HEAD
-=======
 from esp.tagdict.models import Tag
->>>>>>> 1b9b0bdc
 from django.http import HttpResponseRedirect, Http404
 from django.contrib.auth import REDIRECT_FIELD_NAME
 from django.conf import settings
@@ -198,7 +195,6 @@
             other_modules = ProgramModuleObj.objects.filter(program=prog, module__module_type=module_type, required=True).select_related(depth=1).order_by('seq')
         else:
             other_modules = ProgramModuleObj.objects.filter(program=prog, module__module_type=module_type).select_related(depth=1).order_by('seq')
-<<<<<<< HEAD
         
         result_modules = list(other_modules)
         for mod in result_modules:
@@ -206,15 +202,6 @@
             
         return result_modules
         
-=======
-        
-        result_modules = list(other_modules)
-        for mod in result_modules:
-            mod.__class__ = mod.module.getPythonClass()
-            
-        return result_modules
-        
->>>>>>> 1b9b0bdc
     findCategoryModules.depend_on_model(lambda: ProgramModule)
     findCategoryModules.depend_on_model(lambda: ProgramModuleObj)
     
@@ -226,25 +213,15 @@
 
         #   If a "core" module has been found:
         #   Put the user through a sequence of all required modules in the same category.
-<<<<<<< HEAD
-        if tl != "manage" and request.user.is_authenticated() and isinstance(moduleobj, CoreModule):
-            other_modules = moduleobj.findCategoryModules(False)
-            for m in other_modules:
-                m.request = request
-                m.user    = user
-                if not isinstance(m, CoreModule) and not m.isCompleted() and hasattr(m, m.module.main_call):
-                    return getattr(m, m.module.main_call)(request, tl, one, two, call_txt, extra, prog)
-=======
         #   Only do so if we've not blocked this behavior, though
         if scrmi.force_show_required_modules:
             if tl != "manage" and request.user.is_authenticated() and isinstance(moduleobj, CoreModule):
                 other_modules = moduleobj.findCategoryModules(False)
-                for m in other_modules:
-                    m.request = request
+            for m in other_modules:
+                m.request = request
                     m.user    = user
                     if not isinstance(m, CoreModule) and not m.isCompleted() and hasattr(m, m.module.main_call):
                         return getattr(m, m.module.main_call)(request, tl, one, two, call_txt, extra, prog)
->>>>>>> 1b9b0bdc
 
         #   If the module isn't "core" or the user did all required steps,
         #   call on the originally requested view.
@@ -556,11 +533,7 @@
 
 def needs_teacher(method):
     def _checkTeacher(moduleObj, request, *args, **kwargs):
-<<<<<<< HEAD
-
-=======
         allowed_teacher_types = Tag.getTag("allowed_teacher_types", moduleObj.program, default='').split(",")
->>>>>>> 1b9b0bdc
         if not moduleObj.user or not moduleObj.user.is_authenticated():
             return HttpResponseRedirect('%s?%s=%s' % (LOGIN_URL, REDIRECT_FIELD_NAME, quote(request.get_full_path())))
         if not moduleObj.user.isTeacher() and not moduleObj.user.isAdmin(moduleObj.program) and not (set(moduleObj.getUserTypes()) & set(allowed_teacher_types)):
