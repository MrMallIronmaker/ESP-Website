--- conflicted
+++ resolved
@@ -285,15 +285,6 @@
         
         self._ext_map = {}
         if self.program:
-<<<<<<< HEAD
-            for x in self._meta.parents:
-                if x != ProgramModuleObj:
-                    new_dict = self.program.getModuleExtension(x, module_id=old_id).__dict__
-                    self.__dict__.update(new_dict)
-                    self.extension_id = new_dict['id']
-            self.id = old_id
-            self.module = old_module
-=======
             for key, x in self.extensions().items():
                 ext = self.program.getModuleExtension(x, module_id=self.id)
                 setattr(self, key, ext)
@@ -309,7 +300,6 @@
             warnings.warn('Direct access of module extension attributes from module objects is deprecated. Use <module>.%s.%s instead.' % (key, attr), DeprecationWarning, stacklevel=2)
             return getattr(ext, attr)
         raise AttributeError('%r object has no attribute %r' % (self.__class__, attr))
->>>>>>> a0ad491f
 
     def deadline_met(self, extension=''):
     
