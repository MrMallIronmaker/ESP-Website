--- conflicted
+++ resolved
@@ -70,7 +70,6 @@
     
     global_resources = forms.MultipleChoiceField( label='Equipment',
                                                   choices=[], widget=forms.CheckboxSelectMultiple(), required=False,
-<<<<<<< HEAD
                                                   help_text="Check the box next to any basic resources you need for your class, and then list any other resources you need in the text box below.")
     resources        = forms.MultipleChoiceField( label='Basic Resources',
                                                   choices=[], widget=forms.CheckboxSelectMultiple(), required=False )
@@ -82,19 +81,6 @@
 
     message_for_directors       = forms.CharField( label='Other Notes', widget=forms.Textarea(), required=False,
                                                    help_text='' )
-=======
-                                                  help_text="Check all that apply. We can usually supply these common resources at your request. But if your class is truly uncommon, ESP may also have access to unusual rooms and supplies. These can be entered in the next section, 'Special Requests.'" )
-    resources        = forms.MultipleChoiceField( label='Other Resources',
-                                                  choices=[], widget=forms.CheckboxSelectMultiple(), required=False )
-    requested_special_resources = forms.CharField( label='Special Requests', widget=forms.Textarea(), required=False,
-                                                   help_text="Write in any specific resources you need, like a piano, empty room, or kitchen. We cannot guarantee you any of the special resources you request, but we will contact you if we are unable to get you the resources you need. Please include any necessary explanations in the 'Message for Directors' box! " )
-
-    purchase_requests = forms.CharField( label='Planned Purchases', widget=forms.Textarea(), required=False,
-                                         help_text='We give all teachers a $30 budget per class section for their classes; we can reimburse you if you turn in an itemized receipt with attached reimbursement form before the end of the program.  If you would like to exceed this budget, please type a budget proposal here stating what you would like to buy, what it will cost, and why you would like to purchase it.' )
-    
-    message_for_directors       = forms.CharField( label='Message for Directors', widget=forms.Textarea(), required=False,
-                                                   help_text='Please explain any special circumstances and equipment requests. Remember that you can be reimbursed for up to $30 (or more with the directors\' approval) for class expenses if you submit itemized receipts.' )
->>>>>>> 9295b57d
     
     
     def __init__(self, module, *args, **kwargs):
