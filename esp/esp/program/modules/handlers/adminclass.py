<<<<<<< HEAD

__author__    = "MIT ESP"
__date__      = "$DATE$"
__rev__       = "$REV$"
__license__   = "GPL v.2"
__copyright__ = """
This file is part of the ESP Web Site
Copyright (c) 2007 MIT ESP

The ESP Web Site is free software; you can redistribute it and/or
modify it under the terms of the GNU General Public License
as published by the Free Software Foundation; either version 2
of the License, or (at your option) any later version.

This program is distributed in the hope that it will be useful,
but WITHOUT ANY WARRANTY; without even the implied warranty of
MERCHANTABILITY or FITNESS FOR A PARTICULAR PURPOSE.  See the
GNU General Public License for more details.

You should have received a copy of the GNU General Public License
along with this program; if not, write to the Free Software
Foundation, Inc., 51 Franklin Street, Fifth Floor, Boston, MA  02110-1301, USA.

Contact Us:
ESP Web Group
MIT Educational Studies Program,
84 Massachusetts Ave W20-467, Cambridge, MA 02139
Phone: 617-253-4882
Email: web@esp.mit.edu
"""
from esp.program.modules.base import ProgramModuleObj, needs_teacher, needs_student, needs_admin, usercheck_usetl, main_call, aux_call
from esp.program.modules import module_ext

from esp.program.models import ClassSubject, ClassSection, Program, ProgramCheckItem
from esp.users.models import UserBit, ESPUser, User
from esp.datatree.models import *
from esp.cal.models              import Event

from esp.web.util        import render_to_response
from esp.program.modules.forms.management import ClassManageForm, SectionManageForm

from django import forms
from django.http import HttpResponseRedirect, HttpResponse
from django.utils.datastructures import MultiValueDict
from django.contrib.auth.decorators import login_required
from django.core.cache import cache
from esp.middleware import ESPError
from django.db.models.query import Q

""" Module in the middle of a rewrite. -Michael """

class AdminClass(ProgramModuleObj):
    doc = """ This module is extremely useful for managing classes if you have them them in your program.
        Works best with student and teacher class modules, but they are not necessary.
        Options for this are available on the main manage page.
        """

    @classmethod
    def module_properties(cls):
        return {
            "link_title": "Manage Classes",
            "module_type": "manage",
            "seq": 1,
            "main_call": "listclasses"
            }

    form_choice_types = ['status', 'room', 'progress', 'resources', 'times', 'min_grade', 'max_grade']
    def getFormChoices(self, field_str):
        """ A more compact function for zipping up the options available on class
        management forms. """

        if field_str == 'status':
            return ((-20, 'Cancelled'), (-10, 'Rejected'), (0, 'Unreviewed'), (10, 'Accepted'))
        if field_str == 'room':
            room_choices = [(c.name, c.name) for c in self.program.groupedClassrooms()]
            return [(None, 'Unassigned')] + room_choices
        if field_str == 'progress':
            return ((str(x.id),x.title) for x in self.program.checkitems.all())
        if field_str == 'resources':
            resources = self.program.getFloatingResources()
            return ((x.name, x.name) for x in resources)
        if field_str == 'times':
            times = self.program.getTimeSlots()
            return ((str(x.id),x.short_description) for x in times)
        if field_str == 'min_grade' or field_str == 'max_grade':
            min_grade, max_grade = (7, 12)
            if self.program.grade_min:
                min_grade = self.program.grade_min
            if self.program.grade_max:
                max_grade = self.program.grade_max
            return ((i, str(i)) for i in range(min_grade, max_grade + 1))

    def timeslot_counts(self):
        timeslots = self.program.getTimeSlots()
        clsTimeSlots = []
        for timeslot in timeslots:
            curTimeslot = {'slotname': timeslot.short_time()}
            section_list = self.program.sections().filter(meeting_times=timeslot)
            curTimeslot['classcount'] = section_list.count()
            clsTimeSlots.append(curTimeslot)
        return clsTimeSlots

    def getClasses(self):
        return self.user.getEditable(ClassSubject).filter(parent_program = self.program).order_by('anchor__name')

    def prepare(self, context=None):
        if context is None: context = {}
        classes = self.getClasses().order_by('id')
        context['noclasses'] = (len(classes) == 0)
        context['classes']   = classes
        return context

    def getClass(self, request, extra):
        found = False
        if not found and extra is not None and len(extra.strip()) > 0:
            try:
                clsid = int(extra)
            finally:
                cls, found = self.getClassFromId(clsid)
                if found:
                    return (cls, True)
                elif cls is not False:
                    return (cls, False)


        if not found and request.POST.has_key('clsid'):
            try:
                clsid = int(request.POST['clsid'])
            finally:
                cls, found = self.getClassFromId(clsid)
                if found:
                    return (cls, True)
                elif cls is not False:
                    return (cls, False)

        if not found and request.GET.has_key('clsid'):
            try:
                clsid = int(request.GET['clsid'])
            finally:
                cls, found = self.getClassFromId(clsid)
                if found:
                    return (cls, True)
                elif cls is not False:
                    return (cls, False)


        return (render_to_response(self.baseDir()+'cannotfindclass.html', {}), False)

    @needs_admin
    def attendees(self, request, tl, one, two, module, extra, prog):
        """ Mark students as having attended the program, or as having registered for the specified class """
        saved_record = False

        if request.method == 'POST':
            if not( request.POST.has_key('class_id') and request.POST.has_key('ids_to_enter') ):
                raise ESPError(), "Error: The server lost track of your data!  Please go back to the main page of this feature and try entering it again."

            usernames = []
            ids = []

            for id in [ x for x in request.POST['ids_to_enter'].split('\n') if x.strip() != '' ]:
                try: # We're going to accept both usernames and user ID's.
                     # Assume that valid integers are user ID's
                     # and things that aren't valid integers are usernames.
                    if id[0] == '0':
                        id_trimmed = id.strip()[:-1]
                    else:
                        id_trimmed = id

                    id_val = int(id_trimmed)
                    ids.append(id_val)
                except ValueError:
                    usernames.append( id.strip() )

            Q_Users = Q(id=-1) # in case usernames and ids are both empty
            if usernames:
                Q_Users |= Q(username__in = usernames)

            if ids:
                Q_Users |= Q(id__in = ids)

            users = User.objects.filter( Q_Users )

            if request.POST['class_id'] == 'program':
                already_registered_users = prog.students()['attended']
            else:
                cls = ClassSection.objects.get(id = request.POST['class_id'])
                already_registered_users = cls.students()

            already_registered_ids = [ i.id for i in already_registered_users ]

            new_attendees = User.objects.filter( Q_Users )
            if already_registered_ids != []:
                new_attendees = new_attendees.exclude( id__in = already_registered_ids )
            new_attendees = new_attendees.distinct()

            no_longer_attending = User.objects.filter( id__in = already_registered_ids )
            if ids != [] or usernames != []:
                no_longer_attending = no_longer_attending.exclude( Q_Users )
            no_longer_attending = no_longer_attending.distinct()

            if request.POST['class_id'] == 'program':
                for stu in no_longer_attending:
                    prog.cancelStudentRegConfirmation(stu)
                for stu in new_attendees:
                    prog.confirmStudentReg(stu)
            else:
                for stu in no_longer_attending:
                    cls.unpreregister_student(stu)
                for stu in new_attendees:
                    cls.preregister_student(stu, overridefull=True)

            saved_record = True
        else:
            if request.GET.has_key('class_id'):
                if request.GET['class_id'] == 'program':
                    is_program = True
                    registered_students = prog.students()['attended']
                else:
                    is_program = False
                    cls = ClassSection.objects.get(id = request.GET['class_id'])
                    registered_students = cls.students()

                context = { 'is_program': is_program,
                            'prog': prog,
                            'cls': cls,
                            'registered_students': registered_students,
                            'class_id': request.GET['class_id'] }

                return render_to_response(self.baseDir()+'attendees_enter_users.html', request, (prog, tl), context)

        return render_to_response(self.baseDir()+'attendees_selectclass.html', request, (prog, tl), { 'saved_record': saved_record, 'prog': prog })

    @needs_admin
    def deletesection(self, request, tl, one, two, module, extra, prog):
        """ A little function to remove the section specified in POST. """
        if request.method == 'POST':
            if request.POST.has_key('sure') and request.POST['sure'] == 'True':
                try:
                    s = ClassSection.objects.get(id=int(request.GET['sec_id']))
                    s.delete()
                    return HttpResponseRedirect('/manage/%s/%s/manageclass/%s' % (one, two, extra))
                except:
                    raise ESPError(False), 'Unable to delete a section.  The section requested was: %s' % request.GET['sec_id']
        else:
            section_id = int(request.GET['sec_id'])
            section = ClassSection.objects.get(id=section_id)
            context = {'sec': section, 'module': self}

            return render_to_response(self.baseDir()+'delete_confirm.html', request, (prog, tl), context)

    @needs_admin
    def addsection(self, request, tl, one, two, module, extra, prog):
        """ A little function to add a section to the class specified in POST. """
        cls, found = self.getClass(request,extra)
        cls.add_section()

        return HttpResponseRedirect('/manage/%s/%s/manageclass/%s' % (one, two, extra))

    @aux_call
    @needs_admin
    def manageclass(self, request, tl, one, two, module, extra, prog):
        cls, found = self.getClass(request,extra)
        sections = cls.sections.all()
        if not found:
            return ESPError(False), 'Unable to find the requested class.'
        context = {}

        cls_form = ClassManageForm(self, subject=cls)
        sec_forms = [SectionManageForm(self, section=sec, prefix='sec'+str(sec.index())) for sec in sections]

        if request.method == 'POST':
            cls_form.data = request.POST
            cls_form.is_bound = True
            valid = cls_form.is_valid()
            for sf in sec_forms:
                sf.data = request.POST
                sf.is_bound = True
                valid = (valid and sf.is_valid())

            if valid:
                cls_alter = ClassSubject.objects.get(id=cls_form.cleaned_data['clsid'])
                cls_form.save_data(cls_alter)
                for sf in sec_forms:
                    sec_alter = ClassSection.objects.get(id=sf.cleaned_data['secid'])
                    sf.save_data(sec_alter)
                return HttpResponseRedirect('/manage/%s/%s/dashboard' % (one, two))

        context['class'] = cls
        context['sections'] = sections
        context['cls_form'] = cls_form
        context['sec_forms'] = sec_forms
        context['program'] = self.program
        context['module'] = self

        return render_to_response(self.baseDir()+'manageclass.html', request, (prog, tl), context)

    @aux_call
    @needs_admin
    def approveclass(self, request, tl, one, two, module, extra, prog):
        cls, found = self.getClass(request, extra)
        if not found:
            return cls
        cls.accept()
        if request.GET.has_key('redirect'):
            return HttpResponseRedirect(request.GET['redirect'])
        return self.goToCore(tl)

    @needs_admin
    def rejectclass(self, request, tl, one, two, module, extra, prog):
        cls, found = self.getClass(request, extra)
        if not found:
            return cls
        cls.reject()
        if request.GET.has_key('redirect'):
            return HttpResponseRedirect(request.GET['redirect'])
        return self.goToCore(tl)

    @aux_call
    @needs_admin
    def proposeclass(self, request, tl, one, two, module, extra, prog):
        cls, found = self.getClass(request, extra)
        if not found:
            return cls
        cls.propose()
        if request.GET.has_key('redirect'):
            return HttpResponseRedirect(request.GET['redirect'])
        return self.goToCore(tl)

    def change_checkmark(self, class_id, check_id):
        cls = ClassSubject.objects.get(id = class_id)
        check = ProgramCheckItem.objects.get(id = check_id)

        cache.delete( 'CLASS_MANAGE_ROW__%d' % cls.id )
        # Cache key here should match that of /esp/program/templatetags/class_manage_row.py
        if len(cls.checklist_progress.filter(id = check_id).values('id')[:1]) > 0:
            cls.checklist_progress.remove(check)
            return False
        else:
            cls.checklist_progress.add(check)
            return True

    @aux_call
    @needs_admin
    def alter_checkmark(self, request, *args, **kwargs):
        """
        Change the status of a check mark for a given class.
        """
        class_id = request.POST.get('class_id','')
        check_id = request.POST['check_id']

        result = self.change_checkmark(class_id, check_id)

        if result:
            return HttpResponse('On');
        else:
            return HttpResponse('Off');

    @aux_call
    @needs_admin
    def changeoption(self, request,tl,one,two,module,extra,prog):
        check_id = request.GET['step']
        class_id = extra

        self.change_checkmark(class_id, check_id)

        return self.goToCore(tl)

    @needs_admin
    def main(self, request, tl, one, two, module, extra, prog):
        """ Display a teacher eg page """
        context = {}
        modules = self.program.getModules(self.user, 'manage')

        for module in modules:
            context = module.prepare(context)


        context['modules'] = modules
        context['one'] = one
        context['two'] = two

        return render_to_response(self.baseDir()+'mainpage.html', request, (prog, tl), context)

    @aux_call
    @needs_admin
    def deleteclass(self, request, tl, one, two, module, extra, prog):
        classes = ClassSubject.objects.filter(id = extra)
        if len(classes) != 1 or not self.user.canEdit(classes[0]):
                return render_to_response(self.baseDir()+'cannoteditclass.html', request, (prog, tl),{})
        cls = classes[0]

        cls.delete(True)
        return self.goToCore(tl)

    @needs_admin
    def coteachers(self, request, tl, one, two, module, extra, prog):
        from esp.users.models import ESPUser
        if not request.POST.has_key('clsid'):
            return self.goToCore(tl) # just fails.

        if extra == 'nojs':
            ajax = False
        else:
            ajax = True

        classes = ClassSubject.objects.filter(id = request.POST['clsid'])
        if len(classes) != 1 or not self.user.canEdit(classes[0]):
            return render_to_response(self.baseDir()+'cannoteditclass.html', request, (prog, tl),{})

        cls = classes[0]

        # set txtTeachers and coteachers....
        if not request.POST.has_key('coteachers'):
            coteachers = cls.teachers()
            coteachers = [ ESPUser(user) for user in coteachers
                           if user.id != self.user.id           ]

            txtTeachers = ",".join([str(user.id) for user in coteachers ])

        else:
            txtTeachers = request.POST['coteachers']
            coteachers = txtTeachers.split(',')
            coteachers = [ x for x in coteachers if x != '' ]
            coteachers = [ ESPUser(User.objects.get(id=userid))
                           for userid in coteachers                ]

        op = ''
        if request.POST.has_key('op'):
            op = request.POST['op']

        conflictingusers = []
        error = False

        if op == 'add':

            if len(request.POST['teacher_selected'].strip()) == 0:
                error = 'Error - Please click on the name when it drops down.'

            elif (request.POST['teacher_selected'] == str(self.user.id)):
                error = 'Error - You cannot select yourself as a coteacher!'
            elif request.POST['teacher_selected'] in txtTeachers.split(','):
                error = 'Error - You already added this teacher as a coteacher!'

            if error:
                return render_to_response(self.baseDir()+'coteachers.html', request, (prog, tl),{'class':cls,
                                                                                                 'ajax':ajax,
                                                                                                 'txtTeachers': txtTeachers,
                                                                                                 'coteachers':  coteachers,
                                                                                                 'error': error})

            # add schedule conflict checking here...
            teacher = User.objects.get(id = request.POST['teacher_selected'])

            if cls.conflicts(teacher):
                conflictingusers.append(teacher.first_name+' '+teacher.last_name)
            else:
                coteachers.append(teacher)
                txtTeachers = ",".join([str(coteacher.id) for coteacher in coteachers ])

        elif op == 'del':
            ids = request.POST.getlist('delete_coteachers')
            newcoteachers = []
            for coteacher in coteachers:
                if str(coteacher.id) not in ids:
                    newcoteachers.append(coteacher)

            coteachers = newcoteachers
            txtTeachers = ",".join([str(coteacher.id) for coteacher in coteachers ])


        elif op == 'save':
            #            if
            for teacher in coteachers:
                if cls.conflicts(teacher):
                    conflictingusers.append(teacher.first_name+' '+teacher.last_name)
            if len(conflictingusers) == 0:
                for teacher in cls.teachers():
                    cls.removeTeacher(teacher)
                    cls.removeAdmin(teacher)

                # add self back...
                cls.makeTeacher(self.user)
                cls.makeAdmin(self.user, self.teacher_class_noedit)

                # add bits for all new (and old) coteachers
                for teacher in coteachers:
                    cls.makeTeacher(teacher)
                    cls.makeAdmin(teacher, self.teacher_class_noedit)

                return self.goToCore(tl)



        return render_to_response(self.baseDir()+'coteachers.html', request, (prog, tl),{'class':cls,
                                                                                         'ajax':ajax,
                                                                                         'txtTeachers': txtTeachers,
                                                                                         'coteachers':  coteachers,
                                                                                         'conflicts':   conflictingusers})

    @aux_call
    @needs_admin
    def editclass(self, request, tl, one, two, module, extra, prog):
        """ Hand over to the teacher class reg module so we only have this code in one place. """
        from esp.program.modules.handlers.teacherclassregmodule import TeacherClassRegModule

        classes = ClassSubject.objects.filter(id = extra)
        if len(classes) != 1 or not self.user.canEdit(classes[0]):
            return render_to_response(self.baseDir()+'cannoteditclass.html', request, (prog, tl),{})
        cls = classes[0]

        #   May have to change so that the user is redirected to the dashboard after saving.
        #   It might do this already.
        return TeacherClassRegModule(self).makeaclass(request, tl, one, two, module, extra, prog, cls)

    @needs_admin
    def teacherlookup(self, request, tl, one, two, module, extra, prog, newclass = None):
        limit = 10
        from esp.web.views.json import JsonResponse
        from esp.users.models import UserBit
        from django.db.models.query import Q

        # Initialize anchors for identifying teachers
        q = GetNode( 'Q' )
        v = GetNode( 'V/Flags/UserRole/Teacher' )

        # Select teachers
        queryset = UserBit.bits_get_users(q, v)

        # Search for teachers with names that start with search string
        if not request.GET.has_key('q'):
            return self.goToCore()

        startswith = request.GET['q']
        parts = [x.strip() for x in startswith.split(',')]
        Q_name = Q(user__last_name__istartswith=parts[0])
        if len(parts) > 1:
            Q_name = Q_name & Q(user__first_name__istartswith=parts[1])

        # Isolate user objects
        queryset = queryset.filter(Q_name)[:(limit*10)]
        users = [ub.user for ub in queryset]
        user_dict = {}
        for user in users:
            user_dict[user.id] = user
        users = user_dict.values()

        # Construct combo-box items
        obj_list = [[user.last_name + ', ' + user.first_name + ' ('+user.username+')', user.id] for user in users]

        # Operation Complete!
        return JsonResponse(obj_list)
=======

__author__    = "MIT ESP"
__date__      = "$DATE$"
__rev__       = "$REV$"
__license__   = "GPL v.2"
__copyright__ = """
This file is part of the ESP Web Site
Copyright (c) 2007 MIT ESP

The ESP Web Site is free software; you can redistribute it and/or
modify it under the terms of the GNU General Public License
as published by the Free Software Foundation; either version 2
of the License, or (at your option) any later version.

This program is distributed in the hope that it will be useful,
but WITHOUT ANY WARRANTY; without even the implied warranty of
MERCHANTABILITY or FITNESS FOR A PARTICULAR PURPOSE.  See the
GNU General Public License for more details.

You should have received a copy of the GNU General Public License
along with this program; if not, write to the Free Software
Foundation, Inc., 51 Franklin Street, Fifth Floor, Boston, MA  02110-1301, USA.

Contact Us:
ESP Web Group
MIT Educational Studies Program,
84 Massachusetts Ave W20-467, Cambridge, MA 02139
Phone: 617-253-4882
Email: web@esp.mit.edu
"""
from esp.program.modules.base import ProgramModuleObj, needs_teacher, needs_student, needs_admin, usercheck_usetl, main_call, aux_call
from esp.program.modules import module_ext

from esp.program.models import ClassSubject, ClassSection, Program, ProgramCheckItem
from esp.users.models import UserBit, ESPUser, User
from esp.datatree.models import *
from esp.cal.models              import Event

from esp.web.util        import render_to_response
from esp.program.modules.forms.management import ClassManageForm, SectionManageForm

from django import forms
from django.http import HttpResponseRedirect, HttpResponse
from django.utils.datastructures import MultiValueDict
from django.contrib.auth.decorators import login_required
from django.core.cache import cache
from esp.middleware import ESPError
from django.db.models.query import Q

""" Module in the middle of a rewrite. -Michael """

class AdminClass(ProgramModuleObj):
    doc = """ This module is extremely useful for managing classes if you have them them in your program.
        Works best with student and teacher class modules, but they are not necessary.
        Options for this are available on the main manage page.
        """

    @classmethod
    def module_properties(cls):
        return {
            "link_title": "Manage Classes",
            "module_type": "manage",
            "seq": 1,
            "main_call": "listclasses"
            }
        
    form_choice_types = ['status', 'room', 'progress', 'resources', 'times', 'min_grade', 'max_grade']
    def getFormChoices(self, field_str):
        """ A more compact function for zipping up the options available on class
        management forms. """
        
        if field_str == 'status':
            return ((-20, 'Cancelled'), (-10, 'Rejected'), (0, 'Unreviewed'), (10, 'Accepted'))
        if field_str == 'room':
            room_choices = [(c.name, c.name) for c in self.program.groupedClassrooms()]
            return [(None, 'Unassigned')] + room_choices
        if field_str == 'progress':
            return ((str(x.id),x.title) for x in self.program.checkitems.all())
        if field_str == 'resources':
            resources = self.program.getFloatingResources()
            return ((x.name, x.name) for x in resources)
        if field_str == 'times':
            times = self.program.getTimeSlots()
            return ((str(x.id),x.short_description) for x in times)
        if field_str == 'min_grade' or field_str == 'max_grade':
            min_grade, max_grade = (7, 12)
            if self.program.grade_min:
                min_grade = self.program.grade_min
            if self.program.grade_max:
                max_grade = self.program.grade_max
            return ((i, str(i)) for i in range(min_grade, max_grade + 1))

    def timeslot_counts(self):
        timeslots = self.program.getTimeSlots()
        clsTimeSlots = []
        for timeslot in timeslots:
            curTimeslot = {'slotname': timeslot.short_time()}
            section_list = self.program.sections().filter(meeting_times=timeslot)
            curTimeslot['classcount'] = section_list.count()
            clsTimeSlots.append(curTimeslot)
        return clsTimeSlots

    def getClasses(self):
        return self.user.getEditable(ClassSubject).filter(parent_program = self.program).order_by('anchor__name')
        
    def prepare(self, context=None):
        if context is None: context = {}
        classes = self.getClasses().order_by('id')
        context['noclasses'] = (len(classes) == 0)
        context['classes']   = classes
        return context

    def getClass(self, request, extra):
        found = False
        if not found and extra is not None and len(extra.strip()) > 0:
            try:
                clsid = int(extra)
            finally:
                cls, found = self.getClassFromId(clsid)
                if found:
                    return (cls, True)
                elif cls is not False:
                    return (cls, False)
                

        if not found and request.POST.has_key('clsid'):
            try:
                clsid = int(request.POST['clsid'])
            finally:
                cls, found = self.getClassFromId(clsid)
                if found:
                    return (cls, True)
                elif cls is not False:
                    return (cls, False)

        if not found and request.GET.has_key('clsid'):
            try:
                clsid = int(request.GET['clsid'])
            finally:
                cls, found = self.getClassFromId(clsid)
                if found:
                    return (cls, True)
                elif cls is not False:
                    return (cls, False)

                
        return (render_to_response(self.baseDir()+'cannotfindclass.html', {}), False)

    @needs_admin
    def attendees(self, request, tl, one, two, module, extra, prog):
        """ Mark students as having attended the program, or as having registered for the specified class """
        saved_record = False
        
        if request.method == 'POST':
            if not( request.POST.has_key('class_id') and request.POST.has_key('ids_to_enter') ):
                raise ESPError(), "Error: The server lost track of your data!  Please go back to the main page of this feature and try entering it again."

            usernames = []
            ids = []

            for id in [ x for x in request.POST['ids_to_enter'].split('\n') if x.strip() != '' ]:
                try: # We're going to accept both usernames and user ID's.
                     # Assume that valid integers are user ID's
                     # and things that aren't valid integers are usernames.
                    if id[0] == '0':
                        id_trimmed = id.strip()[:-1]
                    else:
                        id_trimmed = id
                    
                    id_val = int(id_trimmed)
                    ids.append(id_val)
                except ValueError:
                    usernames.append( id.strip() )
                    
            Q_Users = Q(id=-1) # in case usernames and ids are both empty
            if usernames:
                Q_Users |= Q(username__in = usernames)

            if ids:
                Q_Users |= Q(id__in = ids)
                    
            users = User.objects.filter( Q_Users )

            if request.POST['class_id'] == 'program':
                already_registered_users = prog.students()['attended']
            else:
                cls = ClassSection.objects.get(id = request.POST['class_id'])
                already_registered_users = cls.students()

            already_registered_ids = [ i.id for i in already_registered_users ]
                                               
            new_attendees = User.objects.filter( Q_Users )
            if already_registered_ids != []:
                new_attendees = new_attendees.exclude( id__in = already_registered_ids )
            new_attendees = new_attendees.distinct()

            no_longer_attending = User.objects.filter( id__in = already_registered_ids )
            if ids != [] or usernames != []:
                no_longer_attending = no_longer_attending.exclude( Q_Users )
            no_longer_attending = no_longer_attending.distinct()

            if request.POST['class_id'] == 'program':
                for stu in no_longer_attending:
                    prog.cancelStudentRegConfirmation(stu)
                for stu in new_attendees:
                    prog.confirmStudentReg(stu)
            else:
                for stu in no_longer_attending:
                    cls.unpreregister_student(stu)
                for stu in new_attendees:
                    cls.preregister_student(stu, overridefull=True)
                    
            saved_record = True
        else:
            if request.GET.has_key('class_id'):
                if request.GET['class_id'] == 'program':
                    is_program = True
                    registered_students = prog.students()['attended']
                else:
                    is_program = False
                    cls = ClassSection.objects.get(id = request.GET['class_id'])
                    registered_students = cls.students()

                context = { 'is_program': is_program,
                            'prog': prog,
                            'cls': cls,
                            'registered_students': registered_students,
                            'class_id': request.GET['class_id'] }
                    
                return render_to_response(self.baseDir()+'attendees_enter_users.html', request, (prog, tl), context)

        return render_to_response(self.baseDir()+'attendees_selectclass.html', request, (prog, tl), { 'saved_record': saved_record, 'prog': prog })
        
    @needs_admin
    def deletesection(self, request, tl, one, two, module, extra, prog):
        """ A little function to remove the section specified in POST. """
        if request.method == 'POST':
            if request.POST.has_key('sure') and request.POST['sure'] == 'True':
                try:
                    s = ClassSection.objects.get(id=int(request.GET['sec_id']))
                    s.delete()
                    return HttpResponseRedirect('/manage/%s/%s/manageclass/%s' % (one, two, extra))
                except:
                    raise ESPError(False), 'Unable to delete a section.  The section requested was: %s' % request.GET['sec_id']
        else:
            section_id = int(request.GET['sec_id'])
            section = ClassSection.objects.get(id=section_id)
            context = {'sec': section, 'module': self}
            
            return render_to_response(self.baseDir()+'delete_confirm.html', request, (prog, tl), context)
                
    @needs_admin
    def addsection(self, request, tl, one, two, module, extra, prog):
        """ A little function to add a section to the class specified in POST. """
        cls, found = self.getClass(request,extra)
        cls.add_section()
                    
        return HttpResponseRedirect('/manage/%s/%s/manageclass/%s' % (one, two, extra))

    @aux_call
    @needs_admin
    def manageclass(self, request, tl, one, two, module, extra, prog):
        cls, found = self.getClass(request,extra)
        sections = cls.sections.all()
        if not found:
            return ESPError(False), 'Unable to find the requested class.'
        context = {}
        
        cls_form = ClassManageForm(self, subject=cls)
        sec_forms = [SectionManageForm(self, section=sec, prefix='sec'+str(sec.index())) for sec in sections]
        
        if request.method == 'POST':
            cls_form.data = request.POST
            cls_form.is_bound = True
            valid = cls_form.is_valid()
            for sf in sec_forms:
                sf.data = request.POST
                sf.is_bound = True
                valid = (valid and sf.is_valid())
            
            if valid:
                for sf in sec_forms:
                    sec_alter = ClassSection.objects.get(id=sf.cleaned_data['secid'])
                    sf.save_data(sec_alter)
                cls_alter = ClassSubject.objects.get(id=cls_form.cleaned_data['clsid'])
                cls_form.save_data(cls_alter)
                return HttpResponseRedirect('/manage/%s/%s/dashboard' % (one, two))
            
        context['class'] = cls
        context['sections'] = sections
        context['cls_form'] = cls_form
        context['sec_forms'] = sec_forms
        context['program'] = self.program
        context['module'] = self
        
        return render_to_response(self.baseDir()+'manageclass.html', request, (prog, tl), context)

    @aux_call
    @needs_admin
    def approveclass(self, request, tl, one, two, module, extra, prog):
        cls, found = self.getClass(request, extra)
        if not found:
            return cls
        cls.accept()
        if request.GET.has_key('redirect'):
            return HttpResponseRedirect(request.GET['redirect'])
        return self.goToCore(tl)        

    @needs_admin
    def rejectclass(self, request, tl, one, two, module, extra, prog):
        cls, found = self.getClass(request, extra)
        if not found:
            return cls
        cls.reject()
        if request.GET.has_key('redirect'):
            return HttpResponseRedirect(request.GET['redirect'])
        return self.goToCore(tl)

    @aux_call
    @needs_admin
    def proposeclass(self, request, tl, one, two, module, extra, prog):
        cls, found = self.getClass(request, extra)
        if not found:
            return cls
        cls.propose()
        if request.GET.has_key('redirect'):
            return HttpResponseRedirect(request.GET['redirect'])
        return self.goToCore(tl)

    def change_checkmark(self, class_id, check_id):
        cls = ClassSubject.objects.get(id = class_id)
        check = ProgramCheckItem.objects.get(id = check_id)
        
        cache.delete( 'CLASS_MANAGE_ROW__%d' % cls.id )
        # Cache key here should match that of /esp/program/templatetags/class_manage_row.py
        if len(cls.checklist_progress.filter(id = check_id).values('id')[:1]) > 0:
            cls.checklist_progress.remove(check)
            return False
        else:
            cls.checklist_progress.add(check)
            return True

    @aux_call
    @needs_admin
    def alter_checkmark(self, request, *args, **kwargs):
        """
        Change the status of a check mark for a given class.
        """
        class_id = request.POST.get('class_id','')
        check_id = request.POST['check_id']

        result = self.change_checkmark(class_id, check_id)

        if result:
            return HttpResponse('On');
        else:
            return HttpResponse('Off');

    @aux_call
    @needs_admin
    def changeoption(self, request,tl,one,two,module,extra,prog):
        check_id = request.GET['step']
        class_id = extra

        self.change_checkmark(class_id, check_id)

        return self.goToCore(tl)

    @needs_admin
    def main(self, request, tl, one, two, module, extra, prog):
        """ Display a teacher eg page """
        context = {}
        modules = self.program.getModules(self.user, 'manage')
        
        for module in modules:
            context = module.prepare(context)

                    
        context['modules'] = modules
        context['one'] = one
        context['two'] = two

        return render_to_response(self.baseDir()+'mainpage.html', request, (prog, tl), context)

    @aux_call
    @needs_admin
    def deleteclass(self, request, tl, one, two, module, extra, prog):
        classes = ClassSubject.objects.filter(id = extra)
        if len(classes) != 1 or not self.user.canEdit(classes[0]):
                return render_to_response(self.baseDir()+'cannoteditclass.html', request, (prog, tl),{})
        cls = classes[0]

        cls.delete(True)
        return self.goToCore(tl)

    @needs_admin
    def coteachers(self, request, tl, one, two, module, extra, prog):
        from esp.users.models import ESPUser 
        if not request.POST.has_key('clsid'):
            return self.goToCore(tl) # just fails.

        if extra == 'nojs':
            ajax = False
        else:
            ajax = True
            
        classes = ClassSubject.objects.filter(id = request.POST['clsid'])
        if len(classes) != 1 or not self.user.canEdit(classes[0]):
            return render_to_response(self.baseDir()+'cannoteditclass.html', request, (prog, tl),{})

        cls = classes[0]

        # set txtTeachers and coteachers....
        if not request.POST.has_key('coteachers'):
            coteachers = cls.teachers()
            coteachers = [ ESPUser(user) for user in coteachers
                           if user.id != self.user.id           ]
            
            txtTeachers = ",".join([str(user.id) for user in coteachers ])
            
        else:
            txtTeachers = request.POST['coteachers']
            coteachers = txtTeachers.split(',')
            coteachers = [ x for x in coteachers if x != '' ]
            coteachers = [ ESPUser(User.objects.get(id=userid))
                           for userid in coteachers                ]

        op = ''
        if request.POST.has_key('op'):
            op = request.POST['op']

        conflictingusers = []
        error = False
        
        if op == 'add':

            if len(request.POST['teacher_selected'].strip()) == 0:
                error = 'Error - Please click on the name when it drops down.'

            elif (request.POST['teacher_selected'] == str(self.user.id)):
                error = 'Error - You cannot select yourself as a coteacher!'
            elif request.POST['teacher_selected'] in txtTeachers.split(','):
                error = 'Error - You already added this teacher as a coteacher!'

            if error:
                return render_to_response(self.baseDir()+'coteachers.html', request, (prog, tl),{'class':cls,
                                                                                                 'ajax':ajax,
                                                                                                 'txtTeachers': txtTeachers,
                                                                                                 'coteachers':  coteachers,
                                                                                                 'error': error})
            
            # add schedule conflict checking here...
            teacher = User.objects.get(id = request.POST['teacher_selected'])

            if cls.conflicts(teacher):
                conflictingusers.append(teacher.first_name+' '+teacher.last_name)
            else:    
                coteachers.append(teacher)
                txtTeachers = ",".join([str(coteacher.id) for coteacher in coteachers ])
            
        elif op == 'del':
            ids = request.POST.getlist('delete_coteachers')
            newcoteachers = []
            for coteacher in coteachers:
                if str(coteacher.id) not in ids:
                    newcoteachers.append(coteacher)

            coteachers = newcoteachers
            txtTeachers = ",".join([str(coteacher.id) for coteacher in coteachers ])
                         

        elif op == 'save':
            #            if
            for teacher in coteachers:
                if cls.conflicts(teacher):
                    conflictingusers.append(teacher.first_name+' '+teacher.last_name)
            if len(conflictingusers) == 0:
                for teacher in cls.teachers():
                    cls.removeTeacher(teacher)
                    cls.removeAdmin(teacher)

                # add self back...
                cls.makeTeacher(self.user)
                cls.makeAdmin(self.user, self.teacher_class_noedit)

                # add bits for all new (and old) coteachers
                for teacher in coteachers:
                    cls.makeTeacher(teacher)
                    cls.makeAdmin(teacher, self.teacher_class_noedit)                    
                
                return self.goToCore(tl)


        
        return render_to_response(self.baseDir()+'coteachers.html', request, (prog, tl),{'class':cls,
                                                                                         'ajax':ajax,
                                                                                         'txtTeachers': txtTeachers,
                                                                                         'coteachers':  coteachers,
                                                                                         'conflicts':   conflictingusers})

    @aux_call
    @needs_admin
    def editclass(self, request, tl, one, two, module, extra, prog):
        """ Hand over to the teacher class reg module so we only have this code in one place. """
        from esp.program.modules.handlers.teacherclassregmodule import TeacherClassRegModule
        
        classes = ClassSubject.objects.filter(id = extra)
        if len(classes) != 1 or not self.user.canEdit(classes[0]):
            return render_to_response(self.baseDir()+'cannoteditclass.html', request, (prog, tl),{})
        cls = classes[0]

        #   May have to change so that the user is redirected to the dashboard after saving.
        #   It might do this already.
        return TeacherClassRegModule(self).makeaclass(request, tl, one, two, module, extra, prog, cls)

    @needs_admin
    def teacherlookup(self, request, tl, one, two, module, extra, prog, newclass = None):
        limit = 10
        from esp.web.views.json import JsonResponse
        from esp.users.models import UserBit
        from django.db.models.query import Q

        # Initialize anchors for identifying teachers
        q = GetNode( 'Q' )
        v = GetNode( 'V/Flags/UserRole/Teacher' )

        # Select teachers
        queryset = UserBit.bits_get_users(q, v)

        # Search for teachers with names that start with search string
        if not request.GET.has_key('q'):
            return self.goToCore()
        
        startswith = request.GET['q']
        parts = [x.strip() for x in startswith.split(',')]
        Q_name = Q(user__last_name__istartswith=parts[0])
        if len(parts) > 1:
            Q_name = Q_name & Q(user__first_name__istartswith=parts[1])

        # Isolate user objects
        queryset = queryset.filter(Q_name)[:(limit*10)]
        users = [ub.user for ub in queryset]
        user_dict = {}
        for user in users:
            user_dict[user.id] = user
        users = user_dict.values()

        # Construct combo-box items
        obj_list = [[user.last_name + ', ' + user.first_name + ' ('+user.username+')', user.id] for user in users]

        # Operation Complete!
        return JsonResponse(obj_list)

>>>>>>> 9c2d9534
<|MERGE_RESOLUTION|>--- conflicted
+++ resolved
@@ -1,1108 +1,553 @@
-<<<<<<< HEAD
-
-__author__    = "MIT ESP"
-__date__      = "$DATE$"
-__rev__       = "$REV$"
-__license__   = "GPL v.2"
-__copyright__ = """
-This file is part of the ESP Web Site
-Copyright (c) 2007 MIT ESP
-
-The ESP Web Site is free software; you can redistribute it and/or
-modify it under the terms of the GNU General Public License
-as published by the Free Software Foundation; either version 2
-of the License, or (at your option) any later version.
-
-This program is distributed in the hope that it will be useful,
-but WITHOUT ANY WARRANTY; without even the implied warranty of
-MERCHANTABILITY or FITNESS FOR A PARTICULAR PURPOSE.  See the
-GNU General Public License for more details.
-
-You should have received a copy of the GNU General Public License
-along with this program; if not, write to the Free Software
-Foundation, Inc., 51 Franklin Street, Fifth Floor, Boston, MA  02110-1301, USA.
-
-Contact Us:
-ESP Web Group
-MIT Educational Studies Program,
-84 Massachusetts Ave W20-467, Cambridge, MA 02139
-Phone: 617-253-4882
-Email: web@esp.mit.edu
-"""
-from esp.program.modules.base import ProgramModuleObj, needs_teacher, needs_student, needs_admin, usercheck_usetl, main_call, aux_call
-from esp.program.modules import module_ext
-
-from esp.program.models import ClassSubject, ClassSection, Program, ProgramCheckItem
-from esp.users.models import UserBit, ESPUser, User
-from esp.datatree.models import *
-from esp.cal.models              import Event
-
-from esp.web.util        import render_to_response
-from esp.program.modules.forms.management import ClassManageForm, SectionManageForm
-
-from django import forms
-from django.http import HttpResponseRedirect, HttpResponse
-from django.utils.datastructures import MultiValueDict
-from django.contrib.auth.decorators import login_required
-from django.core.cache import cache
-from esp.middleware import ESPError
-from django.db.models.query import Q
-
-""" Module in the middle of a rewrite. -Michael """
-
-class AdminClass(ProgramModuleObj):
-    doc = """ This module is extremely useful for managing classes if you have them them in your program.
-        Works best with student and teacher class modules, but they are not necessary.
-        Options for this are available on the main manage page.
-        """
-
-    @classmethod
-    def module_properties(cls):
-        return {
-            "link_title": "Manage Classes",
-            "module_type": "manage",
-            "seq": 1,
-            "main_call": "listclasses"
-            }
-
-    form_choice_types = ['status', 'room', 'progress', 'resources', 'times', 'min_grade', 'max_grade']
-    def getFormChoices(self, field_str):
-        """ A more compact function for zipping up the options available on class
-        management forms. """
-
-        if field_str == 'status':
-            return ((-20, 'Cancelled'), (-10, 'Rejected'), (0, 'Unreviewed'), (10, 'Accepted'))
-        if field_str == 'room':
-            room_choices = [(c.name, c.name) for c in self.program.groupedClassrooms()]
-            return [(None, 'Unassigned')] + room_choices
-        if field_str == 'progress':
-            return ((str(x.id),x.title) for x in self.program.checkitems.all())
-        if field_str == 'resources':
-            resources = self.program.getFloatingResources()
-            return ((x.name, x.name) for x in resources)
-        if field_str == 'times':
-            times = self.program.getTimeSlots()
-            return ((str(x.id),x.short_description) for x in times)
-        if field_str == 'min_grade' or field_str == 'max_grade':
-            min_grade, max_grade = (7, 12)
-            if self.program.grade_min:
-                min_grade = self.program.grade_min
-            if self.program.grade_max:
-                max_grade = self.program.grade_max
-            return ((i, str(i)) for i in range(min_grade, max_grade + 1))
-
-    def timeslot_counts(self):
-        timeslots = self.program.getTimeSlots()
-        clsTimeSlots = []
-        for timeslot in timeslots:
-            curTimeslot = {'slotname': timeslot.short_time()}
-            section_list = self.program.sections().filter(meeting_times=timeslot)
-            curTimeslot['classcount'] = section_list.count()
-            clsTimeSlots.append(curTimeslot)
-        return clsTimeSlots
-
-    def getClasses(self):
-        return self.user.getEditable(ClassSubject).filter(parent_program = self.program).order_by('anchor__name')
-
-    def prepare(self, context=None):
-        if context is None: context = {}
-        classes = self.getClasses().order_by('id')
-        context['noclasses'] = (len(classes) == 0)
-        context['classes']   = classes
-        return context
-
-    def getClass(self, request, extra):
-        found = False
-        if not found and extra is not None and len(extra.strip()) > 0:
-            try:
-                clsid = int(extra)
-            finally:
-                cls, found = self.getClassFromId(clsid)
-                if found:
-                    return (cls, True)
-                elif cls is not False:
-                    return (cls, False)
-
-
-        if not found and request.POST.has_key('clsid'):
-            try:
-                clsid = int(request.POST['clsid'])
-            finally:
-                cls, found = self.getClassFromId(clsid)
-                if found:
-                    return (cls, True)
-                elif cls is not False:
-                    return (cls, False)
-
-        if not found and request.GET.has_key('clsid'):
-            try:
-                clsid = int(request.GET['clsid'])
-            finally:
-                cls, found = self.getClassFromId(clsid)
-                if found:
-                    return (cls, True)
-                elif cls is not False:
-                    return (cls, False)
-
-
-        return (render_to_response(self.baseDir()+'cannotfindclass.html', {}), False)
-
-    @needs_admin
-    def attendees(self, request, tl, one, two, module, extra, prog):
-        """ Mark students as having attended the program, or as having registered for the specified class """
-        saved_record = False
-
-        if request.method == 'POST':
-            if not( request.POST.has_key('class_id') and request.POST.has_key('ids_to_enter') ):
-                raise ESPError(), "Error: The server lost track of your data!  Please go back to the main page of this feature and try entering it again."
-
-            usernames = []
-            ids = []
-
-            for id in [ x for x in request.POST['ids_to_enter'].split('\n') if x.strip() != '' ]:
-                try: # We're going to accept both usernames and user ID's.
-                     # Assume that valid integers are user ID's
-                     # and things that aren't valid integers are usernames.
-                    if id[0] == '0':
-                        id_trimmed = id.strip()[:-1]
-                    else:
-                        id_trimmed = id
-
-                    id_val = int(id_trimmed)
-                    ids.append(id_val)
-                except ValueError:
-                    usernames.append( id.strip() )
-
-            Q_Users = Q(id=-1) # in case usernames and ids are both empty
-            if usernames:
-                Q_Users |= Q(username__in = usernames)
-
-            if ids:
-                Q_Users |= Q(id__in = ids)
-
-            users = User.objects.filter( Q_Users )
-
-            if request.POST['class_id'] == 'program':
-                already_registered_users = prog.students()['attended']
-            else:
-                cls = ClassSection.objects.get(id = request.POST['class_id'])
-                already_registered_users = cls.students()
-
-            already_registered_ids = [ i.id for i in already_registered_users ]
-
-            new_attendees = User.objects.filter( Q_Users )
-            if already_registered_ids != []:
-                new_attendees = new_attendees.exclude( id__in = already_registered_ids )
-            new_attendees = new_attendees.distinct()
-
-            no_longer_attending = User.objects.filter( id__in = already_registered_ids )
-            if ids != [] or usernames != []:
-                no_longer_attending = no_longer_attending.exclude( Q_Users )
-            no_longer_attending = no_longer_attending.distinct()
-
-            if request.POST['class_id'] == 'program':
-                for stu in no_longer_attending:
-                    prog.cancelStudentRegConfirmation(stu)
-                for stu in new_attendees:
-                    prog.confirmStudentReg(stu)
-            else:
-                for stu in no_longer_attending:
-                    cls.unpreregister_student(stu)
-                for stu in new_attendees:
-                    cls.preregister_student(stu, overridefull=True)
-
-            saved_record = True
-        else:
-            if request.GET.has_key('class_id'):
-                if request.GET['class_id'] == 'program':
-                    is_program = True
-                    registered_students = prog.students()['attended']
-                else:
-                    is_program = False
-                    cls = ClassSection.objects.get(id = request.GET['class_id'])
-                    registered_students = cls.students()
-
-                context = { 'is_program': is_program,
-                            'prog': prog,
-                            'cls': cls,
-                            'registered_students': registered_students,
-                            'class_id': request.GET['class_id'] }
-
-                return render_to_response(self.baseDir()+'attendees_enter_users.html', request, (prog, tl), context)
-
-        return render_to_response(self.baseDir()+'attendees_selectclass.html', request, (prog, tl), { 'saved_record': saved_record, 'prog': prog })
-
-    @needs_admin
-    def deletesection(self, request, tl, one, two, module, extra, prog):
-        """ A little function to remove the section specified in POST. """
-        if request.method == 'POST':
-            if request.POST.has_key('sure') and request.POST['sure'] == 'True':
-                try:
-                    s = ClassSection.objects.get(id=int(request.GET['sec_id']))
-                    s.delete()
-                    return HttpResponseRedirect('/manage/%s/%s/manageclass/%s' % (one, two, extra))
-                except:
-                    raise ESPError(False), 'Unable to delete a section.  The section requested was: %s' % request.GET['sec_id']
-        else:
-            section_id = int(request.GET['sec_id'])
-            section = ClassSection.objects.get(id=section_id)
-            context = {'sec': section, 'module': self}
-
-            return render_to_response(self.baseDir()+'delete_confirm.html', request, (prog, tl), context)
-
-    @needs_admin
-    def addsection(self, request, tl, one, two, module, extra, prog):
-        """ A little function to add a section to the class specified in POST. """
-        cls, found = self.getClass(request,extra)
-        cls.add_section()
-
-        return HttpResponseRedirect('/manage/%s/%s/manageclass/%s' % (one, two, extra))
-
-    @aux_call
-    @needs_admin
-    def manageclass(self, request, tl, one, two, module, extra, prog):
-        cls, found = self.getClass(request,extra)
-        sections = cls.sections.all()
-        if not found:
-            return ESPError(False), 'Unable to find the requested class.'
-        context = {}
-
-        cls_form = ClassManageForm(self, subject=cls)
-        sec_forms = [SectionManageForm(self, section=sec, prefix='sec'+str(sec.index())) for sec in sections]
-
-        if request.method == 'POST':
-            cls_form.data = request.POST
-            cls_form.is_bound = True
-            valid = cls_form.is_valid()
-            for sf in sec_forms:
-                sf.data = request.POST
-                sf.is_bound = True
-                valid = (valid and sf.is_valid())
-
-            if valid:
-                cls_alter = ClassSubject.objects.get(id=cls_form.cleaned_data['clsid'])
-                cls_form.save_data(cls_alter)
-                for sf in sec_forms:
-                    sec_alter = ClassSection.objects.get(id=sf.cleaned_data['secid'])
-                    sf.save_data(sec_alter)
-                return HttpResponseRedirect('/manage/%s/%s/dashboard' % (one, two))
-
-        context['class'] = cls
-        context['sections'] = sections
-        context['cls_form'] = cls_form
-        context['sec_forms'] = sec_forms
-        context['program'] = self.program
-        context['module'] = self
-
-        return render_to_response(self.baseDir()+'manageclass.html', request, (prog, tl), context)
-
-    @aux_call
-    @needs_admin
-    def approveclass(self, request, tl, one, two, module, extra, prog):
-        cls, found = self.getClass(request, extra)
-        if not found:
-            return cls
-        cls.accept()
-        if request.GET.has_key('redirect'):
-            return HttpResponseRedirect(request.GET['redirect'])
-        return self.goToCore(tl)
-
-    @needs_admin
-    def rejectclass(self, request, tl, one, two, module, extra, prog):
-        cls, found = self.getClass(request, extra)
-        if not found:
-            return cls
-        cls.reject()
-        if request.GET.has_key('redirect'):
-            return HttpResponseRedirect(request.GET['redirect'])
-        return self.goToCore(tl)
-
-    @aux_call
-    @needs_admin
-    def proposeclass(self, request, tl, one, two, module, extra, prog):
-        cls, found = self.getClass(request, extra)
-        if not found:
-            return cls
-        cls.propose()
-        if request.GET.has_key('redirect'):
-            return HttpResponseRedirect(request.GET['redirect'])
-        return self.goToCore(tl)
-
-    def change_checkmark(self, class_id, check_id):
-        cls = ClassSubject.objects.get(id = class_id)
-        check = ProgramCheckItem.objects.get(id = check_id)
-
-        cache.delete( 'CLASS_MANAGE_ROW__%d' % cls.id )
-        # Cache key here should match that of /esp/program/templatetags/class_manage_row.py
-        if len(cls.checklist_progress.filter(id = check_id).values('id')[:1]) > 0:
-            cls.checklist_progress.remove(check)
-            return False
-        else:
-            cls.checklist_progress.add(check)
-            return True
-
-    @aux_call
-    @needs_admin
-    def alter_checkmark(self, request, *args, **kwargs):
-        """
-        Change the status of a check mark for a given class.
-        """
-        class_id = request.POST.get('class_id','')
-        check_id = request.POST['check_id']
-
-        result = self.change_checkmark(class_id, check_id)
-
-        if result:
-            return HttpResponse('On');
-        else:
-            return HttpResponse('Off');
-
-    @aux_call
-    @needs_admin
-    def changeoption(self, request,tl,one,two,module,extra,prog):
-        check_id = request.GET['step']
-        class_id = extra
-
-        self.change_checkmark(class_id, check_id)
-
-        return self.goToCore(tl)
-
-    @needs_admin
-    def main(self, request, tl, one, two, module, extra, prog):
-        """ Display a teacher eg page """
-        context = {}
-        modules = self.program.getModules(self.user, 'manage')
-
-        for module in modules:
-            context = module.prepare(context)
-
-
-        context['modules'] = modules
-        context['one'] = one
-        context['two'] = two
-
-        return render_to_response(self.baseDir()+'mainpage.html', request, (prog, tl), context)
-
-    @aux_call
-    @needs_admin
-    def deleteclass(self, request, tl, one, two, module, extra, prog):
-        classes = ClassSubject.objects.filter(id = extra)
-        if len(classes) != 1 or not self.user.canEdit(classes[0]):
-                return render_to_response(self.baseDir()+'cannoteditclass.html', request, (prog, tl),{})
-        cls = classes[0]
-
-        cls.delete(True)
-        return self.goToCore(tl)
-
-    @needs_admin
-    def coteachers(self, request, tl, one, two, module, extra, prog):
-        from esp.users.models import ESPUser
-        if not request.POST.has_key('clsid'):
-            return self.goToCore(tl) # just fails.
-
-        if extra == 'nojs':
-            ajax = False
-        else:
-            ajax = True
-
-        classes = ClassSubject.objects.filter(id = request.POST['clsid'])
-        if len(classes) != 1 or not self.user.canEdit(classes[0]):
-            return render_to_response(self.baseDir()+'cannoteditclass.html', request, (prog, tl),{})
-
-        cls = classes[0]
-
-        # set txtTeachers and coteachers....
-        if not request.POST.has_key('coteachers'):
-            coteachers = cls.teachers()
-            coteachers = [ ESPUser(user) for user in coteachers
-                           if user.id != self.user.id           ]
-
-            txtTeachers = ",".join([str(user.id) for user in coteachers ])
-
-        else:
-            txtTeachers = request.POST['coteachers']
-            coteachers = txtTeachers.split(',')
-            coteachers = [ x for x in coteachers if x != '' ]
-            coteachers = [ ESPUser(User.objects.get(id=userid))
-                           for userid in coteachers                ]
-
-        op = ''
-        if request.POST.has_key('op'):
-            op = request.POST['op']
-
-        conflictingusers = []
-        error = False
-
-        if op == 'add':
-
-            if len(request.POST['teacher_selected'].strip()) == 0:
-                error = 'Error - Please click on the name when it drops down.'
-
-            elif (request.POST['teacher_selected'] == str(self.user.id)):
-                error = 'Error - You cannot select yourself as a coteacher!'
-            elif request.POST['teacher_selected'] in txtTeachers.split(','):
-                error = 'Error - You already added this teacher as a coteacher!'
-
-            if error:
-                return render_to_response(self.baseDir()+'coteachers.html', request, (prog, tl),{'class':cls,
-                                                                                                 'ajax':ajax,
-                                                                                                 'txtTeachers': txtTeachers,
-                                                                                                 'coteachers':  coteachers,
-                                                                                                 'error': error})
-
-            # add schedule conflict checking here...
-            teacher = User.objects.get(id = request.POST['teacher_selected'])
-
-            if cls.conflicts(teacher):
-                conflictingusers.append(teacher.first_name+' '+teacher.last_name)
-            else:
-                coteachers.append(teacher)
-                txtTeachers = ",".join([str(coteacher.id) for coteacher in coteachers ])
-
-        elif op == 'del':
-            ids = request.POST.getlist('delete_coteachers')
-            newcoteachers = []
-            for coteacher in coteachers:
-                if str(coteacher.id) not in ids:
-                    newcoteachers.append(coteacher)
-
-            coteachers = newcoteachers
-            txtTeachers = ",".join([str(coteacher.id) for coteacher in coteachers ])
-
-
-        elif op == 'save':
-            #            if
-            for teacher in coteachers:
-                if cls.conflicts(teacher):
-                    conflictingusers.append(teacher.first_name+' '+teacher.last_name)
-            if len(conflictingusers) == 0:
-                for teacher in cls.teachers():
-                    cls.removeTeacher(teacher)
-                    cls.removeAdmin(teacher)
-
-                # add self back...
-                cls.makeTeacher(self.user)
-                cls.makeAdmin(self.user, self.teacher_class_noedit)
-
-                # add bits for all new (and old) coteachers
-                for teacher in coteachers:
-                    cls.makeTeacher(teacher)
-                    cls.makeAdmin(teacher, self.teacher_class_noedit)
-
-                return self.goToCore(tl)
-
-
-
-        return render_to_response(self.baseDir()+'coteachers.html', request, (prog, tl),{'class':cls,
-                                                                                         'ajax':ajax,
-                                                                                         'txtTeachers': txtTeachers,
-                                                                                         'coteachers':  coteachers,
-                                                                                         'conflicts':   conflictingusers})
-
-    @aux_call
-    @needs_admin
-    def editclass(self, request, tl, one, two, module, extra, prog):
-        """ Hand over to the teacher class reg module so we only have this code in one place. """
-        from esp.program.modules.handlers.teacherclassregmodule import TeacherClassRegModule
-
-        classes = ClassSubject.objects.filter(id = extra)
-        if len(classes) != 1 or not self.user.canEdit(classes[0]):
-            return render_to_response(self.baseDir()+'cannoteditclass.html', request, (prog, tl),{})
-        cls = classes[0]
-
-        #   May have to change so that the user is redirected to the dashboard after saving.
-        #   It might do this already.
-        return TeacherClassRegModule(self).makeaclass(request, tl, one, two, module, extra, prog, cls)
-
-    @needs_admin
-    def teacherlookup(self, request, tl, one, two, module, extra, prog, newclass = None):
-        limit = 10
-        from esp.web.views.json import JsonResponse
-        from esp.users.models import UserBit
-        from django.db.models.query import Q
-
-        # Initialize anchors for identifying teachers
-        q = GetNode( 'Q' )
-        v = GetNode( 'V/Flags/UserRole/Teacher' )
-
-        # Select teachers
-        queryset = UserBit.bits_get_users(q, v)
-
-        # Search for teachers with names that start with search string
-        if not request.GET.has_key('q'):
-            return self.goToCore()
-
-        startswith = request.GET['q']
-        parts = [x.strip() for x in startswith.split(',')]
-        Q_name = Q(user__last_name__istartswith=parts[0])
-        if len(parts) > 1:
-            Q_name = Q_name & Q(user__first_name__istartswith=parts[1])
-
-        # Isolate user objects
-        queryset = queryset.filter(Q_name)[:(limit*10)]
-        users = [ub.user for ub in queryset]
-        user_dict = {}
-        for user in users:
-            user_dict[user.id] = user
-        users = user_dict.values()
-
-        # Construct combo-box items
-        obj_list = [[user.last_name + ', ' + user.first_name + ' ('+user.username+')', user.id] for user in users]
-
-        # Operation Complete!
-        return JsonResponse(obj_list)
-=======
-
-__author__    = "MIT ESP"
-__date__      = "$DATE$"
-__rev__       = "$REV$"
-__license__   = "GPL v.2"
-__copyright__ = """
-This file is part of the ESP Web Site
-Copyright (c) 2007 MIT ESP
-
-The ESP Web Site is free software; you can redistribute it and/or
-modify it under the terms of the GNU General Public License
-as published by the Free Software Foundation; either version 2
-of the License, or (at your option) any later version.
-
-This program is distributed in the hope that it will be useful,
-but WITHOUT ANY WARRANTY; without even the implied warranty of
-MERCHANTABILITY or FITNESS FOR A PARTICULAR PURPOSE.  See the
-GNU General Public License for more details.
-
-You should have received a copy of the GNU General Public License
-along with this program; if not, write to the Free Software
-Foundation, Inc., 51 Franklin Street, Fifth Floor, Boston, MA  02110-1301, USA.
-
-Contact Us:
-ESP Web Group
-MIT Educational Studies Program,
-84 Massachusetts Ave W20-467, Cambridge, MA 02139
-Phone: 617-253-4882
-Email: web@esp.mit.edu
-"""
-from esp.program.modules.base import ProgramModuleObj, needs_teacher, needs_student, needs_admin, usercheck_usetl, main_call, aux_call
-from esp.program.modules import module_ext
-
-from esp.program.models import ClassSubject, ClassSection, Program, ProgramCheckItem
-from esp.users.models import UserBit, ESPUser, User
-from esp.datatree.models import *
-from esp.cal.models              import Event
-
-from esp.web.util        import render_to_response
-from esp.program.modules.forms.management import ClassManageForm, SectionManageForm
-
-from django import forms
-from django.http import HttpResponseRedirect, HttpResponse
-from django.utils.datastructures import MultiValueDict
-from django.contrib.auth.decorators import login_required
-from django.core.cache import cache
-from esp.middleware import ESPError
-from django.db.models.query import Q
-
-""" Module in the middle of a rewrite. -Michael """
-
-class AdminClass(ProgramModuleObj):
-    doc = """ This module is extremely useful for managing classes if you have them them in your program.
-        Works best with student and teacher class modules, but they are not necessary.
-        Options for this are available on the main manage page.
-        """
-
-    @classmethod
-    def module_properties(cls):
-        return {
-            "link_title": "Manage Classes",
-            "module_type": "manage",
-            "seq": 1,
-            "main_call": "listclasses"
-            }
-        
-    form_choice_types = ['status', 'room', 'progress', 'resources', 'times', 'min_grade', 'max_grade']
-    def getFormChoices(self, field_str):
-        """ A more compact function for zipping up the options available on class
-        management forms. """
-        
-        if field_str == 'status':
-            return ((-20, 'Cancelled'), (-10, 'Rejected'), (0, 'Unreviewed'), (10, 'Accepted'))
-        if field_str == 'room':
-            room_choices = [(c.name, c.name) for c in self.program.groupedClassrooms()]
-            return [(None, 'Unassigned')] + room_choices
-        if field_str == 'progress':
-            return ((str(x.id),x.title) for x in self.program.checkitems.all())
-        if field_str == 'resources':
-            resources = self.program.getFloatingResources()
-            return ((x.name, x.name) for x in resources)
-        if field_str == 'times':
-            times = self.program.getTimeSlots()
-            return ((str(x.id),x.short_description) for x in times)
-        if field_str == 'min_grade' or field_str == 'max_grade':
-            min_grade, max_grade = (7, 12)
-            if self.program.grade_min:
-                min_grade = self.program.grade_min
-            if self.program.grade_max:
-                max_grade = self.program.grade_max
-            return ((i, str(i)) for i in range(min_grade, max_grade + 1))
-
-    def timeslot_counts(self):
-        timeslots = self.program.getTimeSlots()
-        clsTimeSlots = []
-        for timeslot in timeslots:
-            curTimeslot = {'slotname': timeslot.short_time()}
-            section_list = self.program.sections().filter(meeting_times=timeslot)
-            curTimeslot['classcount'] = section_list.count()
-            clsTimeSlots.append(curTimeslot)
-        return clsTimeSlots
-
-    def getClasses(self):
-        return self.user.getEditable(ClassSubject).filter(parent_program = self.program).order_by('anchor__name')
-        
-    def prepare(self, context=None):
-        if context is None: context = {}
-        classes = self.getClasses().order_by('id')
-        context['noclasses'] = (len(classes) == 0)
-        context['classes']   = classes
-        return context
-
-    def getClass(self, request, extra):
-        found = False
-        if not found and extra is not None and len(extra.strip()) > 0:
-            try:
-                clsid = int(extra)
-            finally:
-                cls, found = self.getClassFromId(clsid)
-                if found:
-                    return (cls, True)
-                elif cls is not False:
-                    return (cls, False)
-                
-
-        if not found and request.POST.has_key('clsid'):
-            try:
-                clsid = int(request.POST['clsid'])
-            finally:
-                cls, found = self.getClassFromId(clsid)
-                if found:
-                    return (cls, True)
-                elif cls is not False:
-                    return (cls, False)
-
-        if not found and request.GET.has_key('clsid'):
-            try:
-                clsid = int(request.GET['clsid'])
-            finally:
-                cls, found = self.getClassFromId(clsid)
-                if found:
-                    return (cls, True)
-                elif cls is not False:
-                    return (cls, False)
-
-                
-        return (render_to_response(self.baseDir()+'cannotfindclass.html', {}), False)
-
-    @needs_admin
-    def attendees(self, request, tl, one, two, module, extra, prog):
-        """ Mark students as having attended the program, or as having registered for the specified class """
-        saved_record = False
-        
-        if request.method == 'POST':
-            if not( request.POST.has_key('class_id') and request.POST.has_key('ids_to_enter') ):
-                raise ESPError(), "Error: The server lost track of your data!  Please go back to the main page of this feature and try entering it again."
-
-            usernames = []
-            ids = []
-
-            for id in [ x for x in request.POST['ids_to_enter'].split('\n') if x.strip() != '' ]:
-                try: # We're going to accept both usernames and user ID's.
-                     # Assume that valid integers are user ID's
-                     # and things that aren't valid integers are usernames.
-                    if id[0] == '0':
-                        id_trimmed = id.strip()[:-1]
-                    else:
-                        id_trimmed = id
-                    
-                    id_val = int(id_trimmed)
-                    ids.append(id_val)
-                except ValueError:
-                    usernames.append( id.strip() )
-                    
-            Q_Users = Q(id=-1) # in case usernames and ids are both empty
-            if usernames:
-                Q_Users |= Q(username__in = usernames)
-
-            if ids:
-                Q_Users |= Q(id__in = ids)
-                    
-            users = User.objects.filter( Q_Users )
-
-            if request.POST['class_id'] == 'program':
-                already_registered_users = prog.students()['attended']
-            else:
-                cls = ClassSection.objects.get(id = request.POST['class_id'])
-                already_registered_users = cls.students()
-
-            already_registered_ids = [ i.id for i in already_registered_users ]
-                                               
-            new_attendees = User.objects.filter( Q_Users )
-            if already_registered_ids != []:
-                new_attendees = new_attendees.exclude( id__in = already_registered_ids )
-            new_attendees = new_attendees.distinct()
-
-            no_longer_attending = User.objects.filter( id__in = already_registered_ids )
-            if ids != [] or usernames != []:
-                no_longer_attending = no_longer_attending.exclude( Q_Users )
-            no_longer_attending = no_longer_attending.distinct()
-
-            if request.POST['class_id'] == 'program':
-                for stu in no_longer_attending:
-                    prog.cancelStudentRegConfirmation(stu)
-                for stu in new_attendees:
-                    prog.confirmStudentReg(stu)
-            else:
-                for stu in no_longer_attending:
-                    cls.unpreregister_student(stu)
-                for stu in new_attendees:
-                    cls.preregister_student(stu, overridefull=True)
-                    
-            saved_record = True
-        else:
-            if request.GET.has_key('class_id'):
-                if request.GET['class_id'] == 'program':
-                    is_program = True
-                    registered_students = prog.students()['attended']
-                else:
-                    is_program = False
-                    cls = ClassSection.objects.get(id = request.GET['class_id'])
-                    registered_students = cls.students()
-
-                context = { 'is_program': is_program,
-                            'prog': prog,
-                            'cls': cls,
-                            'registered_students': registered_students,
-                            'class_id': request.GET['class_id'] }
-                    
-                return render_to_response(self.baseDir()+'attendees_enter_users.html', request, (prog, tl), context)
-
-        return render_to_response(self.baseDir()+'attendees_selectclass.html', request, (prog, tl), { 'saved_record': saved_record, 'prog': prog })
-        
-    @needs_admin
-    def deletesection(self, request, tl, one, two, module, extra, prog):
-        """ A little function to remove the section specified in POST. """
-        if request.method == 'POST':
-            if request.POST.has_key('sure') and request.POST['sure'] == 'True':
-                try:
-                    s = ClassSection.objects.get(id=int(request.GET['sec_id']))
-                    s.delete()
-                    return HttpResponseRedirect('/manage/%s/%s/manageclass/%s' % (one, two, extra))
-                except:
-                    raise ESPError(False), 'Unable to delete a section.  The section requested was: %s' % request.GET['sec_id']
-        else:
-            section_id = int(request.GET['sec_id'])
-            section = ClassSection.objects.get(id=section_id)
-            context = {'sec': section, 'module': self}
-            
-            return render_to_response(self.baseDir()+'delete_confirm.html', request, (prog, tl), context)
-                
-    @needs_admin
-    def addsection(self, request, tl, one, two, module, extra, prog):
-        """ A little function to add a section to the class specified in POST. """
-        cls, found = self.getClass(request,extra)
-        cls.add_section()
-                    
-        return HttpResponseRedirect('/manage/%s/%s/manageclass/%s' % (one, two, extra))
-
-    @aux_call
-    @needs_admin
-    def manageclass(self, request, tl, one, two, module, extra, prog):
-        cls, found = self.getClass(request,extra)
-        sections = cls.sections.all()
-        if not found:
-            return ESPError(False), 'Unable to find the requested class.'
-        context = {}
-        
-        cls_form = ClassManageForm(self, subject=cls)
-        sec_forms = [SectionManageForm(self, section=sec, prefix='sec'+str(sec.index())) for sec in sections]
-        
-        if request.method == 'POST':
-            cls_form.data = request.POST
-            cls_form.is_bound = True
-            valid = cls_form.is_valid()
-            for sf in sec_forms:
-                sf.data = request.POST
-                sf.is_bound = True
-                valid = (valid and sf.is_valid())
-            
-            if valid:
-                for sf in sec_forms:
-                    sec_alter = ClassSection.objects.get(id=sf.cleaned_data['secid'])
-                    sf.save_data(sec_alter)
-                cls_alter = ClassSubject.objects.get(id=cls_form.cleaned_data['clsid'])
-                cls_form.save_data(cls_alter)
-                return HttpResponseRedirect('/manage/%s/%s/dashboard' % (one, two))
-            
-        context['class'] = cls
-        context['sections'] = sections
-        context['cls_form'] = cls_form
-        context['sec_forms'] = sec_forms
-        context['program'] = self.program
-        context['module'] = self
-        
-        return render_to_response(self.baseDir()+'manageclass.html', request, (prog, tl), context)
-
-    @aux_call
-    @needs_admin
-    def approveclass(self, request, tl, one, two, module, extra, prog):
-        cls, found = self.getClass(request, extra)
-        if not found:
-            return cls
-        cls.accept()
-        if request.GET.has_key('redirect'):
-            return HttpResponseRedirect(request.GET['redirect'])
-        return self.goToCore(tl)        
-
-    @needs_admin
-    def rejectclass(self, request, tl, one, two, module, extra, prog):
-        cls, found = self.getClass(request, extra)
-        if not found:
-            return cls
-        cls.reject()
-        if request.GET.has_key('redirect'):
-            return HttpResponseRedirect(request.GET['redirect'])
-        return self.goToCore(tl)
-
-    @aux_call
-    @needs_admin
-    def proposeclass(self, request, tl, one, two, module, extra, prog):
-        cls, found = self.getClass(request, extra)
-        if not found:
-            return cls
-        cls.propose()
-        if request.GET.has_key('redirect'):
-            return HttpResponseRedirect(request.GET['redirect'])
-        return self.goToCore(tl)
-
-    def change_checkmark(self, class_id, check_id):
-        cls = ClassSubject.objects.get(id = class_id)
-        check = ProgramCheckItem.objects.get(id = check_id)
-        
-        cache.delete( 'CLASS_MANAGE_ROW__%d' % cls.id )
-        # Cache key here should match that of /esp/program/templatetags/class_manage_row.py
-        if len(cls.checklist_progress.filter(id = check_id).values('id')[:1]) > 0:
-            cls.checklist_progress.remove(check)
-            return False
-        else:
-            cls.checklist_progress.add(check)
-            return True
-
-    @aux_call
-    @needs_admin
-    def alter_checkmark(self, request, *args, **kwargs):
-        """
-        Change the status of a check mark for a given class.
-        """
-        class_id = request.POST.get('class_id','')
-        check_id = request.POST['check_id']
-
-        result = self.change_checkmark(class_id, check_id)
-
-        if result:
-            return HttpResponse('On');
-        else:
-            return HttpResponse('Off');
-
-    @aux_call
-    @needs_admin
-    def changeoption(self, request,tl,one,two,module,extra,prog):
-        check_id = request.GET['step']
-        class_id = extra
-
-        self.change_checkmark(class_id, check_id)
-
-        return self.goToCore(tl)
-
-    @needs_admin
-    def main(self, request, tl, one, two, module, extra, prog):
-        """ Display a teacher eg page """
-        context = {}
-        modules = self.program.getModules(self.user, 'manage')
-        
-        for module in modules:
-            context = module.prepare(context)
-
-                    
-        context['modules'] = modules
-        context['one'] = one
-        context['two'] = two
-
-        return render_to_response(self.baseDir()+'mainpage.html', request, (prog, tl), context)
-
-    @aux_call
-    @needs_admin
-    def deleteclass(self, request, tl, one, two, module, extra, prog):
-        classes = ClassSubject.objects.filter(id = extra)
-        if len(classes) != 1 or not self.user.canEdit(classes[0]):
-                return render_to_response(self.baseDir()+'cannoteditclass.html', request, (prog, tl),{})
-        cls = classes[0]
-
-        cls.delete(True)
-        return self.goToCore(tl)
-
-    @needs_admin
-    def coteachers(self, request, tl, one, two, module, extra, prog):
-        from esp.users.models import ESPUser 
-        if not request.POST.has_key('clsid'):
-            return self.goToCore(tl) # just fails.
-
-        if extra == 'nojs':
-            ajax = False
-        else:
-            ajax = True
-            
-        classes = ClassSubject.objects.filter(id = request.POST['clsid'])
-        if len(classes) != 1 or not self.user.canEdit(classes[0]):
-            return render_to_response(self.baseDir()+'cannoteditclass.html', request, (prog, tl),{})
-
-        cls = classes[0]
-
-        # set txtTeachers and coteachers....
-        if not request.POST.has_key('coteachers'):
-            coteachers = cls.teachers()
-            coteachers = [ ESPUser(user) for user in coteachers
-                           if user.id != self.user.id           ]
-            
-            txtTeachers = ",".join([str(user.id) for user in coteachers ])
-            
-        else:
-            txtTeachers = request.POST['coteachers']
-            coteachers = txtTeachers.split(',')
-            coteachers = [ x for x in coteachers if x != '' ]
-            coteachers = [ ESPUser(User.objects.get(id=userid))
-                           for userid in coteachers                ]
-
-        op = ''
-        if request.POST.has_key('op'):
-            op = request.POST['op']
-
-        conflictingusers = []
-        error = False
-        
-        if op == 'add':
-
-            if len(request.POST['teacher_selected'].strip()) == 0:
-                error = 'Error - Please click on the name when it drops down.'
-
-            elif (request.POST['teacher_selected'] == str(self.user.id)):
-                error = 'Error - You cannot select yourself as a coteacher!'
-            elif request.POST['teacher_selected'] in txtTeachers.split(','):
-                error = 'Error - You already added this teacher as a coteacher!'
-
-            if error:
-                return render_to_response(self.baseDir()+'coteachers.html', request, (prog, tl),{'class':cls,
-                                                                                                 'ajax':ajax,
-                                                                                                 'txtTeachers': txtTeachers,
-                                                                                                 'coteachers':  coteachers,
-                                                                                                 'error': error})
-            
-            # add schedule conflict checking here...
-            teacher = User.objects.get(id = request.POST['teacher_selected'])
-
-            if cls.conflicts(teacher):
-                conflictingusers.append(teacher.first_name+' '+teacher.last_name)
-            else:    
-                coteachers.append(teacher)
-                txtTeachers = ",".join([str(coteacher.id) for coteacher in coteachers ])
-            
-        elif op == 'del':
-            ids = request.POST.getlist('delete_coteachers')
-            newcoteachers = []
-            for coteacher in coteachers:
-                if str(coteacher.id) not in ids:
-                    newcoteachers.append(coteacher)
-
-            coteachers = newcoteachers
-            txtTeachers = ",".join([str(coteacher.id) for coteacher in coteachers ])
-                         
-
-        elif op == 'save':
-            #            if
-            for teacher in coteachers:
-                if cls.conflicts(teacher):
-                    conflictingusers.append(teacher.first_name+' '+teacher.last_name)
-            if len(conflictingusers) == 0:
-                for teacher in cls.teachers():
-                    cls.removeTeacher(teacher)
-                    cls.removeAdmin(teacher)
-
-                # add self back...
-                cls.makeTeacher(self.user)
-                cls.makeAdmin(self.user, self.teacher_class_noedit)
-
-                # add bits for all new (and old) coteachers
-                for teacher in coteachers:
-                    cls.makeTeacher(teacher)
-                    cls.makeAdmin(teacher, self.teacher_class_noedit)                    
-                
-                return self.goToCore(tl)
-
-
-        
-        return render_to_response(self.baseDir()+'coteachers.html', request, (prog, tl),{'class':cls,
-                                                                                         'ajax':ajax,
-                                                                                         'txtTeachers': txtTeachers,
-                                                                                         'coteachers':  coteachers,
-                                                                                         'conflicts':   conflictingusers})
-
-    @aux_call
-    @needs_admin
-    def editclass(self, request, tl, one, two, module, extra, prog):
-        """ Hand over to the teacher class reg module so we only have this code in one place. """
-        from esp.program.modules.handlers.teacherclassregmodule import TeacherClassRegModule
-        
-        classes = ClassSubject.objects.filter(id = extra)
-        if len(classes) != 1 or not self.user.canEdit(classes[0]):
-            return render_to_response(self.baseDir()+'cannoteditclass.html', request, (prog, tl),{})
-        cls = classes[0]
-
-        #   May have to change so that the user is redirected to the dashboard after saving.
-        #   It might do this already.
-        return TeacherClassRegModule(self).makeaclass(request, tl, one, two, module, extra, prog, cls)
-
-    @needs_admin
-    def teacherlookup(self, request, tl, one, two, module, extra, prog, newclass = None):
-        limit = 10
-        from esp.web.views.json import JsonResponse
-        from esp.users.models import UserBit
-        from django.db.models.query import Q
-
-        # Initialize anchors for identifying teachers
-        q = GetNode( 'Q' )
-        v = GetNode( 'V/Flags/UserRole/Teacher' )
-
-        # Select teachers
-        queryset = UserBit.bits_get_users(q, v)
-
-        # Search for teachers with names that start with search string
-        if not request.GET.has_key('q'):
-            return self.goToCore()
-        
-        startswith = request.GET['q']
-        parts = [x.strip() for x in startswith.split(',')]
-        Q_name = Q(user__last_name__istartswith=parts[0])
-        if len(parts) > 1:
-            Q_name = Q_name & Q(user__first_name__istartswith=parts[1])
-
-        # Isolate user objects
-        queryset = queryset.filter(Q_name)[:(limit*10)]
-        users = [ub.user for ub in queryset]
-        user_dict = {}
-        for user in users:
-            user_dict[user.id] = user
-        users = user_dict.values()
-
-        # Construct combo-box items
-        obj_list = [[user.last_name + ', ' + user.first_name + ' ('+user.username+')', user.id] for user in users]
-
-        # Operation Complete!
-        return JsonResponse(obj_list)
-
->>>>>>> 9c2d9534
+
+__author__    = "MIT ESP"
+__date__      = "$DATE$"
+__rev__       = "$REV$"
+__license__   = "GPL v.2"
+__copyright__ = """
+This file is part of the ESP Web Site
+Copyright (c) 2007 MIT ESP
+
+The ESP Web Site is free software; you can redistribute it and/or
+modify it under the terms of the GNU General Public License
+as published by the Free Software Foundation; either version 2
+of the License, or (at your option) any later version.
+
+This program is distributed in the hope that it will be useful,
+but WITHOUT ANY WARRANTY; without even the implied warranty of
+MERCHANTABILITY or FITNESS FOR A PARTICULAR PURPOSE.  See the
+GNU General Public License for more details.
+
+You should have received a copy of the GNU General Public License
+along with this program; if not, write to the Free Software
+Foundation, Inc., 51 Franklin Street, Fifth Floor, Boston, MA  02110-1301, USA.
+
+Contact Us:
+ESP Web Group
+MIT Educational Studies Program,
+84 Massachusetts Ave W20-467, Cambridge, MA 02139
+Phone: 617-253-4882
+Email: web@esp.mit.edu
+"""
+from esp.program.modules.base import ProgramModuleObj, needs_teacher, needs_student, needs_admin, usercheck_usetl, main_call, aux_call
+from esp.program.modules import module_ext
+
+from esp.program.models import ClassSubject, ClassSection, Program, ProgramCheckItem
+from esp.users.models import UserBit, ESPUser, User
+from esp.datatree.models import *
+from esp.cal.models              import Event
+
+from esp.web.util        import render_to_response
+from esp.program.modules.forms.management import ClassManageForm, SectionManageForm
+
+from django import forms
+from django.http import HttpResponseRedirect, HttpResponse
+from django.utils.datastructures import MultiValueDict
+from django.contrib.auth.decorators import login_required
+from django.core.cache import cache
+from esp.middleware import ESPError
+from django.db.models.query import Q
+
+""" Module in the middle of a rewrite. -Michael """
+
+class AdminClass(ProgramModuleObj):
+    doc = """ This module is extremely useful for managing classes if you have them them in your program.
+        Works best with student and teacher class modules, but they are not necessary.
+        Options for this are available on the main manage page.
+        """
+
+    @classmethod
+    def module_properties(cls):
+        return {
+            "link_title": "Manage Classes",
+            "module_type": "manage",
+            "seq": 1,
+            "main_call": "listclasses"
+            }
+        
+    form_choice_types = ['status', 'room', 'progress', 'resources', 'times', 'min_grade', 'max_grade']
+    def getFormChoices(self, field_str):
+        """ A more compact function for zipping up the options available on class
+        management forms. """
+        
+        if field_str == 'status':
+            return ((-20, 'Cancelled'), (-10, 'Rejected'), (0, 'Unreviewed'), (10, 'Accepted'))
+        if field_str == 'room':
+            room_choices = [(c.name, c.name) for c in self.program.groupedClassrooms()]
+            return [(None, 'Unassigned')] + room_choices
+        if field_str == 'progress':
+            return ((str(x.id),x.title) for x in self.program.checkitems.all())
+        if field_str == 'resources':
+            resources = self.program.getFloatingResources()
+            return ((x.name, x.name) for x in resources)
+        if field_str == 'times':
+            times = self.program.getTimeSlots()
+            return ((str(x.id),x.short_description) for x in times)
+        if field_str == 'min_grade' or field_str == 'max_grade':
+            min_grade, max_grade = (7, 12)
+            if self.program.grade_min:
+                min_grade = self.program.grade_min
+            if self.program.grade_max:
+                max_grade = self.program.grade_max
+            return ((i, str(i)) for i in range(min_grade, max_grade + 1))
+
+    def timeslot_counts(self):
+        timeslots = self.program.getTimeSlots()
+        clsTimeSlots = []
+        for timeslot in timeslots:
+            curTimeslot = {'slotname': timeslot.short_time()}
+            section_list = self.program.sections().filter(meeting_times=timeslot)
+            curTimeslot['classcount'] = section_list.count()
+            clsTimeSlots.append(curTimeslot)
+        return clsTimeSlots
+
+    def getClasses(self):
+        return self.user.getEditable(ClassSubject).filter(parent_program = self.program).order_by('anchor__name')
+        
+    def prepare(self, context=None):
+        if context is None: context = {}
+        classes = self.getClasses().order_by('id')
+        context['noclasses'] = (len(classes) == 0)
+        context['classes']   = classes
+        return context
+
+    def getClass(self, request, extra):
+        found = False
+        if not found and extra is not None and len(extra.strip()) > 0:
+            try:
+                clsid = int(extra)
+            finally:
+                cls, found = self.getClassFromId(clsid)
+                if found:
+                    return (cls, True)
+                elif cls is not False:
+                    return (cls, False)
+                
+
+        if not found and request.POST.has_key('clsid'):
+            try:
+                clsid = int(request.POST['clsid'])
+            finally:
+                cls, found = self.getClassFromId(clsid)
+                if found:
+                    return (cls, True)
+                elif cls is not False:
+                    return (cls, False)
+
+        if not found and request.GET.has_key('clsid'):
+            try:
+                clsid = int(request.GET['clsid'])
+            finally:
+                cls, found = self.getClassFromId(clsid)
+                if found:
+                    return (cls, True)
+                elif cls is not False:
+                    return (cls, False)
+
+                
+        return (render_to_response(self.baseDir()+'cannotfindclass.html', {}), False)
+
+    @needs_admin
+    def attendees(self, request, tl, one, two, module, extra, prog):
+        """ Mark students as having attended the program, or as having registered for the specified class """
+        saved_record = False
+        
+        if request.method == 'POST':
+            if not( request.POST.has_key('class_id') and request.POST.has_key('ids_to_enter') ):
+                raise ESPError(), "Error: The server lost track of your data!  Please go back to the main page of this feature and try entering it again."
+
+            usernames = []
+            ids = []
+
+            for id in [ x for x in request.POST['ids_to_enter'].split('\n') if x.strip() != '' ]:
+                try: # We're going to accept both usernames and user ID's.
+                     # Assume that valid integers are user ID's
+                     # and things that aren't valid integers are usernames.
+                    if id[0] == '0':
+                        id_trimmed = id.strip()[:-1]
+                    else:
+                        id_trimmed = id
+                    
+                    id_val = int(id_trimmed)
+                    ids.append(id_val)
+                except ValueError:
+                    usernames.append( id.strip() )
+                    
+            Q_Users = Q(id=-1) # in case usernames and ids are both empty
+            if usernames:
+                Q_Users |= Q(username__in = usernames)
+
+            if ids:
+                Q_Users |= Q(id__in = ids)
+                    
+            users = User.objects.filter( Q_Users )
+
+            if request.POST['class_id'] == 'program':
+                already_registered_users = prog.students()['attended']
+            else:
+                cls = ClassSection.objects.get(id = request.POST['class_id'])
+                already_registered_users = cls.students()
+
+            already_registered_ids = [ i.id for i in already_registered_users ]
+                                               
+            new_attendees = User.objects.filter( Q_Users )
+            if already_registered_ids != []:
+                new_attendees = new_attendees.exclude( id__in = already_registered_ids )
+            new_attendees = new_attendees.distinct()
+
+            no_longer_attending = User.objects.filter( id__in = already_registered_ids )
+            if ids != [] or usernames != []:
+                no_longer_attending = no_longer_attending.exclude( Q_Users )
+            no_longer_attending = no_longer_attending.distinct()
+
+            if request.POST['class_id'] == 'program':
+                for stu in no_longer_attending:
+                    prog.cancelStudentRegConfirmation(stu)
+                for stu in new_attendees:
+                    prog.confirmStudentReg(stu)
+            else:
+                for stu in no_longer_attending:
+                    cls.unpreregister_student(stu)
+                for stu in new_attendees:
+                    cls.preregister_student(stu, overridefull=True)
+                    
+            saved_record = True
+        else:
+            if request.GET.has_key('class_id'):
+                if request.GET['class_id'] == 'program':
+                    is_program = True
+                    registered_students = prog.students()['attended']
+                else:
+                    is_program = False
+                    cls = ClassSection.objects.get(id = request.GET['class_id'])
+                    registered_students = cls.students()
+
+                context = { 'is_program': is_program,
+                            'prog': prog,
+                            'cls': cls,
+                            'registered_students': registered_students,
+                            'class_id': request.GET['class_id'] }
+                    
+                return render_to_response(self.baseDir()+'attendees_enter_users.html', request, (prog, tl), context)
+
+        return render_to_response(self.baseDir()+'attendees_selectclass.html', request, (prog, tl), { 'saved_record': saved_record, 'prog': prog })
+        
+    @needs_admin
+    def deletesection(self, request, tl, one, two, module, extra, prog):
+        """ A little function to remove the section specified in POST. """
+        if request.method == 'POST':
+            if request.POST.has_key('sure') and request.POST['sure'] == 'True':
+                try:
+                    s = ClassSection.objects.get(id=int(request.GET['sec_id']))
+                    s.delete()
+                    return HttpResponseRedirect('/manage/%s/%s/manageclass/%s' % (one, two, extra))
+                except:
+                    raise ESPError(False), 'Unable to delete a section.  The section requested was: %s' % request.GET['sec_id']
+        else:
+            section_id = int(request.GET['sec_id'])
+            section = ClassSection.objects.get(id=section_id)
+            context = {'sec': section, 'module': self}
+            
+            return render_to_response(self.baseDir()+'delete_confirm.html', request, (prog, tl), context)
+                
+    @needs_admin
+    def addsection(self, request, tl, one, two, module, extra, prog):
+        """ A little function to add a section to the class specified in POST. """
+        cls, found = self.getClass(request,extra)
+        cls.add_section()
+                    
+        return HttpResponseRedirect('/manage/%s/%s/manageclass/%s' % (one, two, extra))
+
+    @aux_call
+    @needs_admin
+    def manageclass(self, request, tl, one, two, module, extra, prog):
+        cls, found = self.getClass(request,extra)
+        sections = cls.sections.all()
+        if not found:
+            return ESPError(False), 'Unable to find the requested class.'
+        context = {}
+        
+        cls_form = ClassManageForm(self, subject=cls)
+        sec_forms = [SectionManageForm(self, section=sec, prefix='sec'+str(sec.index())) for sec in sections]
+        
+        if request.method == 'POST':
+            cls_form.data = request.POST
+            cls_form.is_bound = True
+            valid = cls_form.is_valid()
+            for sf in sec_forms:
+                sf.data = request.POST
+                sf.is_bound = True
+                valid = (valid and sf.is_valid())
+            
+            if valid:
+                for sf in sec_forms:
+                    sec_alter = ClassSection.objects.get(id=sf.cleaned_data['secid'])
+                    sf.save_data(sec_alter)
+                cls_alter = ClassSubject.objects.get(id=cls_form.cleaned_data['clsid'])
+                cls_form.save_data(cls_alter)
+                return HttpResponseRedirect('/manage/%s/%s/dashboard' % (one, two))
+            
+        context['class'] = cls
+        context['sections'] = sections
+        context['cls_form'] = cls_form
+        context['sec_forms'] = sec_forms
+        context['program'] = self.program
+        context['module'] = self
+        
+        return render_to_response(self.baseDir()+'manageclass.html', request, (prog, tl), context)
+
+    @aux_call
+    @needs_admin
+    def approveclass(self, request, tl, one, two, module, extra, prog):
+        cls, found = self.getClass(request, extra)
+        if not found:
+            return cls
+        cls.accept()
+        if request.GET.has_key('redirect'):
+            return HttpResponseRedirect(request.GET['redirect'])
+        return self.goToCore(tl)        
+
+    @needs_admin
+    def rejectclass(self, request, tl, one, two, module, extra, prog):
+        cls, found = self.getClass(request, extra)
+        if not found:
+            return cls
+        cls.reject()
+        if request.GET.has_key('redirect'):
+            return HttpResponseRedirect(request.GET['redirect'])
+        return self.goToCore(tl)
+
+    @aux_call
+    @needs_admin
+    def proposeclass(self, request, tl, one, two, module, extra, prog):
+        cls, found = self.getClass(request, extra)
+        if not found:
+            return cls
+        cls.propose()
+        if request.GET.has_key('redirect'):
+            return HttpResponseRedirect(request.GET['redirect'])
+        return self.goToCore(tl)
+
+    def change_checkmark(self, class_id, check_id):
+        cls = ClassSubject.objects.get(id = class_id)
+        check = ProgramCheckItem.objects.get(id = check_id)
+        
+        cache.delete( 'CLASS_MANAGE_ROW__%d' % cls.id )
+        # Cache key here should match that of /esp/program/templatetags/class_manage_row.py
+        if len(cls.checklist_progress.filter(id = check_id).values('id')[:1]) > 0:
+            cls.checklist_progress.remove(check)
+            return False
+        else:
+            cls.checklist_progress.add(check)
+            return True
+
+    @aux_call
+    @needs_admin
+    def alter_checkmark(self, request, *args, **kwargs):
+        """
+        Change the status of a check mark for a given class.
+        """
+        class_id = request.POST.get('class_id','')
+        check_id = request.POST['check_id']
+
+        result = self.change_checkmark(class_id, check_id)
+
+        if result:
+            return HttpResponse('On');
+        else:
+            return HttpResponse('Off');
+
+    @aux_call
+    @needs_admin
+    def changeoption(self, request,tl,one,two,module,extra,prog):
+        check_id = request.GET['step']
+        class_id = extra
+
+        self.change_checkmark(class_id, check_id)
+
+        return self.goToCore(tl)
+
+    @needs_admin
+    def main(self, request, tl, one, two, module, extra, prog):
+        """ Display a teacher eg page """
+        context = {}
+        modules = self.program.getModules(self.user, 'manage')
+        
+        for module in modules:
+            context = module.prepare(context)
+
+                    
+        context['modules'] = modules
+        context['one'] = one
+        context['two'] = two
+
+        return render_to_response(self.baseDir()+'mainpage.html', request, (prog, tl), context)
+
+    @aux_call
+    @needs_admin
+    def deleteclass(self, request, tl, one, two, module, extra, prog):
+        classes = ClassSubject.objects.filter(id = extra)
+        if len(classes) != 1 or not self.user.canEdit(classes[0]):
+                return render_to_response(self.baseDir()+'cannoteditclass.html', request, (prog, tl),{})
+        cls = classes[0]
+
+        cls.delete(True)
+        return self.goToCore(tl)
+
+    @needs_admin
+    def coteachers(self, request, tl, one, two, module, extra, prog):
+        from esp.users.models import ESPUser 
+        if not request.POST.has_key('clsid'):
+            return self.goToCore(tl) # just fails.
+
+        if extra == 'nojs':
+            ajax = False
+        else:
+            ajax = True
+            
+        classes = ClassSubject.objects.filter(id = request.POST['clsid'])
+        if len(classes) != 1 or not self.user.canEdit(classes[0]):
+            return render_to_response(self.baseDir()+'cannoteditclass.html', request, (prog, tl),{})
+
+        cls = classes[0]
+
+        # set txtTeachers and coteachers....
+        if not request.POST.has_key('coteachers'):
+            coteachers = cls.teachers()
+            coteachers = [ ESPUser(user) for user in coteachers
+                           if user.id != self.user.id           ]
+            
+            txtTeachers = ",".join([str(user.id) for user in coteachers ])
+            
+        else:
+            txtTeachers = request.POST['coteachers']
+            coteachers = txtTeachers.split(',')
+            coteachers = [ x for x in coteachers if x != '' ]
+            coteachers = [ ESPUser(User.objects.get(id=userid))
+                           for userid in coteachers                ]
+
+        op = ''
+        if request.POST.has_key('op'):
+            op = request.POST['op']
+
+        conflictingusers = []
+        error = False
+        
+        if op == 'add':
+
+            if len(request.POST['teacher_selected'].strip()) == 0:
+                error = 'Error - Please click on the name when it drops down.'
+
+            elif (request.POST['teacher_selected'] == str(self.user.id)):
+                error = 'Error - You cannot select yourself as a coteacher!'
+            elif request.POST['teacher_selected'] in txtTeachers.split(','):
+                error = 'Error - You already added this teacher as a coteacher!'
+
+            if error:
+                return render_to_response(self.baseDir()+'coteachers.html', request, (prog, tl),{'class':cls,
+                                                                                                 'ajax':ajax,
+                                                                                                 'txtTeachers': txtTeachers,
+                                                                                                 'coteachers':  coteachers,
+                                                                                                 'error': error})
+            
+            # add schedule conflict checking here...
+            teacher = User.objects.get(id = request.POST['teacher_selected'])
+
+            if cls.conflicts(teacher):
+                conflictingusers.append(teacher.first_name+' '+teacher.last_name)
+            else:    
+                coteachers.append(teacher)
+                txtTeachers = ",".join([str(coteacher.id) for coteacher in coteachers ])
+            
+        elif op == 'del':
+            ids = request.POST.getlist('delete_coteachers')
+            newcoteachers = []
+            for coteacher in coteachers:
+                if str(coteacher.id) not in ids:
+                    newcoteachers.append(coteacher)
+
+            coteachers = newcoteachers
+            txtTeachers = ",".join([str(coteacher.id) for coteacher in coteachers ])
+                         
+
+        elif op == 'save':
+            #            if
+            for teacher in coteachers:
+                if cls.conflicts(teacher):
+                    conflictingusers.append(teacher.first_name+' '+teacher.last_name)
+            if len(conflictingusers) == 0:
+                for teacher in cls.teachers():
+                    cls.removeTeacher(teacher)
+                    cls.removeAdmin(teacher)
+
+                # add self back...
+                cls.makeTeacher(self.user)
+                cls.makeAdmin(self.user, self.teacher_class_noedit)
+
+                # add bits for all new (and old) coteachers
+                for teacher in coteachers:
+                    cls.makeTeacher(teacher)
+                    cls.makeAdmin(teacher, self.teacher_class_noedit)                    
+                
+                return self.goToCore(tl)
+
+
+        
+        return render_to_response(self.baseDir()+'coteachers.html', request, (prog, tl),{'class':cls,
+                                                                                         'ajax':ajax,
+                                                                                         'txtTeachers': txtTeachers,
+                                                                                         'coteachers':  coteachers,
+                                                                                         'conflicts':   conflictingusers})
+
+    @aux_call
+    @needs_admin
+    def editclass(self, request, tl, one, two, module, extra, prog):
+        """ Hand over to the teacher class reg module so we only have this code in one place. """
+        from esp.program.modules.handlers.teacherclassregmodule import TeacherClassRegModule
+        
+        classes = ClassSubject.objects.filter(id = extra)
+        if len(classes) != 1 or not self.user.canEdit(classes[0]):
+            return render_to_response(self.baseDir()+'cannoteditclass.html', request, (prog, tl),{})
+        cls = classes[0]
+
+        #   May have to change so that the user is redirected to the dashboard after saving.
+        #   It might do this already.
+        return TeacherClassRegModule(self).makeaclass(request, tl, one, two, module, extra, prog, cls)
+
+    @needs_admin
+    def teacherlookup(self, request, tl, one, two, module, extra, prog, newclass = None):
+        limit = 10
+        from esp.web.views.json import JsonResponse
+        from esp.users.models import UserBit
+        from django.db.models.query import Q
+
+        # Initialize anchors for identifying teachers
+        q = GetNode( 'Q' )
+        v = GetNode( 'V/Flags/UserRole/Teacher' )
+
+        # Select teachers
+        queryset = UserBit.bits_get_users(q, v)
+
+        # Search for teachers with names that start with search string
+        if not request.GET.has_key('q'):
+            return self.goToCore()
+        
+        startswith = request.GET['q']
+        parts = [x.strip() for x in startswith.split(',')]
+        Q_name = Q(user__last_name__istartswith=parts[0])
+        if len(parts) > 1:
+            Q_name = Q_name & Q(user__first_name__istartswith=parts[1])
+
+        # Isolate user objects
+        queryset = queryset.filter(Q_name)[:(limit*10)]
+        users = [ub.user for ub in queryset]
+        user_dict = {}
+        for user in users:
+            user_dict[user.id] = user
+        users = user_dict.values()
+
+        # Construct combo-box items
+        obj_list = [[user.last_name + ', ' + user.first_name + ' ('+user.username+')', user.id] for user in users]
+
+        # Operation Complete!
+        return JsonResponse(obj_list)
+