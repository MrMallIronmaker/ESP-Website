
__author__    = "Individual contributors (see AUTHORS file)"
__date__      = "$DATE$"
__rev__       = "$REV$"
__license__   = "AGPL v.3"
__copyright__ = """
This file is part of the ESP Web Site
Copyright (c) 2007 by the individual contributors
  (see AUTHORS file)

The ESP Web Site is free software; you can redistribute it and/or
modify it under the terms of the GNU Affero General Public License
as published by the Free Software Foundation; either version 3
of the License, or (at your option) any later version.

This program is distributed in the hope that it will be useful,
but WITHOUT ANY WARRANTY; without even the implied warranty of
MERCHANTABILITY or FITNESS FOR A PARTICULAR PURPOSE.  See the
GNU Affero General Public License for more details.

You should have received a copy of the GNU Affero General Public
License along with this program; if not, write to the Free Software
Foundation, Inc., 51 Franklin Street, Fifth Floor, Boston, MA 02110-1301, USA.

Contact information:
MIT Educational Studies Program
  84 Massachusetts Ave W20-467, Cambridge, MA 02139
  Phone: 617-253-4882
  Email: esp-webmasters@mit.edu
Learning Unlimited, Inc.
  527 Franklin St, Cambridge, MA 02139
  Phone: 617-379-0178
  Email: web-team@learningu.org
"""
from esp.program.modules.base import ProgramModuleObj, needs_admin, aux_call
from esp.program.controllers.consistency import ConsistencyChecker
from esp.program.modules.handlers.teacherclassregmodule import TeacherClassRegModule

from esp.program.models import ClassSubject, ClassSection, ProgramCheckItem, ClassFlagType
from esp.users.models import ESPUser, User
<<<<<<< HEAD
from esp.resources.models import Location
=======
from esp.cal.models              import Event
>>>>>>> f7ff8f08

from esp.web.util        import render_to_response
from esp.program.modules.forms.management import ClassManageForm, SectionManageForm, ClassCancellationForm, SectionCancellationForm

from django.db import models
from django.http import HttpResponseRedirect, HttpResponse
from esp.middleware import ESPError
from django.db.models.query import Q
from esp.program.controllers.classreg import ClassCreationController

""" Module in the middle of a rewrite. -Michael """

class AdminClass(ProgramModuleObj):
    doc = """ This module is extremely useful for managing classes if you have them them in your program.
        Works best with student and teacher class modules, but they are not necessary.
        Options for this are available on the main manage page.
        """

    @classmethod
    def module_properties(cls):
        return {
            "admin_title": "Class Management for Admin",
            "link_title": "Manage Classes",
            "module_type": "manage",
            "inline_template": "listclasses.html",
            "seq": 1,
            }
        
    form_choice_types = ['status', 'reg_status', 'room', 'progress', 'resources', 'times', 'min_grade', 'max_grade']
    def getFormChoices(self, field_str):
        """ A more compact function for zipping up the options available on class
        management forms. """
        
        if field_str == 'status':
            return ((-20, 'Cancelled'), (-10, 'Rejected'), (0, 'Unreviewed'), (5, 'Accepted but hidden'), (10, 'Accepted'))
        if field_str == 'reg_status':
            return (('', 'Leave unchanged'), (0, 'Open'), (10, 'Closed'))
        if field_str == 'room':
            room_choices = list(Location.objects
                                .filter(event__program=self.program)
                                .values_list('id', 'name')
                                .distinct()
                                .order_by('name'))
            return [(None, 'Unassigned')] + room_choices
        if field_str == 'progress':
            return self.program.checkitems.all().values_list('id', 'title')
        if field_str == 'resources':
            resources = self.program.getFloatingResources()
            return ((x.name, x.name) for x in resources)
        if field_str == 'times':
            return self.program.getTimeSlots().values_list('id', 'short_description')
        if field_str == 'min_grade' or field_str == 'max_grade':
            min_grade, max_grade = (7, 12)
            if self.program.grade_min:
                min_grade = self.program.grade_min
            if self.program.grade_max:
                max_grade = self.program.grade_max
            return ((i, str(i)) for i in range(min_grade, max_grade + 1))

    def timeslot_counts(self):
        timeslots = self.program.getTimeSlots()
        clsTimeSlots = []
        for timeslot in timeslots:
            curTimeslot = {'slotname': timeslot.short_time()}
            section_list = self.program.sections().filter(meeting_times=timeslot)
            curTimeslot['classcount'] = section_list.count()
            clsTimeSlots.append(curTimeslot)
        return clsTimeSlots

    def getClasses(self):
        return ClassSubject.objects.catalog(self.program, force_all=True, order_args_override=['id'])
        
    def prepare(self, context=None):
        if context is None: context = {}
        classes = self.getClasses()
        context['noclasses'] = (len(classes) == 0)
        context['classes']   = classes
        return context

    def getClass(self, request, extra):
        found = False
        if not found and extra is not None and len(extra.strip()) > 0:
            try:
                clsid = int(extra)
            finally:
                cls, found = self.getClassFromId(clsid)
                if found:
                    return (cls, True)
                elif cls is not False:
                    return (cls, False)
                

        if not found and request.POST.has_key('clsid'):
            try:
                clsid = int(request.POST['clsid'])
            finally:
                cls, found = self.getClassFromId(clsid)
                if found:
                    return (cls, True)
                elif cls is not False:
                    return (cls, False)

        if not found and request.GET.has_key('clsid'):
            try:
                clsid = int(request.GET['clsid'])
            finally:
                cls, found = self.getClassFromId(clsid)
                if found:
                    return (cls, True)
                elif cls is not False:
                    return (cls, False)

                
        return (render_to_response(self.baseDir()+'cannotfindclass.html', {}), False)

    @aux_call
    @needs_admin
    def reviewClass(self, request, tl, one, two, module, extra, prog):
        """ Set the review status of a class """
        if request.method == 'POST':
            if not (request.POST.has_key('class_id') and request.POST.has_key('review_status')):
                raise ESPError("Error: missing data on request")

            class_id = request.POST['class_id']
            try:
                class_subject = ClassSubject.objects.get(pk=class_id)
            except models.MultipleObjectsReturned:
                raise ESPError("Error: multiple classes selected")
            except models.DoesNotExist:
                raise ESPError("Error: no classes found with id "+str(class_id))

            review_status = request.POST['review_status']

            if review_status == 'ACCEPT':
                # We can't just do class_subject.accept() since this only
                # accepts sections that were previously unreviewed
                for sec in class_subject.sections.all():
                    sec.status = 10
                    sec.save()
                class_subject.accept()
            elif review_status == 'UNREVIEW':
                class_subject.status = 0
                for sec in class_subject.sections.all():
                    sec.status = 0
                    sec.save()
            elif review_status == 'REJECT':
                class_subject.reject()
            else:
                raise ESPError("Error: invalid review status")
            class_subject.save()

        return HttpResponse('')

    @aux_call
    @needs_admin
    def deletesection(self, request, tl, one, two, module, extra, prog):
        """ A little function to remove the section specified in POST. """
        if request.method == 'POST':
            if request.POST.has_key('sure') and request.POST['sure'] == 'True':
                try:
                    s = ClassSection.objects.get(id=int(request.GET['sec_id']))
                    s.delete()
                    return HttpResponseRedirect('/manage/%s/%s/manageclass/%s' % (one, two, extra))
                except:
                    raise ESPError('Unable to delete a section.  The section requested was: %s' % request.GET['sec_id'], log=False)
        else:
            section_id = int(request.GET['sec_id'])
            section = ClassSection.objects.get(id=section_id)
            context = {'sec': section, 'module': self}
            
            return render_to_response(self.baseDir()+'delete_confirm.html', request, context)
                
    @aux_call
    @needs_admin
    def addsection(self, request, tl, one, two, module, extra, prog):
        """ A little function to add a section to the class specified in POST. """
        cls, found = self.getClass(request,extra)
        cls.add_section()
                    
        return HttpResponseRedirect('/manage/%s/%s/manageclass/%s' % (one, two, extra))

    @aux_call
    @needs_admin
    def manageclass(self, request, tl, one, two, module, extra, prog):
        cls, found = self.getClass(request,extra)
        sections = cls.sections.all().order_by('id')
        if not found:
            return ESPError('Unable to find the requested class.', log=False)
        context = {}
        
        if cls.isCancelled():
            cls_cancel_form = None
        else:
            cls_cancel_form = ClassCancellationForm(subject=cls)
        sec_cancel_forms = []
        for sec in sections:
            if sec.isCancelled():
                sec_cancel_forms.append(None)
            else:
                sec_cancel_forms.append(SectionCancellationForm(section=sec, prefix='sec'+str(sec.index())))
        
        action = request.GET.get('action', None)
        
        if request.method == 'POST':
            if action == 'cancel_cls':
                cls_cancel_form.data = request.POST
                cls_cancel_form.is_bound = True
                if cls_cancel_form.is_valid():
                    #   Call the Class{Subject,Section}.cancel() method to e-mail and remove students, etc.
                    cls_cancel_form.cleaned_data['target'].cancel(email_students=True, include_lottery_students=cls_cancel_form.cleaned_data['email_lottery_students'], explanation=cls_cancel_form.cleaned_data['explanation'], unschedule=cls_cancel_form.cleaned_data['unschedule'])
                    cls_cancel_form = None
            else:
                j = 0
                for i in [sec.index() for sec in sections]:
                    if action == ('cancel_sec_%d' % i):
                        sec_cancel_forms[j].data = request.POST
                        sec_cancel_forms[j].is_bound = True
                        if sec_cancel_forms[j].is_valid():
                            sec_cancel_forms[j].cleaned_data['target'].cancel(email_students=True, include_lottery_students=sec_cancel_forms[j].cleaned_data['email_lottery_students'], explanation=sec_cancel_forms[j].cleaned_data['explanation'], unschedule=sec_cancel_forms[j].cleaned_data['unschedule'])
                            sec_cancel_forms[j] = None
                    j += 1
        
        cls_form = ClassManageForm(self, subject=cls)
        sec_forms = [SectionManageForm(self, section=sec, prefix='sec'+str(sec.index())) for sec in cls.sections.all().order_by('id')]

        if request.method == 'POST' and action == 'modify':
            cls_form.data = request.POST
            cls_form.is_bound = True
            valid = cls_form.is_valid()
            for sf in sec_forms:
                sf.data = request.POST
                sf.is_bound = True
                valid = (valid and sf.is_valid())
            
            if valid:
                # Leave a loophole:  You can set a class to "Unreviewed" (ie., status = 0),
                # then cancel it, and it won't kick all the students out
                cls_alter = ClassSubject.objects.get(id=cls_form.cleaned_data['clsid'])
                new_status = int(cls_form.cleaned_data['status'])
                should_cancel_sections = (int(cls_alter.status) > 0 and new_status < 0)
                
                for sf in sec_forms:
                    sec_alter = ClassSection.objects.get(id=sf.cleaned_data['secid'])
                    orig_sec_status = sec_alter.status
                    sf.save_data(sec_alter)
                    
                    # If the parent class was canceled, cancel the sections
                    if should_cancel_sections and int(sec_alter.status) > 0:
                        sec_alter.status = new_status
                        sec_alter.save()

                    # Kick all the students out of a class if it was rejected
                    if int(sec_alter.status) < 0 and int(orig_sec_status) > 0:
                        for student in sec_alter.students():
                            sec_alter.unpreregister_student(student)
                
                #   Save class info after section info so that cls_form.save_data()
                #   can override section information if it's supposed to.
                #   This is needed for accepting/rejecting the sections of a 
                #   class when the sections are unreviewed.
                cls_form.save_data(cls_alter)

                return HttpResponseRedirect(request.get_full_path())
            
        consistency_checker = ConsistencyChecker(self.program)
        context['errors'] = []
        for teacher in cls.get_teachers():
            context['errors'] += consistency_checker.check_teacher_conflict(teacher)
        for section in sections:
            context['errors'] += consistency_checker.check_expected_duration(section)

        if self.program.program_modules.filter(handler='ClassFlagModule').exists():
            context['show_flags'] = True
            context['flag_types'] = ClassFlagType.get_flag_types(self.program)
            
        context['class'] = cls
        context['sections'] = sections
        context['cls_form'] = cls_form
        context['sec_forms'] = sec_forms
        context['cls_cancel_form'] = cls_cancel_form
        context['sec_cancel_forms'] = sec_cancel_forms
        context['module'] = self
        
        return render_to_response(self.baseDir()+'manageclass.html', request, context)

    @aux_call
    @needs_admin
    def approveclass(self, request, tl, one, two, module, extra, prog):
        cls, found = self.getClass(request, extra)
        if not found:
            return cls
        cls.accept()
        if request.GET.has_key('redirect'):
            return HttpResponseRedirect(request.GET['redirect'])
        return self.goToCore(tl)        

    @aux_call
    @needs_admin
    def rejectclass(self, request, tl, one, two, module, extra, prog):
        cls, found = self.getClass(request, extra)
        if not found:
            return cls
        cls.reject()
        if request.GET.has_key('redirect'):
            return HttpResponseRedirect(request.GET['redirect'])
        return self.goToCore(tl)

    @aux_call
    @needs_admin
    def proposeclass(self, request, tl, one, two, module, extra, prog):
        cls, found = self.getClass(request, extra)
        if not found:
            return cls
        cls.propose()
        if request.GET.has_key('redirect'):
            return HttpResponseRedirect(request.GET['redirect'])
        return self.goToCore(tl)

    def change_checkmark(self, class_id, check_id):
        cls = ClassSubject.objects.get(id = class_id)
        check = ProgramCheckItem.objects.get(id = check_id)

        if len(cls.checklist_progress.filter(id = check_id).values('id')[:1]) > 0:
            cls.checklist_progress.remove(check)
            return False
        else:
            cls.checklist_progress.add(check)
            return True

    @aux_call
    @needs_admin
    def alter_checkmark(self, request, *args, **kwargs):
        """
        Change the status of a check mark for a given class.
        """
        class_id = request.POST.get('class_id','')
        check_id = request.POST['check_id']

        result = self.change_checkmark(class_id, check_id)

        if result:
            return HttpResponse('On');
        else:
            return HttpResponse('Off');

    @aux_call
    @needs_admin
    def changeoption(self, request,tl,one,two,module,extra,prog):
        check_id = request.GET['step']
        class_id = extra

        self.change_checkmark(class_id, check_id)

        return self.goToCore(tl)

    @aux_call
    @needs_admin
    def deleteclass(self, request, tl, one, two, module, extra, prog):
        classes = ClassSubject.objects.filter(id = extra)
        if len(classes) != 1 or not request.user.canEdit(classes[0]):
                return render_to_response(self.baseDir()+'cannoteditclass.html', request, {})
        cls = classes[0]

        cls.delete(True)
        return self.goToCore(tl)

    @aux_call
    @needs_admin
    def coteachers(self, request, tl, one, two, module, extra, prog):
        from esp.users.models import ESPUser 
        
        #   Allow submitting class ID via either GET or POST.
        if request.GET.has_key('clsid'):
            clsid = request.GET['clsid']
        elif request.POST.has_key('clsid'):
            clsid = request.POST['clsid']
        else:
            return self.goToCore(tl) # just fails.

        if extra == 'nojs':
            ajax = False
        else:
            ajax = True
            
        classes = ClassSubject.objects.filter(id = clsid)
        if len(classes) != 1 or not request.user.canEdit(classes[0]):
            return render_to_response(self.baseDir()+'cannoteditclass.html', request, {})

        cls = classes[0]

        # set txtTeachers and coteachers....
        if not request.POST.has_key('coteachers'):
            coteachers = cls.get_teachers()
            coteachers = [ ESPUser(user) for user in coteachers
                           if user.id != request.user.id           ]
            
            txtTeachers = ",".join([str(user.id) for user in coteachers ])
            
        else:
            txtTeachers = request.POST['coteachers']
            coteachers = txtTeachers.split(',')
            coteachers = [ x for x in coteachers if x != '' ]
            coteachers = [ ESPUser(User.objects.get(id=userid))
                           for userid in coteachers                ]

        op = ''
        if request.POST.has_key('op'):
            op = request.POST['op']

        conflictingusers = []
        error = False
        
        if op == 'add':

            if len(request.POST['teacher_selected'].strip()) == 0:
                error = 'Error - Please click on the name when it drops down.'

            elif request.POST['teacher_selected'] in txtTeachers.split(','):
                error = 'Error - You already added this teacher as a coteacher!'

            if error:
                return render_to_response(self.baseDir()+'coteachers.html', request,{'class':cls,
                                                                                                 'ajax':ajax,
                                                                                                 'txtTeachers': txtTeachers,
                                                                                                 'coteachers':  coteachers,
                                                                                                 'error': error})
            
            # add schedule conflict checking here...
            teacher = ESPUser.objects.get(id = request.POST['teacher_selected'])

            if cls.conflicts(teacher):
                conflictingusers.append(teacher.first_name+' '+teacher.last_name)
            else:    
                coteachers.append(teacher)
                txtTeachers = ",".join([str(coteacher.id) for coteacher in coteachers ])
            
        elif op == 'del':
            ids = request.POST.getlist('delete_coteachers')
            newcoteachers = []
            for coteacher in coteachers:
                if str(coteacher.id) not in ids:
                    newcoteachers.append(coteacher)

            coteachers = newcoteachers
            txtTeachers = ",".join([str(coteacher.id) for coteacher in coteachers ])
                         

        elif op == 'save':
            #            if
            for teacher in coteachers:
                if cls.conflicts(teacher):
                    conflictingusers.append(teacher.first_name+' '+teacher.last_name)
            if len(conflictingusers) == 0:
                for teacher in cls.get_teachers():
                    cls.removeTeacher(teacher)

                # add bits for all new (and old) coteachers
                ccc = ClassCreationController(self.program)
                for teacher in coteachers:
                    ccc.associate_teacher_with_class(cls, teacher)
                ccc.send_class_mail_to_directors(cls)
                return self.goToCore(tl)


        
        return render_to_response(self.baseDir()+'coteachers.html', request, {'class':cls,
                                                                                         'ajax':ajax,
                                                                                         'txtTeachers': txtTeachers,
                                                                                         'coteachers':  coteachers,
                                                                                         'conflicts':   conflictingusers})

    @aux_call
    @needs_admin
    def editclass(self, request, tl, one, two, module, extra, prog):
        """ Hand over to the teacher class reg module so we only have this code in one place. """
        from esp.program.modules.handlers.teacherclassregmodule import TeacherClassRegModule
        
        classes = ClassSubject.objects.filter(id = extra)
        if len(classes) != 1 or not request.user.canEdit(classes[0]):
            return render_to_response(self.baseDir()+'cannoteditclass.html', request, {})
        cls = classes[0]

        if cls.category == self.program.open_class_category:
            action = 'editopenclass'
        else:
            action = 'edit'
        
        module_list = prog.getModules()
        for mod in module_list:
            if isinstance(mod, TeacherClassRegModule):
                return mod.makeaclass_logic(request,  tl, one, two, module, extra, prog, cls, action=action)

    @aux_call
    @needs_admin
    def teacherlookup(self, request, tl, one, two, module, extra, prog, newclass = None):
        # Search for teachers with names that start with search string
        if not request.GET.has_key('name') or request.POST.has_key('name'):
            return self.goToCore(tl)
        
        return TeacherClassRegModule.teacherlookup_logic(request, tl, one, two, module, extra, prog, newclass)

    class Meta:
        proxy = True
        app_label = 'modules'<|MERGE_RESOLUTION|>--- conflicted
+++ resolved
@@ -38,11 +38,7 @@
 
 from esp.program.models import ClassSubject, ClassSection, ProgramCheckItem, ClassFlagType
 from esp.users.models import ESPUser, User
-<<<<<<< HEAD
 from esp.resources.models import Location
-=======
-from esp.cal.models              import Event
->>>>>>> f7ff8f08
 
 from esp.web.util        import render_to_response
 from esp.program.modules.forms.management import ClassManageForm, SectionManageForm, ClassCancellationForm, SectionCancellationForm
