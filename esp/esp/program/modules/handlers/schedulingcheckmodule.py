from esp.program.models import Program, ClassSection, ClassSubject
from esp.program.modules.base import ProgramModuleObj, needs_admin, main_call
from copy import deepcopy
from math import ceil
from esp.cal.models import *
from datetime import date
from esp.web.util.main import render_to_response
from esp.users.models import ESPUser
from esp.tagdict.models import Tag
import json

class SchedulingCheckModule(ProgramModuleObj):

    @classmethod
    def module_properties(cls):
        return {
            "admin_title": "Scheduling Diagnostics",
            "link_title": "Run Scheduling Diagnostics",
            "module_type": "manage",
            "seq": 10
            }

    @main_call
    @needs_admin
    def scheduling_checks(self, request, tl, one, two, module, extra, prog):
         s = SchedulingCheckRunner(prog)
         results = s.run_diagnostics()
         context = {'checks': results}
         return render_to_response(self.baseDir()+'output.html', request, context)

    class Meta:
        abstract = True

#For formatting output.  The default is to use HTMLSCFormatter, but someone writing a script
#may want to use RawSCFormatter to get the original data structures
class RawSCFormatter:
    def format_table(self, l, title, options={}, help_text=""):
        return l

    def format_list(self, l, title, options={}, help_text=""):
        return l

class HTMLSCFormatter:
    #requires: d, a two level dictionary where the the first set of
    #   keys are the headings expected on the side of the table, and
    #   the second set are the headings expected on the top of the table
    def format_table(self, d, title, options={}, help_text=""):
        if type(d) == list:
            return self._format_list_table(d, title, options['headings'], help_text=help_text)
        else:
            return self._format_dict_table(d, title, options['headings'], help_text=help_text)

    def format_list(self, l, title, help_text=""):
        output = self._table_title(title, [title], help_text=help_text)
        for row in l:
            output += self._table_row([row])
        output += "</table>"
        return output

    def _table_start(self):
        output = "<table cellpadding=10 style=\"border: 1px solid black; border-collapse: collapse;\">"
        return output

    def _table_title(self, title, headings, help_text=""):
        output = self._table_start()
        output += "<tr><th colspan=\""+str(len(headings))+"\" align=\"center\">" + str(title) + "</th></tr>"
        if help_text:
            output += "<tr><td colspan=\""+str(len(headings))+"\" align=\"center\">" + str(help_text) + "</td></tr>"
        return output

    def _table_headings(self, headings):
        #column headings
        next_row = ""
        for h in headings:
            next_row = next_row + "<th><div style=\"cursor: pointer;\">" + str(h) + "</div></th>"
        next_row = next_row + "</tr></thread>"
        return next_row

    def _table_row(self, row):
        next_row = ""
        for r in row:
            #displaying lists is sometimes borked.  This makes it not borked
            if type(r) == list:
                r = [str(i) for i in r]
            next_row += "<td>" + str(r) + "</td>"
        next_row += "</tr>"
        return next_row
        
    def _format_list_table(self, d, title, headings, help_text=""):
        output = self._table_title(title, headings, help_text=help_text)
        output = output + self._table_headings(headings)
        for row in d:
            ordered_row = [row[h] for h in headings]
            output = output + self._table_row(ordered_row) 
        output = output + "</table>"
        return output

    def _format_dict_table(self, d, title, headings, help_text=""):
        headings = [""] + headings[:]
        output = self._table_title(title, headings, help_text=help_text)
        output = output + self._table_headings(headings)

        for key, row in sorted(d.iteritems()):
            ordered_row = [row[h] for h in headings if h]
            output = output + self._table_row([key] + ordered_row)
        output += "</table>"
        return output

class SchedulingCheckRunner:
#Generate html report and generate text report functions?lingCheckRunner:
     def __init__(self, program, formatter=HTMLSCFormatter()):
          """
          high_school_only and lunch should be lists of indeces of timeslots for the high school
          only block and for lunch respectively
          """
          self.p = program
          self.formatter = formatter

          self.high_school_blocks = self._get_high_school_only()
          self.lunch_blocks = self._getLunchByDay()

          #things that we'll calculate lazilly
          self.listed_sections = False
          self.calculated_classes_missing_resources = False
          self.d_categories = []
          self.d_grades = []

     def _getLunchByDay(self):
        import numpy
        #   Get IDs of timeslots allocated to lunch by day
        #   (note: requires that this is constant across days)
        lunch_timeslots = Event.objects.filter(meeting_times__parent_class__parent_program=self.p, meeting_times__parent_class__category__category='Lunch').order_by('start').distinct()
        #   Note: this code should not be necessary once lunch-constraints branch is merged (provides Program.dates())
        dates = []
        for ts in self.p.getTimeSlots():
            ts_day = date(ts.start.year, ts.start.month, ts.start.day)
            if ts_day not in dates:
                dates.append(ts_day)
        lunch_by_day = [[] for x in dates]
        for ts in lunch_timeslots:
            d = date(ts.start.year, ts.start.month, ts.start.day)
            lunch_by_day[dates.index(d)].append(ts)
        return lunch_by_day

     def _get_high_school_only(self):
          """  Returns a list of blocks which start after 7 PM.  At MIT, these blocks are high school
          only.  So this is a pretty MIT-Centric function.
          """
          l = []
          for ts in self.p.getTimeSlots():
               if ts.start.hour >= 19:
                    l.append(ts)
          return l

     def run_diagnostics(self):
         return [
             self.lunch_blocks_setup(),
             self.high_school_only_setup(),
             self.incompletely_scheduled_classes(),
             self.wrong_classroom_type(),
             self.classes_missing_resources(),
             self.multiple_classes_same_room_same_time(),
             self.teachers_unavailable(),
             self.teachers_teaching_two_classes_same_time(),
             self.classes_which_cover_lunch(),
             self.room_capacity_mismatch(),
             self.middle_school_evening_classes(),
             self.classes_by_category(),
             self.capacity_by_category(),
             self.classes_by_grade(),
             self.capacity_by_grade(),
             self.admins_teaching_per_timeblock(),
             self.teachers_who_like_running(),
             self.hungry_teachers(),
             self.no_overlap_classes(),
          ]

     #################################################
     #
     #    Useful functions
     #
     #################################################

     def _timeslot_dict(self, slot=lambda: 0):
          d = {}
          for i in self.p.getTimeSlotList():
               d[i] = slot()
          return d

     #memoize the list of class sections in this program
     def _all_class_sections(self):
          if self.listed_sections:
               return self.all_sections
          else:
               qs = self.p.sections()
               #filter out walkins
               qs = qs.exclude(parent_class__category__id=self.p.open_class_category.id)
               #filter out non-approved classes
               qs = qs.exclude(status__lte=0)
               qs = qs.exclude(resourceassignment__isnull=True)
               #filter out lunch
               qs = qs.exclude(parent_class__category__category=u'Lunch')
<<<<<<< HEAD
               qs = qs.prefetch_related('meeting_times', 'resourceassignment_set', 'resourceassignment_set__resource')
=======
               qs = qs.select_related('parent_class', 'parent_class__parent_program', 'parent_class__category')
               qs = qs.prefetch_related('meeting_times', 'resourceassignment_set', 'resourceassignment_set__resource', 'parent_class__teachers')
>>>>>>> d2bcb4eb
               self.all_sections = list(qs)
               self.listed_sections = True
               return self.all_sections


     #################################################
     #
     #    Diagnostic functions
     #
     #################################################
     def lunch_blocks_setup(self):
         lunch_block_strings = [[str(l) for l in lunch_block_list] for lunch_block_list in self.lunch_blocks]
         return self.formatter.format_list(lunch_block_strings, "Lunch Blocks")

     def high_school_only_setup(self):
         return self.formatter.format_list(self.high_school_blocks, "High School Only Blocks")

     def incompletely_scheduled_classes(self):
          problem_classes = []
          for s in self._all_class_sections():
               mt =  s.get_meeting_times()
               rooms = s.getResources()
               if(len(rooms) != ceil(s.duration)):
                    problem_classes.append(s)
               elif(len(rooms) != len(mt)):
                    problem_classes.append(s)
          return self.formatter.format_list(problem_classes, "Classes not completely scheduled:")

     def classes_which_cover_lunch(self):
          l = []
          for s in self._all_class_sections():
               mt =  s.get_meeting_times()
               for lunch in self.lunch_blocks:
                    if len(lunch) == 0:
                        pass
                    elif not (False in [b in mt for b in lunch]):
                         l.append(s)
          return self.formatter.format_list(l, "Classes which are scheduled over lunch")

     def teachers_teaching_two_classes_same_time(self):
          d = self._timeslot_dict(slot=lambda: {})
          l = []
          for s in self._all_class_sections():
               mt =  s.get_meeting_times()
               for t in mt:
                    for teach in s.teachers:
                         if not teach in d[t]:
                              d[t][teach] = s
                         else:
                              l.append({"Teacher": teach, "Timeslot":t, "Section 1": s, "Section 2": d[t][teach]})
          return self.formatter.format_table(l, "Teachers teaching two classes at once", {'headings': ["Teacher", "Timeslot", "Section 1", "Section 2"]})

     def multiple_classes_same_room_same_time(self):
          d = self._timeslot_dict(slot=lambda: {})
          l = []
          for s in self._all_class_sections():
               mt =  s.get_meeting_times()
               rooms = s.classrooms()
               for t in mt:
                    for r in rooms:
                         if not r in d[t]:
                              d[t][r] = s
                         else:
                              l.append({"Timeslot": t, "Room":r, "Section 1":s, "Section2":d[t][r]})
          return self.formatter.format_table(l, "Double-booked rooms", {"headings": ["Room", "Timeslot", "Section 1", "Section 2"]})

     def middle_school_evening_classes(self):
          hso = set(self.high_school_blocks)
          sections = self._all_class_sections()
          #only middle school allowing classes
          sections = filter(lambda x: x.parent_class.grade_min < 9, sections)          
          #only classes in evening timeblocks
          sections = filter(lambda x: len(set(x.get_meeting_times()) & hso) > 0, sections )

          #reporting    
          self.formatter.format_list(sections, "Classes allowing middle school students during the high school only block")
          middle_school_only = filter(lambda x: x.parent_class.grade_max < 9, sections)
          return self.formatter.format_list(middle_school_only, "Classe with only middle school students during the high school only block")

     def room_capacity_mismatch(self, lower_reporting_ratio=0.5, upper_reporting_ratio=1.5):
          l = []
          for s in self._all_class_sections():
               r = s.classrooms()
               if len(r) > 0:
                    room = r[0]
                    cls = s.parent_class
                    if room.num_students < lower_reporting_ratio*cls.class_size_max or room.num_students > upper_reporting_ratio*cls.class_size_max:
                         l.append({"Section": str(s), "Class Max": cls.class_size_max, "Room Max": room.num_students})
          return self.formatter.format_table(l, "Class max size/room max size mismatches", {'headings': ["Section", "Class Max", "Room Max"]})

     def hungry_teachers(self, ignore_open_classes=True):
         lunches = self.lunch_blocks
         if ignore_open_classes:
             open_class_cat = self.p.open_class_category
         bads = []
         for lunch in lunches:
             if lunch:
                 q=ESPUser.objects.all()
                 for block in lunch:
                     q=q.filter(classsubject__sections__meeting_times=block)
                 for t in q.distinct():
                     classes = [ClassSection.objects.get(parent_class__teachers=t,meeting_times=block) for block in lunch]
                     if open_class_cat.id not in [c.category.id for c in classes]:
                         bads.append({
                             'Teacher': t,
                             'Classes over lunch': classes,
                             })
         return self.formatter.format_table(bads,"Hungry Teachers",
                         {'headings': ['Teacher','Classes over lunch']},
                         help_text="A list of teachers scheduled to teach " +
                         "during all lunch blocks of any day. Requires that " +
                         "lunch blocks are set up for the program. Ignores " +
                         "teachers who are teaching at least one " +
                         "open class / walk-in activity during that day's " +
                         "lunch.")

     #for classes_by_category and capacity_by_category
     def _calculate_d_categories(self):
          if len(self.d_categories) > 0:
              return self.d_categories

          self.class_categories =  list(self.p.class_categories.all().values_list('category', flat=True))

          #not regular class categories          
          open_class_cat = self.p.open_class_category.category
          if open_class_cat in self.class_categories: self.class_categories.remove(open_class_cat)
          lunch_cat = "Lunch"
          if lunch_cat in self.class_categories: self.class_categories.remove(lunch_cat)

          #generating a dictionary of class categories
          class_cat_d = {}
          for cat in self.class_categories:
              class_cat_d[cat] = 0
          def class_category_dict():
               return deepcopy(class_cat_d)

          #populating it with data
          d_classes = self._timeslot_dict(slot=class_category_dict)
          d_capacity = self._timeslot_dict(slot=class_category_dict)
          for s in self._all_class_sections():
               mt =  s.get_meeting_times()
               for t in mt:
                    #   Handle classes not in program's list of class categories
                    #   (edge case in the event of manual modifications)
                    sc = s.category.category
                    if sc not in d_classes[t]:
                        d_classes[t][sc] = 0
                    if sc not in d_capacity[t]:
                        d_capacity[t][sc] = 0
                    d_classes[t][sc] += 1
                    d_capacity[t][sc] += s.capacity

          self.d_categories = {"classes":d_classes, "capacity":d_capacity}
          return self.d_categories

     def capacity_by_category(self):
         self._calculate_d_categories()
         return  self.formatter.format_table(self.d_categories["capacity"], "Total capacity in each block by category.", {"headings": self.class_categories})
        

     def classes_by_category(self):
         self._calculate_d_categories()
         return  self.formatter.format_table(self.d_categories["classes"], "Number of classes in each block by category.", {"headings": self.class_categories})

         
     def _calculate_d_grades(self):
          if len(self.d_grades) > 0:
             return self.d_grades

          self.grades = self.p.getModuleExtension('ClassRegModuleInfo').getClassGrades()
          grades_d = {}
          for grade in self.grades:
               grades_d[grade] = 0
          def grade_dict():
               return deepcopy(grades_d)

          #populating it with data
          d_classes = self._timeslot_dict(slot=grade_dict)
          d_capacity = self._timeslot_dict(slot=grade_dict)
          for s in self._all_class_sections():
               cls = s.parent_class 
               mt =  s.get_meeting_times()
               for t in mt:
                    for grade in range(cls.grade_min, cls.grade_max + 1, 1):
                         d_classes[t][grade] += 1
                         d_capacity[t][grade] += s.capacity
          self.d_grades = { "capacity": d_capacity, "classes": d_classes }
          return self.d_grades

     def capacity_by_grade(self):
         self._calculate_d_grades()
         return  self.formatter.format_table(self.d_grades["capacity"], "Total capacity in each block by grade.", {"headings": self.grades})
        

     def classes_by_grade(self):
         self._calculate_d_grades()
         return  self.formatter.format_table(self.d_grades["classes"], "Number of classes in each block by grade.", {"headings": self.grades})

     def admins_teaching_per_timeblock(self):
          key_string = "Admins Teaching"
          def admin_dict():
               return { key_string: [] }

          d = self._timeslot_dict(slot=admin_dict)
          for s in self._all_class_sections():
               teachers = s.parent_class.get_teachers()
               admin_teachers = [t for t in teachers if t.isAdministrator()]
               for a in admin_teachers:
                    mt =  s.get_meeting_times()
                    for t in mt:
                         d[t][key_string].append(str(a))
          return self.formatter.format_table(d, "Admins teaching per timeslot", {"headings":[key_string]})

     def _calculate_classes_missing_resources(self):
         if self.calculated_classes_missing_resources:
             return
         l_resources = []
         l_classrooms = []
         for s in self._all_class_sections():
             unsatisfied_requests = s.unsatisfied_requests()
             if len(unsatisfied_requests) > 0:
                 for u in unsatisfied_requests:
                     #I'm not sure how MIT specific is.  I don't have access to other databases to know whether this will work 
                     #on other ESPs' websites
                     if str.lower(str(u.res_type.name)) == "classroom space":
                         if not u.desired_value == "No preference":
                             l_classrooms.append({ "Section": s, "Requested Type": u.desired_value, "Classroom": s.classrooms()[0] })
                     else:
                         l_resources.append({ "Section": s, "Unfulfilled Request": u, "Classroom": s.classrooms()[0] })
         self.l_wrong_classroom_type = l_classrooms
         self.l_missing_resources = l_resources
         self.calculated_classes_missing_resources = True
         return [l_classrooms, l_resources]


     def classes_missing_resources(self):
         self._calculate_classes_missing_resources()
         return self.formatter.format_table(self.l_missing_resources, "Unfulfilled Resource Requests", {"headings":["Section", "Unfulfilled Request", "Classroom"]})

     def wrong_classroom_type(self):
         self._calculate_classes_missing_resources()
         return self.formatter.format_table(self.l_wrong_classroom_type, "Classes in wrong classroom type", {"headings": ["Section", "Requested Type", "Classroom"]})

     def teachers_unavailable(self):
         l = []
         for s in self._all_class_sections():
             for t in s.teachers:
                 available = t.getAvailableTimes(s.parent_program, ignore_classes=True)
                 for e in s.get_meeting_times():
                     if e not in available:
                         l.append({"Teacher": t, "Time": e, "Section": s})
         return self.formatter.format_table(l, "Teachers teaching when they aren't available", {"headings": ["Section", "Teacher", "Time"]})

     def teachers_who_like_running(self):
         l = []
         teachers = self.p.teachers()['class_approved'].distinct()
         for teacher in teachers:
             sections = ClassSection.objects.filter(
                 parent_class__in=teacher.getTaughtClassesFromProgram(self.p).filter(status=10).distinct(),status=10).distinct().order_by('meeting_times__start')
             for i in range(sections.count()-1):
                 try:
                     time1 = sections[i+1].meeting_times.all().order_by('start')[0]
                     time0 = sections[i].meeting_times.all().order_by('-end')[0]
                     room0 = sections[i].initial_rooms()[0]
                     room1 = sections[i+1].initial_rooms()[0]
                     if (time1.start-time0.end).total_seconds() < 1200 and sections[i].initial_rooms().count() + sections[i+1].initial_rooms().count() and room0.name != room1.name:
                         l.append({"Teacher": teacher, "Section 1": sections[i], "Section 2": sections[i+1], "Room 1": room0, "Room 2": room1})
                 except BaseException:
                     continue
         return self.formatter.format_table(l, "Teachers who Like Running",
                         {"headings": ["Teacher", "Section 1", "Section 2",
                                       "Room 1", "Room 2"]},
                         help_text="A list of teachers teaching two " +
                         "back-to-back classes (defined as two classes " +
                         "within 20 minutes of each other) in two different " +
                         "locations.")


     def no_overlap_classes(self):
         '''Gets a list of classes from the tag no_overlap_classes, and checks that they don't overlap.  The tag should contain a dict of {'comment': [list,of,class,ids]}.'''
         classes = json.loads(Tag.getProgramTag('no_overlap_classes',program=self.p, default="{}"))
         classes_lookup = {x.id: x for x in ClassSubject.objects.filter(id__in=sum(classes.values(),[]))}
         bad_classes = []
         for key, l in classes.iteritems():
             eventtuples = list(Event.objects.filter(meeting_times__parent_class__in=l).values_list('description', 'meeting_times', 'meeting_times__parent_class'))
             overlaps = {}
             for event, sec, cls in eventtuples:
                 if event in overlaps:
                     overlaps[event].append(classes_lookup[cls])
                 else:
                     overlaps[event]=[classes_lookup[cls]]
             for event in overlaps:
                 if len(overlaps[event])>1:
                     bad_classes.append({
                         'Comment': key,
                         'Timeblock': event,
                         'Classes': overlaps[event]
                         })
         return self.formatter.format_table(bad_classes, "Classes which shouldn't overlap",
                 {'headings': ['Comment', 'Timeblock', 'Classes']},
                 help_text="Given a list of classes that should not overlap, compute which overlap.  This is to be used for example for classes using the same materials which are not tracked by the website, or to check that directors' classes don't overlap.  The classes should be put in the Tag no_overlap_classes, in the format of a dictionary with keys various comments (e.g. 'classes using the Quiz Bowl buzzers') and values as corresponding lists of class IDs."
                 )
                     

<|MERGE_RESOLUTION|>--- conflicted
+++ resolved
@@ -200,12 +200,8 @@
                qs = qs.exclude(resourceassignment__isnull=True)
                #filter out lunch
                qs = qs.exclude(parent_class__category__category=u'Lunch')
-<<<<<<< HEAD
-               qs = qs.prefetch_related('meeting_times', 'resourceassignment_set', 'resourceassignment_set__resource')
-=======
                qs = qs.select_related('parent_class', 'parent_class__parent_program', 'parent_class__category')
                qs = qs.prefetch_related('meeting_times', 'resourceassignment_set', 'resourceassignment_set__resource', 'parent_class__teachers')
->>>>>>> d2bcb4eb
                self.all_sections = list(qs)
                self.listed_sections = True
                return self.all_sections
