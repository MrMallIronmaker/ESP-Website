--- conflicted
+++ resolved
@@ -75,10 +75,6 @@
             invoice = Document.get_invoice(user, prog.anchor, li_types, dont_duplicate=True)
 
         context['reserveditems'] = invoice.get_items()
-<<<<<<< HEAD
-
-=======
         context['cost'] = invoice.cost()
         
->>>>>>> 3731c579
         return render_to_response(self.baseDir()+'paiditems.html', request, (prog, tl), context)
