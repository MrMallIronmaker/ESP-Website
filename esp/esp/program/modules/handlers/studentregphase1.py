
__author__    = "MIT ESP"
__date__      = "$DATE$"
__rev__       = "$REV$"
__license__   = "GPL v.2"
__copyright__ = """
This file is part of the ESP Web Site
Copyright (c) 2007 MIT ESP

The ESP Web Site is free software; you can redistribute it and/or
modify it under the terms of the GNU General Public License
as published by the Free Software Foundation; either version 2
of the License, or (at your option) any later version.

This program is distributed in the hope that it will be useful,
but WITHOUT ANY WARRANTY; without even the implied warranty of
MERCHANTABILITY or FITNESS FOR A PARTICULAR PURPOSE.  See the
GNU General Public License for more details.

You should have received a copy of the GNU General Public License
along with this program; if not, write to the Free Software
Foundation, Inc., 51 Franklin Street, Fifth Floor, Boston, MA  02110-1301, USA.

Contact Us:
ESP Web Group
MIT Educational Studies Program,
84 Massachusetts Ave W20-467, Cambridge, MA 02139
Phone: 617-253-4882
Email: web@esp.mit.edu
"""

import datetime
import json

from esp.program.modules.base    import ProgramModuleObj, main_call, aux_call, meets_deadline, needs_student, meets_grade
from esp.program.models          import ClassSubject, RegistrationType, StudentSubjectInterest
from esp.users.models            import User, ESPUser, UserAvailability
from esp.web.util                import render_to_response
from django.core.exceptions      import ObjectDoesNotExist
from django.http                 import HttpResponse, HttpResponseBadRequest
from django.db.models.query      import Q
    
class StudentRegPhase1(ProgramModuleObj):

    def students(self, QObject = False):
        # TODO: fill this in
        q = Q()
        if QObject:
            return {'phase1_students': q}
        else:
            return {'phase1_students': ESPUser.objects.filter(q).distinct()}

    def studentDesc(self):
        return {'phase1_students': "Students who have completed student registration phase 1"}

    def isCompleted(self):
        # TODO: fill this in
        return True

    @classmethod
    def module_properties(cls):
        return {
            "link_title": "Student Registration Phase 1",
            "admin_title": "Student Registration Phase 1",
            "module_type": "learn",
            "seq": 5
            }
    
    @main_call
    @needs_student
    @meets_grade
    @meets_deadline('/Classes/Lottery')
    def studentreg_1(self, request, tl, one, two, module, extra, prog):
        return render_to_response(self.baseDir() + 'studentreg_1.html', request, {})

    @aux_call
    @needs_student
    @meets_grade
    @meets_deadline('/Classes/Lottery')
    def mark_classes_interested(self, request, tl, one, two, module, extra, prog):
        """
        Saves the set of classes marked as interested by the student.

        Ex: request.POST['json_data'] = {
            'interested': [1,5,3,9],
            'not_interested': [4,6,10]
        }
        """
        if not 'json_data' in request.POST:
            return HttpResponseBadRequest('JSON data not included in request.')
        try:
            json_data = json.loads(request.POST['json_data'])
        except ValueError:
            return HttpResponseBadRequest('JSON data mis-formatted.')
        if not isinstance(json_data.get('interested'), list) or \
           not isinstance(json_data.get('not_interested'), list):
            return HttpResponseBadRequest('JSON data mis-formatted.')

<<<<<<< HEAD
        return HttpResponse()

    @aux_call
    @needs_student
    @meets_grade
    @meets_deadline('/Classes/Lottery')
    def mark_class_interested(self, request, tl, one, two, module, extra, prog):
        """
        Saves the single class indicated as interested or not.

        Ex: request.POST['json_data'] = {
            'id': 1234,
            'interested': true
        }
        """
        if not 'json_data' in request.POST:
            return HttpResponseBadRequest('JSON data not included in request.')
        json_data = json.loads(request.POST['json_data'])
        if not 'id' in json_data and not 'interested' in json_data:
            return HttpResponseBadRequest('JSON data missing keys.')
        id = json_data['id']
        interested = json_data['interested']
        if type(id) != int or type(interested) != bool:
            return HttpResponseBadRequest('JSON data value types incorrect.')
        if ClassSubject.objects.filter(
            pk=id, parent_program=prog, status__gte=0).count() == 0:
            return HttpResponseBadRequest('Class subject specified is invalid.')
        interested_type, created = RegistrationType.objects.get_or_create(
            name='Interested', category='student')

        if interested:
            # If the SSI exists, unexpire it, otherwise create it.
            obj, created = StudentSubjectInterest.objects.get_or_create(
                subject=ClassSubject.objects.get(id=id), user=request.user)
            if not created:
                obj.unexpire()
        else:
            qs = StudentSubjectInterest.objects.filter(
                subject=id, user=request.user)
            # If the SSI exists, and there's only one, expire it.
            if len(qs) > 1:
                return HttpResponseBadRequest(
                    'Multiple student registrations match update.')
            elif len(qs) == 1:
                qs[0].expire()
=======
        # Determine which of the given class ids are valid
        valid_ids = ClassSubject.objects.filter(
            pk__in=json_data['interested'],
            parent_program=prog,
            status__gte=0).values_list('pk', flat=True)
        # Unexpire any matching SSIs that exist already (to avoid
        # creating duplicate objects).
        to_unexpire = StudentSubjectInterest.objects.filter(
            user=request.user,
            subject__pk__in=valid_ids)
        to_unexpire.update(end_date=None)
        # Determine which valid ids haven't had SSIs created yet
        # and bulk create those objects.
        existing_ids = to_unexpire.values_list('subject__pk', flat=True)
        to_create_ids = set(valid_ids) - set(existing_ids)
        StudentSubjectInterest.objects.bulk_create([
            StudentSubjectInterest(
                user=request.user,
                subject_id=subj_id)
            for subj_id in to_create_ids])
        # Expire any matching SSIs that are in 'not_interested'
        to_expire = StudentSubjectInterest.objects.filter(
            user=request.user,
            subject__pk__in=json_data['not_interested'])
        to_expire.update(end_date=datetime.datetime.now())
>>>>>>> 909be085

        return HttpResponse()

    
    class Meta:
        abstract = True<|MERGE_RESOLUTION|>--- conflicted
+++ resolved
@@ -96,53 +96,6 @@
            not isinstance(json_data.get('not_interested'), list):
             return HttpResponseBadRequest('JSON data mis-formatted.')
 
-<<<<<<< HEAD
-        return HttpResponse()
-
-    @aux_call
-    @needs_student
-    @meets_grade
-    @meets_deadline('/Classes/Lottery')
-    def mark_class_interested(self, request, tl, one, two, module, extra, prog):
-        """
-        Saves the single class indicated as interested or not.
-
-        Ex: request.POST['json_data'] = {
-            'id': 1234,
-            'interested': true
-        }
-        """
-        if not 'json_data' in request.POST:
-            return HttpResponseBadRequest('JSON data not included in request.')
-        json_data = json.loads(request.POST['json_data'])
-        if not 'id' in json_data and not 'interested' in json_data:
-            return HttpResponseBadRequest('JSON data missing keys.')
-        id = json_data['id']
-        interested = json_data['interested']
-        if type(id) != int or type(interested) != bool:
-            return HttpResponseBadRequest('JSON data value types incorrect.')
-        if ClassSubject.objects.filter(
-            pk=id, parent_program=prog, status__gte=0).count() == 0:
-            return HttpResponseBadRequest('Class subject specified is invalid.')
-        interested_type, created = RegistrationType.objects.get_or_create(
-            name='Interested', category='student')
-
-        if interested:
-            # If the SSI exists, unexpire it, otherwise create it.
-            obj, created = StudentSubjectInterest.objects.get_or_create(
-                subject=ClassSubject.objects.get(id=id), user=request.user)
-            if not created:
-                obj.unexpire()
-        else:
-            qs = StudentSubjectInterest.objects.filter(
-                subject=id, user=request.user)
-            # If the SSI exists, and there's only one, expire it.
-            if len(qs) > 1:
-                return HttpResponseBadRequest(
-                    'Multiple student registrations match update.')
-            elif len(qs) == 1:
-                qs[0].expire()
-=======
         # Determine which of the given class ids are valid
         valid_ids = ClassSubject.objects.filter(
             pk__in=json_data['interested'],
@@ -168,7 +121,6 @@
             user=request.user,
             subject__pk__in=json_data['not_interested'])
         to_expire.update(end_date=datetime.datetime.now())
->>>>>>> 909be085
 
         return HttpResponse()
 
