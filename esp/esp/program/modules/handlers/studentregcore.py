__author__    = "Individual contributors (see AUTHORS file)"
__date__      = "$DATE$"
__rev__       = "$REV$"
__license__   = "AGPL v.3"
__copyright__ = """
This file is part of the ESP Web Site
Copyright (c) 2007 by the individual contributors
  (see AUTHORS file)

The ESP Web Site is free software; you can redistribute it and/or
modify it under the terms of the GNU Affero General Public License
as published by the Free Software Foundation; either version 3
of the License, or (at your option) any later version.

This program is distributed in the hope that it will be useful,
but WITHOUT ANY WARRANTY; without even the implied warranty of
MERCHANTABILITY or FITNESS FOR A PARTICULAR PURPOSE.  See the
GNU Affero General Public License for more details.

You should have received a copy of the GNU Affero General Public
License along with this program; if not, write to the Free Software
Foundation, Inc., 51 Franklin Street, Fifth Floor, Boston, MA 02110-1301, USA.

Contact information:
MIT Educational Studies Program
  84 Massachusetts Ave W20-467, Cambridge, MA 02139
  Phone: 617-253-4882
  Email: esp-webmasters@mit.edu
Learning Unlimited, Inc.
  527 Franklin St, Cambridge, MA 02139
  Phone: 617-379-0178
  Email: web-team@learningu.org
"""
<<<<<<< HEAD
from esp.cache           import cache_function
from esp.program.modules.base import ProgramModuleObj, needs_student, meets_deadline, meets_grade, CoreModule, main_call, aux_call, _checkDeadline_helper, meets_cap
=======
from argcache            import cache_function
from esp.program.modules.base import ProgramModuleObj, needs_teacher, needs_student, needs_admin, usercheck_usetl, meets_deadline, meets_grade, CoreModule, main_call, aux_call, _checkDeadline_helper
>>>>>>> e2aad00a
from esp.program.modules import module_ext
from esp.program.models  import Program
from esp.program.controllers.confirmation import ConfirmationEmailController
from esp.utils.web import render_to_response
from esp.users.models    import ESPUser, Record
from esp.utils.models import Printer
from esp.accounting.controllers import IndividualAccountingController
from django.db.models.query import Q
from esp.middleware   import ESPError
from decimal import Decimal
from datetime import datetime
from django.db import models
from django.contrib import admin
from django.template import Template
from esp.middleware.threadlocalrequest import AutoRequestContext as Context
from django.http import HttpResponse
from django.template.loader import render_to_string, get_template, select_template
import operator

class StudentRegCore(ProgramModuleObj, CoreModule):
    @classmethod
    def module_properties(cls):
        return {
            "link_title": "Student Registration",
            "admin_title": "Core Student Registration",
            "module_type": "learn",
            "seq": -9999
            }

    @cache_function
    def have_paid(self, user):
        """ Whether the user has paid for this program.  """
        iac = IndividualAccountingController(self.program, user)
        return (iac.amount_due() <= 0)
    have_paid.depend_on_row('accounting.Transfer', lambda transfer: {'user': transfer.user})
    have_paid.depend_on_row('program.SplashInfo', lambda splashinfo: {'user': splashinfo.student})
    have_paid.depend_on_row('accounting.FinancialAidGrant', lambda grant: {'user': grant.request.user})

    def students(self, QObject = False):
        now = datetime.now()

        q_confirmed = self.getQForUser(Q(record__event = "reg_confirmed", record__program=self.program))
        q_attended = self.getQForUser(Q(record__event= "attended", record__program=self.program))
        q_studentrep = self.getQForUser(Q(groups__name="StudentRep"))

        if QObject:
            retVal = {'confirmed': q_confirmed,
                      'attended' : q_attended,
                      'studentrep': q_studentrep}


            if self.program.program_allow_waitlist:
                retVal['waitlisted_students'] = self.getQForUser(Q(record__event="waitlist",record__program=self.program))

            return retVal

        retVal = {'confirmed': ESPUser.objects.filter(q_confirmed).distinct(),
                  'attended' : ESPUser.objects.filter(q_attended).distinct(),
                  'studentrep': ESPUser.objects.filter(q_studentrep).distinct()}

        if self.program.program_allow_waitlist:
            retVal['waitlisted_students'] = ESPUser.objects.filter(Q(record__event="waitlist",record__program=self.program)).distinct()

        return retVal

    def studentDesc(self):
        retVal = {'confirmed': """Students who have clicked on the `Confirm Pre-Registration' button.""",
                  'attended' : """Students who attended %s""" % self.program.niceName(),
                  'studentrep': """All Student Representatives of ESP"""}

        if self.program.program_allow_waitlist:
            retVal['waitlisted_students'] = """Students on the program's waitlist"""

        return retVal

    @aux_call
    @needs_student
    @meets_grade
    def waitlist_subscribe(self, request, tl, one, two, module, extra, prog):
        """ Add this user to the waitlist """
        self.request = request

        if prog.user_can_join(request.user):
            raise ESPError("You can't subscribe to the waitlist of a program that isn't full yet!  Please click 'Back' and refresh the page to see the button to confirm your registration.", log=False)

        waitlist = Record.objects.filter(event="waitlist",
                                         user=request.user,
                                         program=prog)

        if waitlist.count() <= 0:
            Record.objects.create(event="waitlist", user=request.user,
                                  program=prog)
            already_on_list = False
        else:
            already_on_list = True

        return render_to_response(self.baseDir()+'waitlist.html', request, { 'already_on_list': already_on_list })

    @aux_call
    @needs_student
    @meets_grade
    def confirmreg(self, request, tl, one, two, module, extra, prog):
        if Record.objects.filter(user=request.user, event="reg_confirmed",program=prog).count() > 0:
            return self.confirmreg_forreal(request, tl, one, two, module, extra, prog, new_reg=False)
        return self.confirmreg_new(request, tl, one, two, module, extra, prog)

    @meets_deadline("/Confirm")
    @meets_cap
    def confirmreg_new(self, request, tl, one, two, module, extra, prog):
        self.request = request

        return self.confirmreg_forreal(request, tl, one, two, module, extra, prog, new_reg=True)

    def confirmreg_forreal(self, request, tl, one, two, module, extra, prog, new_reg):
        """ The page that is shown once the user saves their student reg,
            giving them the option of printing a confirmation            """
        self.request = request

        from esp.program.modules.module_ext import DBReceipt

        iac = IndividualAccountingController(prog, request.user)

        context = {}
        context['one'] = one
        context['two'] = two

        context['itemizedcosts'] = iac.get_transfers()

        user = request.user
        context['finaid'] = user.hasFinancialAid(prog)
        if user.appliedFinancialAid(prog):
            context['finaid_app'] = user.financialaidrequest_set.filter(program=prog).order_by('-id')[0]
        else:
            context['finaid_app'] = None
        context['balance'] = iac.amount_due()

        context['owe_money'] = ( context['balance'] != Decimal("0.0") )

        if not prog.user_can_join(user):
            raise ESPError("This program has filled!  It can't accept any more students.  Please try again next session.", log=False)

        modules = prog.getModules(request.user, tl)
        completedAll = True
        for module in modules:
            if hasattr(module, 'onConfirm'):
                module.onConfirm(request)
            if not module.isCompleted() and module.required:
                completedAll = False
            context = module.prepare(context)

        if completedAll:
            if new_reg:
                rec = Record.objects.create(user=user, event="reg_confirmed",
                                            program=prog)
        else:
            raise ESPError("You must finish all the necessary steps first, then click on the Save button to finish registration.", log=False)

        cfe = ConfirmationEmailController()
        cfe.send_confirmation_email(request.user, self.program)

        try:
            receipt_text = DBReceipt.objects.get(program=self.program, action='confirm').receipt
            context["request"] = request
            context["program"] = prog
            return HttpResponse( Template(receipt_text).render( Context(context, autoescape=False) ) )
        except DBReceipt.DoesNotExist:
            try:
                receipt = 'program/receipts/'+str(prog.id)+'_custom_receipt.html'
                return render_to_response(receipt, request, context)
            except:
                receipt = 'program/receipts/default.html'
                return render_to_response(receipt, request, context)

    @aux_call
    @needs_student
    @meets_grade
    @meets_deadline('/Cancel')
    def cancelreg(self, request, tl, one, two, module, extra, prog):
        self.request = request

        from esp.program.modules.module_ext import DBReceipt

        if self.have_paid(request.user):
            raise ESPError("You have already paid for this program!  Please contact us directly (using the contact information in the footer of this page) to cancel your registration and to request a refund.", log=False)

        recs = Record.objects.filter(user=request.user,
                                     event="reg_confirmed",
                                     program=prog)
        for rec in recs:
            rec.delete()

        #   If the appropriate flag is set, remove the student from their classes.
        scrmi = prog.getModuleExtension('StudentClassRegModuleInfo')
        if scrmi.cancel_button_dereg:
            sections = request.user.getSections()
            for sec in sections:
                sec.unpreregister_student(request.user)

        #   If a cancel receipt template is there, use it.  Otherwise, return to the main studentreg page.
        try:
            receipt_text = DBReceipt.objects.get(program=self.program, action='cancel').receipt
            context = {}
            context["request"] = request
            context["program"] = prog
            return HttpResponse( Template(receipt_text).render( Context(context, autoescape=False) ) )
        except:
            return self.goToCore(tl)

    @cache_function
    def printer_names():
        return Printer.objects.all().values_list('name', flat=True)
    printer_names.depend_on_model('utils.Printer')
    printer_names = staticmethod(printer_names) # stolen from program.models.getLastProfile, not sure if this is actually the right way to do this?

    @main_call
    @needs_student
    @meets_grade
    @meets_deadline('/MainPage')
    @meets_cap
    def studentreg(self, request, tl, one, two, module, extra, prog):
        """ Display a student reg page """
        self.request = request

        context = {}
        modules = prog.getModules(request.user, 'learn')
        context['completedAll'] = True
        for module in modules:
            # If completed all required modules so far...
            if context['completedAll']:
                if module.isCompleted():
                    module.fillProgressBar = True
                else:
                    if module.required:
                        context['completedAll'] = False

            context = module.prepare(context)

        context['canRegToFullProgram'] = request.user.canRegToFullProgram(prog)


        context['modules'] = modules
        context['one'] = one
        context['two'] = two
        context['coremodule'] = self
        context['scrmi'] = prog.getModuleExtension('StudentClassRegModuleInfo')
        context['can_confirm'] = _checkDeadline_helper(None, '/Confirm', self, request, tl)[0]
        context['isConfirmed'] = self.program.isConfirmed(request.user)
        context['have_paid'] = self.have_paid(request.user)
        context['extra_steps'] = "learn:extra_steps"
        context['printers'] = self.printer_names()

        if context['scrmi'] and context['scrmi'].use_priority:
            context['no_confirm'] = True
        else:
            context['no_confirm'] = False

        return render_to_response(self.baseDir()+'mainpage.html', request, context)

    def isStep(self):
        return False

    class Meta:
        proxy = True
        app_label = 'modules'<|MERGE_RESOLUTION|>--- conflicted
+++ resolved
@@ -31,13 +31,8 @@
   Phone: 617-379-0178
   Email: web-team@learningu.org
 """
-<<<<<<< HEAD
-from esp.cache           import cache_function
+from argcache            import cache_function
 from esp.program.modules.base import ProgramModuleObj, needs_student, meets_deadline, meets_grade, CoreModule, main_call, aux_call, _checkDeadline_helper, meets_cap
-=======
-from argcache            import cache_function
-from esp.program.modules.base import ProgramModuleObj, needs_teacher, needs_student, needs_admin, usercheck_usetl, meets_deadline, meets_grade, CoreModule, main_call, aux_call, _checkDeadline_helper
->>>>>>> e2aad00a
 from esp.program.modules import module_ext
 from esp.program.models  import Program
 from esp.program.controllers.confirmation import ConfirmationEmailController
