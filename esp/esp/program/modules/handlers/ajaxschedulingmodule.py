--- conflicted
+++ resolved
@@ -89,206 +89,6 @@
         context = {}
         
         return render_to_response(self.baseDir()+'ajax_scheduling.html', request, context)
-<<<<<<< HEAD
-=======
-
-    @aux_call
-    @needs_admin
-    def ajax_sections(self, request, tl, one, two, module, extra, prog):
-        return self.ajax_sections_cached(prog, request.GET.has_key('accepted_only'))
-
-    @cache_function
-    def ajax_sections_cached(self, prog, accepted_only=False):
-        if accepted_only:
-            sections = prog.sections().filter(status__gt=0, parent_class__status__gt=0).select_related() 
-        else:
-            sections = prog.sections().select_related()
-
-        rrequests = ResourceRequest.objects.filter(target__in = sections)
-
-        rrequest_dict = defaultdict(list)
-        for r in rrequests:
-            rrequest_dict[r.target_id].append((r.res_type_id, r.desired_value))
-        
-        sections_dicts = [
-            {   'id': s.id,
-                'class_id': s.parent_class_id,
-                'emailcode': s.emailcode(),
-                'text': s.title(),
-                'category': s.category.category,
-                'length': float(s.duration),
-                'teachers': [t.id for t in s.parent_class.get_teachers()],
-                'resource_requests': rrequest_dict[s.id],
-                'max_class_capacity': s.max_class_capacity,
-                'capacity': s.capacity,
-                'class_size_max': s.parent_class.class_size_max,
-                'optimal_class_size': s.parent_class.class_size_optimal,
-                'optimal_class_size_range': s.parent_class.optimal_class_size_range.range_str() if s.parent_class.optimal_class_size_range else None,
-                'allowable_class_size_ranges': [ cr.range_str() for cr in s.parent_class.get_allowable_class_size_ranges() ],
-                'status': s.status,
-                'parent_status': s.parent_class.status,
-                'grades': [s.parent_class.grade_min, s.parent_class.grade_max],
-                'prereqs': s.parent_class.prereqs,
-                'comments': s.parent_class.message_for_directors,
-            } for s in sections ]
-
-        response = HttpResponse(content_type="application/json")
-        simplejson.dump(sections_dicts, response)
-        return response
-    ajax_sections_cached.get_or_create_token(('prog',))
-    ajax_sections_cached.depend_on_model('program.ClassSubject')
-    ajax_sections_cached.depend_on_model('program.ClassSection')
-    ajax_sections_cached.depend_on_model('program.ClassSizeRange')
-    ajax_sections_cached.depend_on_model('resources.ResourceRequest')
-
-    @aux_call
-    @needs_admin
-    def ajax_rooms(self, request, tl, one, two, module, extra, prog):
-        return self.ajax_rooms_cached(prog)
-
-    @cache_function
-    def ajax_rooms_cached(self, prog):
-        classrooms = prog.getResources().filter(res_type__name="Classroom")
-
-        classrooms_grouped = defaultdict(list)
-
-        for room in classrooms:
-            classrooms_grouped[room.name].append(room)
-
-        classrooms_dicts = [
-            {   'uid': room_id,
-                'text': classrooms_grouped[room_id][0].name,
-                'availability': [ r.event_id for r in classrooms_grouped[room_id] ],
-                'associated_resources': [ar.res_type.id for ar in classrooms_grouped[room_id][0].associated_resources()],
-                'num_students': classrooms_grouped[room_id][0].num_students,
-            } for room_id in classrooms_grouped.keys() ]
-
-        response = HttpResponse(content_type="application/json")
-        simplejson.dump(classrooms_dicts, response)
-        return response
-    ajax_rooms_cached.get_or_create_token(('prog',))
-    ajax_rooms_cached.depend_on_model('resources.Resource')
-    
-
-    @aux_call
-    @needs_admin
-    def ajax_teachers(self, request, tl, one, two, module, extra, prog):
-        return self.ajax_teachers_cached(prog)
-
-    @cache_function
-    def ajax_teachers_cached(self, prog):
-        teachers = ESPUser.objects.filter(classsubject__parent_program=prog).distinct()
-        resources = UserAvailability.objects.filter(user__in=teachers).filter(event__program = prog).values('user_id', 'event_id')
-        resources_for_user = defaultdict(list)
-
-        for resource in resources:
-            resources_for_user[resource['user_id']].append(resource['event_id'])
-        
-        teacher_dicts = [
-            {   'uid': t.id,
-                'text': t.name(),
-                'availability': resources_for_user[t.id]
-            } for t in teachers ]
-
-        response = HttpResponse(content_type="application/json")
-        simplejson.dump(teacher_dicts, response)
-        return response
-    ajax_teachers_cached.get_or_create_token(('prog',))
-    ajax_teachers_cached.depend_on_model(UserAvailability)
-    ajax_teachers_cached.depend_on_m2m(ClassSubject, 'teachers', lambda sub, teacher: {'prog': sub.parent_program})
-    
-    @aux_call
-    @needs_admin
-    def ajax_times(self, request, tl, one, two, module, extra, prog):
-        return self.ajax_times_cached(prog)
-
-    @cache_function
-    def ajax_times_cached(self, prog):
-        times = list( [ dict(e) for e in prog.getTimeSlots().values('id', 'short_description', 'description', 'start', 'end') ] )
-
-        for t in times:
-            t['start'] = t['start'].timetuple()[:6]
-            t['end'] = t['end'].timetuple()[:6]
-        
-        response = HttpResponse(content_type="application/json")
-        simplejson.dump(times, response)
-        return response
-    ajax_times_cached.get_or_create_token(('prog',))
-    ajax_times_cached.depend_on_model(Event)
-
-
-    @aux_call
-    @needs_admin
-    def ajax_resourcetypes(self, request, tl, one, two, module, extra, prog):
-        return self.ajax_resourcetypes_cached(prog)
-
-    @cache_function
-    def ajax_resourcetypes_cached(self, prog):
-        resourcetypes = ResourceType.objects.filter(program=prog)
-        if len(resourcetypes) == 0:
-            resourcetypes = ResourceType.objects.filter(program__isnull=True)
-
-        resourcetypes_dicts = [
-            {
-                'uid': rt.id,
-                'name': rt.name,
-                'description': rt.description,
-                'attributes': rt.attributes_pickled.split("|"),  ## .attributes wasn't working properly; so just using this for now -- aseering 10/21/2010
-                }
-            for rt in resourcetypes ]
-
-
-        response = HttpResponse(content_type="application/json")
-        simplejson.dump(resourcetypes_dicts, response)
-        return response
-    ajax_times_cached.get_or_create_token(('prog',))
-    ajax_times_cached.depend_on_model(ResourceType)
-
-    @aux_call
-    @needs_admin
-    def ajax_resources(self, request, tl, one, two, module, extra, prog):
-        return self.ajax_resources_cached(prog)
-
-    @cache_function
-    def ajax_resources_cached(self, prog):
-        resources = Resource.objects.filter(event__program=self.program).exclude(res_type__name__in=["Classroom", "Teacher Availability"])
-
-        resources_grouped = defaultdict(list)
-
-        for resource in resources:
-            resources_grouped[resource.name].append(resource)
-
-        classrooms_dicts = [
-            {   'uid': rsrc_id,
-                'text': resources_grouped[rsrc_id][0].name,
-                'availability': [ r.event_id for r in resources_grouped[rsrc_id] ],
-                'associated_resources': []
-            } for rsrc_id in resources_grouped.keys() ]
-
-        response = HttpResponse(content_type="application/json")
-        simplejson.dump(classrooms_dicts, response)
-        return response
-    ajax_resources_cached.get_or_create_token(('prog',))
-    ajax_resources_cached.depend_on_model('resources.Resource')
-
-
-    @aux_call
-    @needs_admin
-    def ajax_schedule_assignments(self, request, tl, one, two, module, extra, prog):
-        resource_assignments = ResourceAssignment.objects.filter(target__parent_class__parent_program=prog, resource__res_type__name="Classroom").select_related('resource')
-
-        resassign_dicts = [
-            { 'uid': r.id,
-              'resource_id': r.resource.name,
-              'resource_time_id': r.resource.event_id,
-              'classsection_id': r.target_id,
-              'classsubject_id': r.target_subj_id
-              } for r in resource_assignments ]
-
-        response = HttpResponse(content_type="application/json")
-        simplejson.dump(resassign_dicts, response)
-        return response
->>>>>>> c7c9b426
     
     @aux_call
     @needs_admin
