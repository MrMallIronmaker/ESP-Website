
__author__    = "MIT ESP"
__date__      = "$DATE$"
__rev__       = "$REV$"
__license__   = "GPL v.2"
__copyright__ = """
This file is part of the ESP Web Site
Copyright (c) 2007 MIT ESP

The ESP Web Site is free software; you can redistribute it and/or
modify it under the terms of the GNU General Public License
as published by the Free Software Foundation; either version 2
of the License, or (at your option) any later version.

This program is distributed in the hope that it will be useful,
but WITHOUT ANY WARRANTY; without even the implied warranty of
MERCHANTABILITY or FITNESS FOR A PARTICULAR PURPOSE.  See the
GNU General Public License for more details.

You should have received a copy of the GNU General Public License
along with this program; if not, write to the Free Software
Foundation, Inc., 51 Franklin Street, Fifth Floor, Boston, MA  02110-1301, USA.

Contact Us:
ESP Web Group
MIT Educational Studies Program,
84 Massachusetts Ave W20-467, Cambridge, MA 02139
Phone: 617-253-4882
Email: web@esp.mit.edu
"""
from django.http      import HttpResponse
from esp.users.views  import search_for_user
from esp.program.modules.base import ProgramModuleObj, needs_teacher, needs_student, needs_admin, usercheck_usetl, needs_onsite, main_call, aux_call
from esp.program.modules.handlers.programprintables import ProgramPrintables
from esp.users.models import ESPUser
from datetime         import datetime
from esp.web.util     import render_to_response
from esp.datatree.models import *
from esp.users.models import UserBit
from datetime         import datetime
from django.db.models.query   import Q
from esp.accounting_docs.models import Document, MultipleDocumentError

class OnsitePrintSchedules(ProgramModuleObj):
    @classmethod
    def module_properties(cls):
        return {
            "admin_title": "Automatically Print Schedules for Onsite Reg",
            "link_title": "Automatically Print Schedules",
            "module_type": "onsite",
            "seq": 10000
            }

    @main_call
    @needs_onsite
    def printschedules(self, request, tl, one, two, module, extra, prog):
        " A link to print a schedule. "
        if not request.GET.has_key('sure') and not request.GET.has_key('gen_img'):
            printers = [ x.name for x in GetNode('V/Publish/Print').children() ]

            return render_to_response(self.baseDir()+'instructions.html',
                                    request, (prog, tl), {'printers': printers})

        if request.GET.has_key('sure'):
            return render_to_response(self.baseDir()+'studentschedulesrenderer.html',
                            request, (prog, tl), {})

        verb_path = 'V/Publish/Print'
        if extra and extra != '':
            verb_path = "%s/%s" % (verb_path, extra)

        verb  = GetNode(verb_path)
        qsc   = self.program_anchor_cached().tree_create(['Schedule'])

        Q_qsc  = Q(qsc  = qsc.id)
        Q_verb = Q(verb__in = [ verb.id ] + list( verb.children() ) )
        
        ubits = UserBit.valid_objects().filter(Q_qsc & Q_verb).order_by('startdate')[:1]
        
        for ubit in ubits:
            ubit.enddate = datetime.now()
            ubit.save()

        # get students
        old_students = set([ ESPUser(ubit.user) for ubit in ubits ])

        students = []

        for student in old_students:
            student.updateOnsite(request)
            # get list of valid classes
            classes = [ cls for cls in student.getEnrolledSections()
                        if cls.parent_program == self.program
                        and cls.isAccepted()                       ]
            # now we sort them by time/title
            classes.sort()
                

            # get payment information
            li_types = prog.getLineItemTypes(student)
            try:
                invoice = Document.get_invoice(student, self.program_anchor_cached(parent=True), li_types, dont_duplicate=True, get_complete=True)
            except MultipleDocumentError:
                invoice = Document.get_invoice(student, self.program_anchor_cached(parent=True), li_types, dont_duplicate=True)
            
            # attach payment information to student
            student.invoice_id = invoice.locator
            student.itemizedcosts = invoice.get_items()
            student.meals = student.itemizedcosts.filter(li_type__anchor__parent__name='Optional').distinct()  # catch everything that's not admission to the program.
            student.admission = student.itemizedcosts.filter(li_type__anchor__name='Required').distinct()  # Program admission
            student.paid_online = student.itemizedcosts.filter(anchor__parent__name='Receivable').distinct()  # LineItems for having paid online.
            student.itemizedcosttotal = invoice.cost()
            student.has_financial_aid = student.hasFinancialAid(self.program_anchor_cached())
            # The below is not actually applicable when there are costs
            # other than just admission, which aren't covered by finaid.
            # if student.has_financial_aid:
            #    student.itemizedcosttotal = 0

            ### HARDCODED IN FOR SPLASH 2009 -- remove later - rye 11-17-09 ##
            student.shirtcount = student.meals.filter(text__contains='T-shirt').count()
            student.photocount = student.meals.filter(text__contains='Photo').count()
            student.saturday_lunch = student.meals.filter(text__contains='Saturday Lunch').count()
            student.sunday_lunch = student.meals.filter(text__contains='Sunday Lunch').count()
            student.saturday_dinner = student.meals.filter(text__contains='Saturday Dinner').count()
            ### HARDCODED IN FOR SPLASH 2009 ###

            student.has_paid = ( student.itemizedcosttotal == 0 )

            student.payment_info = True
            student.classes = classes

            students.append(student)

        if len(students) == 0:
            response = HttpResponse('')
        else:
            from django.conf import settings
            from esp.web.util.latex import render_to_latex

<<<<<<< HEAD
            if request.GET.has_key('img_format'):
                img_format = request.GET['img_format']
            else:
                img_format = 'png'
=======
            #response = render_to_latex(self.baseDir()+'../programprintables/studentschedule.tex', {'students': students, 'module': self, 'PROJECT_ROOT': settings.PROJECT_ROOT}, 'pdf')
            response =  render_to_response(self.baseDir()+'studentschedules.html',
                            request, (prog, tl), {'students': students})
>>>>>>> b3995429

            response = render_to_latex(self.baseDir()+'../programprintables/studentschedule.tex', {'students': students, 'module': self, 'PROJECT_ROOT': settings.PROJECT_ROOT}, img_format)
            # set the refresh rate
            #response['Refresh'] = '2'

        return response

        
    
        
        

            
            
        
    def studentschedule(self, request, *args, **kwargs):
        request.GET = {'extra': str(285), 'op':'usersearch',
                       'userid': str(self.user.id) }

        module = [module for module in self.program.getModules('manage')
                  if type(module) == ProgramPrintables        ][0]

        module.user = self.user
        module.program = self.program
        return module.studentschedules(request, *args, **kwargs)

        
<|MERGE_RESOLUTION|>--- conflicted
+++ resolved
@@ -125,7 +125,7 @@
             ### HARDCODED IN FOR SPLASH 2009 ###
 
             student.has_paid = ( student.itemizedcosttotal == 0 )
-
+            
             student.payment_info = True
             student.classes = classes
 
@@ -137,16 +137,10 @@
             from django.conf import settings
             from esp.web.util.latex import render_to_latex
 
-<<<<<<< HEAD
             if request.GET.has_key('img_format'):
                 img_format = request.GET['img_format']
             else:
                 img_format = 'png'
-=======
-            #response = render_to_latex(self.baseDir()+'../programprintables/studentschedule.tex', {'students': students, 'module': self, 'PROJECT_ROOT': settings.PROJECT_ROOT}, 'pdf')
-            response =  render_to_response(self.baseDir()+'studentschedules.html',
-                            request, (prog, tl), {'students': students})
->>>>>>> b3995429
 
             response = render_to_latex(self.baseDir()+'../programprintables/studentschedule.tex', {'students': students, 'module': self, 'PROJECT_ROOT': settings.PROJECT_ROOT}, img_format)
             # set the refresh rate
