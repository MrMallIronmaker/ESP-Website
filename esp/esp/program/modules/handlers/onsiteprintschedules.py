
__author__    = "Individual contributors (see AUTHORS file)"
__date__      = "$DATE$"
__rev__       = "$REV$"
__license__   = "AGPL v.3"
__copyright__ = """
This file is part of the ESP Web Site
Copyright (c) 2007 by the individual contributors
  (see AUTHORS file)

The ESP Web Site is free software; you can redistribute it and/or
modify it under the terms of the GNU Affero General Public License
as published by the Free Software Foundation; either version 3
of the License, or (at your option) any later version.

This program is distributed in the hope that it will be useful,
but WITHOUT ANY WARRANTY; without even the implied warranty of
MERCHANTABILITY or FITNESS FOR A PARTICULAR PURPOSE.  See the
GNU Affero General Public License for more details.

You should have received a copy of the GNU Affero General Public
License along with this program; if not, write to the Free Software
Foundation, Inc., 51 Franklin Street, Fifth Floor, Boston, MA 02110-1301, USA.

Contact information:
MIT Educational Studies Program
  84 Massachusetts Ave W20-467, Cambridge, MA 02139
  Phone: 617-253-4882
  Email: esp-webmasters@mit.edu
Learning Unlimited, Inc.
  527 Franklin St, Cambridge, MA 02139
  Phone: 617-379-0178
  Email: web-team@learningu.org
"""
import json
from django.http      import HttpResponse
from esp.users.views  import search_for_user
from esp.program.models import SplashInfo
from esp.program.modules.base import ProgramModuleObj, needs_teacher, needs_student, needs_admin, usercheck_usetl, needs_onsite, main_call, aux_call
from esp.program.modules.handlers.programprintables import ProgramPrintables
from esp.users.models import ESPUser
from datetime         import datetime
from esp.utils.web    import render_to_response
from esp.utils.models import Printer, PrintRequest
from datetime         import datetime
from django.db.models.query   import Q
from django.template.loader import select_template

class OnsitePrintSchedules(ProgramModuleObj):
    @classmethod
    def module_properties(cls):
        return {
            "admin_title": "Automatically Print Schedules for Onsite Reg",
            "link_title": "Automatically Print Schedules",
            "module_type": "onsite",
            "seq": 10000
            }

    @main_call
#    @needs_onsite
    def printschedules(self, request, tl, one, two, module, extra, prog):
        " A link to print a schedule. "
        if not 'sure' in request.GET and not 'gen_img' in request.GET:
            printers = Printer.objects.all().values_list('name', flat=True)

            return render_to_response(self.baseDir()+'instructions.html',
                                    request, {'printers': printers})

        if 'sure' in request.GET:
            return render_to_response(self.baseDir()+'studentschedulesrenderer.html',
                            request, {})

        requests = PrintRequest.objects.filter(time_executed__isnull=True)
        if extra and Printer.objects.filter(name=extra).exists():
            requests = requests.filter(printer__name=extra)

        if requests.exists():
            req = requests[0]
            req.time_executed = datetime.now()
            req.save()
            response = ProgramPrintables.get_student_schedules(request, [req.user], prog, onsite=True)
<<<<<<< HEAD
            if request.GET['gen_img'] == 'json':
                import base64
                src = "data:image/png;base64,{}".format(base64.b64encode(response.content))
                data = {
                    'src': src,
                    'id': req.id,
                    'user': req.user.username,
                    'time_requested': str(req.time_requested),
                    'time_executed': str(req.time_executed),
                }
                resp = HttpResponse(content_type='application/json')
                json.dump(data, resp)
                return resp
            else:
                return response
=======
            return response
>>>>>>> 3ba496c9
        else:
            # No response if no users
            return HttpResponse('')

    class Meta:
        proxy = True
        app_label = 'modules'<|MERGE_RESOLUTION|>--- conflicted
+++ resolved
@@ -79,7 +79,6 @@
             req.time_executed = datetime.now()
             req.save()
             response = ProgramPrintables.get_student_schedules(request, [req.user], prog, onsite=True)
-<<<<<<< HEAD
             if request.GET['gen_img'] == 'json':
                 import base64
                 src = "data:image/png;base64,{}".format(base64.b64encode(response.content))
@@ -95,9 +94,6 @@
                 return resp
             else:
                 return response
-=======
-            return response
->>>>>>> 3ba496c9
         else:
             # No response if no users
             return HttpResponse('')
