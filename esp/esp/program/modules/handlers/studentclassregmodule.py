
__author__    = "MIT ESP"
__date__      = "$DATE$"
__rev__       = "$REV$"
__license__   = "GPL v.2"
__copyright__ = """
This file is part of the ESP Web Site
Copyright (c) 2008 MIT ESP

The ESP Web Site is free software; you can redistribute it and/or
modify it under the terms of the GNU General Public License
as published by the Free Software Foundation; either version 2
of the License, or (at your option) any later version.

This program is distributed in the hope that it will be useful,
but WITHOUT ANY WARRANTY; without even the implied warranty of
MERCHANTABILITY or FITNESS FOR A PARTICULAR PURPOSE.  See the
GNU General Public License for more details.

You should have received a copy of the GNU General Public License
along with this program; if not, write to the Free Software
Foundation, Inc., 51 Franklin Street, Fifth Floor, Boston, MA  02110-1301, USA.

Contact Us:
ESP Web Group
MIT Educational Studies Program,
84 Massachusetts Ave W20-467, Cambridge, MA 02139
Phone: 617-253-4882
Email: web@esp.mit.edu
"""

from esp.program.modules.base import ProgramModuleObj, needs_teacher, needs_student, needs_admin, usercheck_usetl, meets_deadline, meets_any_deadline, main_call, aux_call
from esp.datatree.models import *
from esp.program.models  import ClassSubject, ClassSection, ClassCategories, RegistrationProfile, ClassImplication
from esp.program.modules import module_ext
from esp.web.util        import render_to_response
from esp.middleware      import ESPError
from esp.users.models    import ESPUser, UserBit, User
from django.db.models.query import Q
from esp.program.models import SplashInfo
from django.template.loader import get_template
from django.http import HttpResponse
from django.views.decorators.cache import cache_control
from esp.cal.models import Event, EventType
from datetime import datetime
from decimal import Decimal
import simplejson

def json_encode(obj):
    if isinstance(obj, ClassSubject):
        return { 'id': obj.id,
                 'title': obj.anchor.friendly_name,
                 'anchor': obj.anchor_id,
                 'parent_program': obj.parent_program_id,
                 'category': obj.category,
                 'class_info': obj.class_info,
                 'allow_lateness': obj.allow_lateness,
                 'grade_min': obj.grade_min,
                 'grade_max': obj.grade_max,
                 'class_size_min': obj.class_size_min,
                 'class_size_max': obj.class_size_max,
                 'schedule': obj.schedule,
                 'prereqs': obj.prereqs,
                 'requested_special_resources': obj.requested_special_resources,
                 'directors_notes': obj.directors_notes,
                 'requested_room': obj.requested_room,
                 'session_count': obj.session_count,
                 'num_students': obj._num_students,
                 'teachers': obj._teachers,
                 'get_sections': obj._sections,                         
                 }
    elif isinstance(obj, ClassSection):
        return { 'id': obj.id,
                 'anchor': obj.anchor_id,
                 'status': obj.status,
                 'duration': obj.duration,
                 'get_meeting_times': obj._events,
                 'num_students': obj._count_students,
                 'capacity': obj.capacity
                 }
    elif isinstance(obj, ClassCategories):
        return { 'id': obj.id,
                 'category': obj.category,
                 'symbol': obj.symbol
                 }
    elif isinstance(obj, Event):
        return { 'id': obj.id,
                 'anchor': obj.anchor_id,
                 'start': obj.start,
                 'end': obj.end,
                 'short_description': obj.description,
                 'event_type': obj.event_type,
                 'priority': obj.priority,
                 }
    elif isinstance(obj, EventType):
        return { 'id': obj.id,
                 'description': obj.description
                 }
    elif isinstance(obj, User):
        return { 'id': obj.id,
                 'first_name': obj.first_name,
                 'last_name': obj.last_name,
                 'username': obj.username,
                 }
    elif isinstance(obj, Decimal):
        return str(obj)
    elif isinstance(obj, datetime):
        return obj.strftime('%Y-%m-%dT%H:%M:%S')
    else:
        raise TypeError(repr(obj) + " is not JSON serializable")


# student class picker module
class StudentClassRegModule(ProgramModuleObj, module_ext.StudentClassRegModuleInfo):
    @classmethod
    def module_properties(cls):
        return [ {
            "link_title": "Sign up for Classes",
            "module_type": "learn",
            "seq": 10,
            "required": True,
            "main_call": "classlist"
            }, {
            "link_title": "Sign up for Classes",
            "admin_title": "Sign up for Classes, SoW (StudentClassRegModule)",
            "module_type": "learn",
            "seq": 10,
            "required": True,
            "main_call": "sowclass"
            } ]

    def extensions(self):
        """ This function gives all the extensions...that is, models that act on the join of a program and module."""
        return []#(., module_ext.StudentClassRegModuleInfo)] # ClassRegModuleInfo has important information for this module


    def students(self, QObject = False):
        from django.db.models import Q
        verb_base = DataTree.get_by_uri('V/Flags/Registration')

        Par = Q(userbit__qsc__parent__parent=self.program.classes_node())
        Reg = QTree(userbit__verb__below = verb_base)
        Unexpired = Q(userbit__enddate__gte=datetime.now()) # Assumes that, for all still-valid reg userbits, we don't care about startdate, and enddate is null.

        if QObject:
            return {'classreg': self.getQForUser(Par & Unexpired & Reg)}
        else:
            return {'classreg': User.objects.filter(Par & Unexpired & Reg).distinct()}

    def studentDesc(self):
        return {'classreg': """Students who have have signed up for at least one class."""}

    def isCompleted(self):
        return (len(self.user.getSections(self.program)[:1]) > 0)

    def deadline_met(self, extension=None):
        #   Allow default extension to be overridden if necessary
        if extension is not None:
            return super(StudentClassRegModule, self).deadline_met(extension)
        else:
            return super(StudentClassRegModule, self).deadline_met('/Classes/OneClass')

<<<<<<< HEAD

=======
>>>>>>> 9775a09b
    @needs_student
    def prepare(self, context={}):
        regProf = RegistrationProfile.getLastForProgram(self.user, self.program)
        timeslots = list(self.program.getTimeSlots().order_by('id'))
        classList = ClassSection.prefetch_catalog_data(regProf.preregistered_classes())

        prevTimeSlot = None
        blockCount = 0

        if not isinstance(self.user, ESPUser):
            user = ESPUser(self.user)
        else:
            user = self.user

        is_onsite = user.isOnsite(self.program)
        scrmi = self.program.getModuleExtension('StudentClassRegModuleInfo')

        schedule = []
        timeslot_dict = {}
        for sec in classList:
<<<<<<< HEAD
            show_changeslot = ( len(classList) > 0 ) # Does the class have enough siblings to warrant a "change section" link?

            if scrmi.use_priority:
                sec.verbs = sec.getRegVerbs(user)
=======
            #   TODO: Fix this bit (it was broken, and may need additional queries
            #   or a parameter added to ClassRegModuleInfo).
            show_changeslot = False
            
            #   Get the verbs all the time in order for the schedule to show
            #   the student's detailed enrollment status.  (Performance hit, I know.)
            #   - Michael P, 6/23/2009
            #   if scrmi.use_priority:
            sec.verbs = sec.getRegVerbs(user)
>>>>>>> 9775a09b

            for mt in sec.get_meeting_times():
                section_dict = {'section': sec, 'changeable': show_changeslot}
                if mt.id in timeslot_dict:
                    timeslot_dict[mt.id].append(section_dict)
                else:
                    timeslot_dict[mt.id] = [section_dict]

        for timeslot in timeslots:
            daybreak = False
            if prevTimeSlot != None:
                if not Event.contiguous(prevTimeSlot, timeslot):
                    blockCount += 1
                    daybreak = True

            #   Same change as above.  -Michael P
            #   if scrmi.use_priority:
            #       user_priority = user.getRegistrationPriority([timeslot])
            #   else:
            #       user_priority = None
            user_priority = user.getRegistrationPriority([timeslot])

            if timeslot.id in timeslot_dict:
                cls_list = timeslot_dict[timeslot.id]
                schedule.append((timeslot, cls_list, blockCount + 1, user_priority))
            else:
                schedule.append((timeslot, [], blockCount + 1, user_priority))

            # For Splash 2009, lunch blocks are 25/26 and 35/36
            islunch = False
            if timeslot.id == 25 and 26 in timeslot_dict: islunch = True
            if timeslot.id == 26 and 25 in timeslot_dict: islunch = True
            if timeslot.id == 35 and 36 in timeslot_dict: islunch = True
            if timeslot.id == 36 and 35 in timeslot_dict: islunch = True

            prevTimeSlot = timeslot

        # Condense schedule
        schedule_collapsed = []
        laststart = None
        lastend = None
        lastsec = None
        lastblk = None
        lastpri = None
        lastdaybreak = None

        for e in schedule:
            if laststart is None or len(e[1]) == 0 or lastsec['section']._get_parent_class().id != e[1][0]['section']._get_parent_class().id:
                if laststart is not None:
                    schedule_collapsed.append((Event(start=laststart, end=lastend), [lastsec], lastblk, lastpri, False, lastdaybreak))
                    laststart = None

                if len(e[1]) == 0:
                  schedule_collapsed.append(e)
                  continue

                laststart = e[0].start
                lastend = e[0].end
                lastsec = e[1][0]
                lastblk = e[2]
                lastpri = e[3]
                lastdaybreak = e[5]
            else:
                lastend = e[0].end
        if laststart is not None:
            schedule_collapsed.append((Event(start=laststart, end=lastend), [lastsec], lastblk, lastpri, False, lastdaybreak))

        # Calculate invoice
        charges = []
        charges_total = 0

        spi = SplashInfo.getForUser(self.user)
        if spi.siblingdiscount:
          charges.append(('Splash Enrollment w/ discount', '20'))
          charges_total += 20
        else:
          charges.append(('Splash Enrollment', '40'))
          charges_total += 40

        foodmap = {}
        foodmap['classic_club'] = 'Classic Club (turkey/bacon/ham/cheddar)'
        foodmap['honey_chicken'] = 'Honey Chicken (chicken/honey mustard)'
        foodmap['veggie'] = 'Veggie (guacamole/olives/mozzarella/cheddar)'
        foodmap['cheese'] = 'Cheese Pizza'
        foodmap['pepperoni'] = 'Pepperoni Pizza'

        if spi.lunchsat and spi.lunchsat != 'no':
          charges.append(('Lunch on Saturday: '+foodmap[spi.lunchsat], '5'))
          charges_total += 5

        if spi.lunchsun and spi.lunchsun != 'no':
          charges.append(('Lunch on Sunday: '+foodmap[spi.lunchsun], '5'))
          charges_total += 5

        context['charges'] = charges
        context['charges_total'] = charges_total

        context['timeslots'] = schedule
        context['timeslots_collapsed'] = schedule_collapsed
        context['use_priority'] = scrmi.use_priority
        context['allow_removal'] = self.deadline_met('/Removal')

        return context

    @aux_call
    @needs_student
    @meets_deadline('/Classes/OneClass')
    def addclass(self,request, tl, one, two, module, extra, prog):
        """ Preregister a student for the specified class, then return to the studentreg page """

        reg_verb = GetNode('V/Deadline/Registration/Student/Classes')
        scrmi = self.program.getModuleExtension('StudentClassRegModuleInfo')

        #   Explicitly set the user's onsiteness, since we refer to it soon.
        if not hasattr(self.user, "onsite_local"):
            self.user.onsite_local = False

        if request.POST.has_key('class_id'):
            classid = request.POST['class_id']
            sectionid = request.POST['section_id']
        else:
            from esp.dblog.models import error
            raise ESPError(False), "We've lost track of your chosen class's ID!  Please try again; make sure that you've clicked the \"Add Class\" button, rather than just typing in a URL.  Also, please make sure that your Web browser has JavaScript enabled."

        enrolled_classes = ESPUser(request.user).getEnrolledClasses(prog, request)

        # Can we register for more than one class yet?
        if (not self.user.onsite_local) and (not UserBit.objects.UserHasPerms(request.user, prog.anchor, reg_verb ) ):
            # Some classes automatically register people for enforced prerequisites (i.e. HSSP ==> Spark). Don't penalize people for these...
            classes_registered = 0
            for cls in enrolled_classes:
                reg_verbs = cls.getRegVerbs(request.user)
                is_auto = 0
                for r in reg_verbs:
                    if r.name == 'Automatic':
                        is_auto = 1
                if not is_auto:
                    classes_registered += 1

            if classes_registered >= 1:
                datestring = ''
                bitlist = UserBit.objects.filter(user__isnull=True, qsc=prog.anchor, verb=reg_verb)
                if len(bitlist) > 0:
                    d = bitlist[0].startdate
                    if d.date() == d.today().date():
                        datestring = ' later today'
                    else:
                        datestring = d.strftime(' on %B %d')
                raise ESPError(False), "Currently, you are only allowed to register for one %s class.  Please come back after student registration fully opens%s!" % (prog.niceName(), datestring)

        cobj = ClassSubject.objects.get(id=classid)
        section = ClassSection.objects.get(id=sectionid)
        if not scrmi.use_priority:
            error = section.cannotAdd(self.user,self.enforce_max,use_cache=False)
        if scrmi.use_priority or not error:
            error = cobj.cannotAdd(self.user,self.enforce_max,use_cache=False)

        priority = self.user.getRegistrationPriority(section.meeting_times.all())

        # autoregister for implied classes one level deep. XOR is currently not implemented, but we're not using it yet either.
        auto_classes = []
        blocked_class = None
        cannotadd_error = ''

        for implication in ClassImplication.objects.filter(cls=cobj, parent__isnull=True):
            if implication.fails_implication(self.user):
                for cls in ClassSubject.objects.filter(id__in=implication.member_id_ints):
                    #   Override size limits on subprogram classes (checkFull=False). -Michael P
                    sec = cls.default_section()
                    if sec.cannotAdd(self.user, checkFull=False, use_cache=False):
                        blocked_class = cls
                        cannotadd_error = sec.cannotAdd(self.user, checkFull=False, use_cache=False)
                    else:
                        if sec.preregister_student(self.user, overridefull=True, automatic=True, priority=priority):
                            auto_classes.append(sec)
                            if implication.operation != 'AND':
                                break
                        else:
                            blocked_class = cls
                    if (blocked_class is not None) and implication.operation == 'AND':
                        break
                if implication.fails_implication(self.user):
                    for sec in auto_classes:
                        sec.unpreregister_student(self.user)
                    if blocked_class is not None:
                        raise ESPError(False), 'You have no class blocks free for this class during %s! Please go to <a href="%sstudentreg">%s Student Registration</a> and make sure you have time on your schedule for the class "%s." (%s)' % (blocked_class.parent_program.niceName(), blocked_class.parent_program.get_learn_url(), blocked_class.parent_program.niceName(), blocked_class.title(), cannotadd_error)
                    else:
                        raise ESPError(False), 'You have no class blocks free for this class during %s! Please go to <a href="%sstudentreg">%s Student Registration</a> and make sure you have time on your schedule for the class. (%s)' % (prog.niceName(), prog.get_learn_url(), prog.niceName(), cannotadd_error)

        if error and not self.user.onsite_local:
            raise ESPError(False), error

        #   Desired priority level is 1 above current max
        if section.preregister_student(self.user, self.user.onsite_local, False, priority):
            bits = UserBit.objects.filter(user=self.user, verb=GetNode("V/Flags/Public"), qsc=GetNode("/".join(prog.anchor.tree_encode()) + "/Confirmation")).filter(enddate__gte=datetime.now())
            if bits.count() == 0:
                bit = UserBit.objects.create(user=self.user, verb=GetNode("V/Flags/Public"), qsc=GetNode("/".join(prog.anchor.tree_encode()) + "/Confirmation"))

            return self.goToCore(tl) # go to the core view.
        else:
            raise ESPError(False), 'According to our latest information, this class is full. Please go back and choose another class.'

    @aux_call
    @needs_student
    @meets_deadline('/Classes/OneClass')
    def fillslot(self, request, tl, one, two, module, extra, prog):
        """ Display the page to fill the timeslot for a program """
        from esp.cal.models import Event

        try:
            extra = int(extra)
        except:
            raise ESPError(False), 'Please use the link at the main registration page.'
        user = ESPUser(request.user)
        ts = Event.objects.filter(id=extra)
        if len(ts) < 1:
            raise Http404()

        ts = ts[0]

        prereg_url = self.program.get_learn_url() + 'addclass/'
        user_grade = user.getGrade()
        user.updateOnsite(request)
        is_onsite = user.isOnsite(self.program)

        #   Override both grade limits and size limits during onsite registration
        if is_onsite:
            classes = list(ClassSubject.objects.catalog(self.program, ts))
        else:
            classes = list(ClassSubject.objects.catalog(self.program, ts).filter(grade_min__lte=user_grade, grade_max__gte=user_grade))
            classes = filter(lambda c: not c.isFull(timeslot=ts), classes)
            classes = filter(lambda c: not c.isRegClosed(), classes)

        categories = {}

        for cls in classes:
            categories[cls.category_id] = {'id':cls.category_id, 'category':cls.category_txt if hasattr(cls, 'category_txt') else cls.category.category}

        return render_to_response(self.baseDir()+'fillslot.html', request, (prog, tl), {'classes':    classes,
                                                                                        'one':        one,
                                                                                        'two':        two,
                                                                                        'categories': categories.values(),
                                                                                        'timeslot':   ts,
                                                                                        'prereg_url': prereg_url})


    # we can also ``changeslot'', with only minor modifications to the above code...
    @aux_call
    @needs_student
    @meets_deadline('/Classes/OneClass')
    def changeslot(self, request, tl, one, two, module, extra, prog):
        """ Display the page to swap a class. Options have either the same name or same timeslot. """
        from esp.cal.models import Event

        user = ESPUser(request.user)
        prereg_url = self.program.get_learn_url() + 'swapclass/' + extra
        user_grade = user.getGrade()
        is_onsite = user.isOnsite(self.program)

        try:
            extra = int(extra)
        except:
            raise ESPError(False), 'Please use the link at the main registration page.'
        ts = Event.objects.filter(id=extra)
        if len(ts) < 1:
            raise Http404()

        ts = ts[0]

        # Determining the old class, if any.
        v_registered = request.get_node('V/Flags/Registration/Preliminary')
        oldclasses = ClassSubject.objects.filter(parent_program = self.program,
                             anchor__userbit_qsc__verb = v_registered,
                             anchor__userbit_qsc__user = self.user).distinct()
        oldclasses = filter(lambda x: ts in x.all_meeting_times, oldclasses)
        # If there isn't a class to replace, let's silently switch over to regular adding of classes.
        if len(oldclasses) < 1:
            return self.fillslot(request, tl, one, two, module, extra, prog)
        # If there's more than one to replace, we don't know how to handle that.
        if len(oldclasses) > 1:
            raise ESPError(False), 'Sorry, our website doesn\'t know which class in that time slot you want to change! You\'ll have to go back and do it yourself by clearing the time slot first.'
        # Still here? Okay, continue...
        oldclass = oldclasses[0]

        # .objects.catalog() uses .extra() to select all the category text simultaneously
        # The "friendly_name bit" is to test for classes with the same title without having to call c.title()

        class_qset = ClassSubject.objects.catalog(self.program).filter( DjangoQ(meeting_times = ts) | DjangoQ(anchor__friendly_name = oldclass.title()) ) # same time or same title

        class_qset = class_qset.filter(grade_min__lte=user_grade, grade_max__gte=user_grade) # filter within grade limits
        classes = [c for c in class_qset if (not c.isFull()) or is_onsite] # show only viable classes

        categories = {}

        for cls in classes:
            categories[cls.parent_category.category_id] = {'id':cls.parent_class.category_id, 'category':cls.category_txt if hasattr(cls, 'category_txt') else cls.parent_class.category.category}

        return render_to_response(self.baseDir()+'changeslot.html', request, (prog, tl), {'classes':    classes,
                                                                                        'oldclass':   oldclass,
                                                                                        'one':        one,
                                                                                        'two':        two,
                                                                                        'categories': categories.values(),
                                                                                        'timeslot':   ts,
                                                                                        'prereg_url': prereg_url})

    # This function actually renders the catalog
    def catalog_render(self, request, tl, one, two, module, extra, prog, timeslot=None):
        """ Return the program class catalog """
        # using .extra() to select all the category text simultaneously
        classes = ClassSubject.objects.catalog(self.program)        

        categories = {}
        for cls in classes:
            categories[cls.category_id] = {'id':cls.category_id, 'category':cls.category_txt if hasattr(cls, 'category_txt') else cls.category.category}

        return render_to_response(self.baseDir()+'catalog.html', request, (prog, tl), {'classes': classes,
                                                                                       'one':        one,
                                                                                       'two':        two,
                                                                                       'categories': categories.values()})

    def catalog_javascript(self, request, tl, one, two, module, extra, prog, timeslot=None):
        return render_to_response(self.baseDir()+'catalog_javascript.html', request, (prog, tl), {
                'one':        one,
                'two':        two,
                })
    
    @cache_control(max_age=3600)
    def catalog_json(self, request, tl, one, two, module, extra, prog, timeslot=None):
        """ Return the program class catalog """
        # using .extra() to select all the category text simultaneously
        classes = ClassSubject.objects.catalog(self.program)        

        resp = HttpResponse()
        
        simplejson.dump(list(classes), resp, default=json_encode)
        
        return resp


    # This function exists only to apply the @meets_deadline decorator.
    @meets_deadline('/Catalog')
    def catalog_student(self, request, tl, one, two, module, extra, prog, timeslot=None):
        """ Return the program class catalog, after checking the deadline """
        return self.catalog_render(request, tl, one, two, module, extra, prog, timeslot)

    # This function gets called and branches off to the two above depending on the user's role
    @aux_call
    def catalog(self, request, tl, one, two, module, extra, prog, timeslot=None):
        """ Check user role and maybe return the program class catalog """

        user = ESPUser(request.user)
        if user.isTeacher() or user.isAdmin(self.program.anchor):
            return self.catalog_render(request, tl, one, two, module, extra, prog, timeslot)
        else:
            return self.catalog_student(request, tl, one, two, module, extra, prog, timeslot)

    @aux_call
    @needs_student
    def class_docs(self, request, tl, one, two, module, extra, prog):
        from esp.qsdmedia.models import Media

        clsid = 0
        if request.POST.has_key('clsid'):
            clsid = request.POST['clsid']
        else:
            clsid = extra

        classes = ClassSubject.objects.filter(id = clsid)

        target_class = classes[0]

        context = {'cls': target_class, 'module': self}

        return render_to_response(self.baseDir()+'class_docs.html', request, (prog, tl), context)

    @aux_call
    @needs_student
<<<<<<< HEAD
    @meets_deadline('/Classes/OneClass')
=======
    @meets_any_deadline(['/Classes/OneClass','/Removal'])
>>>>>>> 9775a09b
    def clearslot(self, request, tl, one, two, module, extra, prog):
        """ Clear the specified timeslot from a student registration and go back to the same page """

        #   The registration verb can be anything under this.
        v_registered_base = request.get_node('V/Flags/Registration')

        #   This query just gets worse and worse.   -Michael
        #   Maybe a little better with QTree?   -Axiak
        oldclasses = ClassSection.objects.filter(
            QTree(anchor__userbit_qsc__verb__below = v_registered_base),
            meeting_times=extra,
            parent_class__parent_program = self.program,
            anchor__userbit_qsc__user = self.user).distinct()

        #   Narrow this down to one class if we're using the priority system.
        if request.GET.has_key('sec_id'):
            oldclasses = oldclasses.filter(id=request.GET['sec_id'])

        #classes = self.user.getEnrolledClasses()
        class_ids = [c.parent_class.id for c in oldclasses]
        for cls in oldclasses:
            # Make sure deletion doesn't violate any class implications before proceeding
            for implication in ClassImplication.objects.filter(cls__in=class_ids, enforce=True, parent__isnull=True):
                if implication.fails_implication(self.user, without_classes=set([cls.id])):
                    raise ESPError(False), 'This class is required for your %s class "%s"! To remove this class, please remove the one that requires it through <a href="%sstudentreg">%s Student Registration</a>.' % (implication.cls.parent_program.niceName(), implication.cls.title(), implication.cls.parent_program.get_learn_url(), implication.cls.parent_program.niceName())
            cls.unpreregister_student(self.user)

            # Undo auto-registrations of sections
            for implication in ClassImplication.objects.filter(cls=cls, enforce=True):
                for auto_class in ClassSubject.objects.filter(id__in=implication.member_id_ints):
                    auto_class.unpreregister_student(self.user)

        return self.goToCore(tl)

    @aux_call
    @needs_student
    @meets_deadline('/Classes/OneClass')
    def swapclass(self, request, tl, one, two, module, extra, prog):
        """ Swaps one class in a timeslot ("extra") for the one in POST.class_id. """

        #   Explicitly set the user's onsiteness, since we refer to it soon.
        if not hasattr(self.user, "onsite_local"):
            self.user.onsite_local = False

        v_registered = request.get_node('V/Flags/Registration/Preliminary')
        v_auto = request.get_node('V/Flags/Registration/Preliminary/Automatic')

        # Check if implications are already broken
        broken_implications = False
        already_enrolled = [c.id for c in self.user.getEnrolledClasses()]
        for implication in ClassImplication.objects.filter(cls__in=already_enrolled, enforce=True, parent__isnull=True):
#            break;
            if implication.fails_implication(self.user):
                broken_implications = True

        # Determining the old class
        oldclasses = ClassSubject.objects.filter(meeting_times=extra,
                             parent_program = self.program,
                             anchor__userbit_qsc__verb = v_registered,
                             anchor__userbit_qsc__user = self.user).distinct()

        if oldclasses.count() > 1:
            raise ESPError(False), 'Sorry, our website doesn\'t know which class in that time slot you want to exchange! You\'ll have to go back and do it yourself by clearing the time slot first.'
        oldclass = oldclasses[0]
        automatic = UserBit.objects.UserHasPerms(self.user, oldclass.anchor, v_auto)

        # Determining the new class
        if request.POST.has_key('class_id'):
            classid = request.POST['class_id']
        else:
            from esp.dblog.models import error
            raise ESPError(), "We've lost track of your chosen class's ID!  Please try again; make sure that you've clicked the \"Add Class\" button, rather than just typing in a URL.  Also, please make sure that your Web browser has JavaScript enabled."

        # Withdrawing from the old class
        oldclass.unpreregister_student(self.user)

        # Checking if we can register for the new class
        newclass = ClassSubject.objects.filter(id=classid)[0]
        error = newclass.cannotAdd(self.user, self.enforce_max, use_cache=False)
        if error and not self.user.onsite_local:
            # Undo by re-registering the old class. Theoretically "overridefull" is okay, since they were already registered for oldclass anyway.
            oldclass.preregister_student(self.user, overridefull=True, automatic=automatic)
            oldclass.update_cache_students()
            raise ESPError(False), error

        # Attempt to register for the new class
        # Carry over the "automatic" userbit if the new class has the same title.
        if newclass.preregister_student(self.user, self.user.onsite_local, automatic and (newclass.title() == oldclass.title()) ):
            newclass.update_cache_students()
        else:
            oldclass.preregister_student(self.user, overridefull=True, automatic=automatic)
            raise ESPError(False), 'According to our latest information, this class is full. Please go back and choose another class.'

        # Did we break an implication? If so, undo! If implications were somehow broken to start with, pretend it's okay.
        if not broken_implications:
            already_enrolled = [c.id for c in self.user.getEnrolledClasses()]
            for implication in ClassImplication.objects.filter(cls__in=already_enrolled, enforce=True, parent__isnull=True):
#                break;
                if implication.fails_implication(self.user):
                    newclass.unpreregister_student(self.user)
                    oldclass.preregister_student(self.user, overridefull=True, automatic=automatic)
                    raise ESPError(False), 'The class you intended to remove is required for your %s class "%s"! To remove this class, please remove the one that requires it through <a href="%sstudentreg">%s Student Registration</a>.' % (implication.cls.parent_program.niceName(), implication.cls.title(), implication.cls.parent_program.get_learn_url(), implication.cls.parent_program.niceName())

        return self.goToCore(tl)

    def getNavBars(self):
        """ Returns a list of the dictionary to render the class catalog, if it's open """
        if super(StudentClassRegModule, self).deadline_met('/Catalog'):
            return [{ 'link': '/learn/%s/catalog' % ( self.program.getUrlBase() ),
                      'text': '%s Catalog' % ( self.program.niceSubName() ) }]

        else:
            return []<|MERGE_RESOLUTION|>--- conflicted
+++ resolved
@@ -160,10 +160,6 @@
         else:
             return super(StudentClassRegModule, self).deadline_met('/Classes/OneClass')
 
-<<<<<<< HEAD
-
-=======
->>>>>>> 9775a09b
     @needs_student
     def prepare(self, context={}):
         regProf = RegistrationProfile.getLastForProgram(self.user, self.program)
@@ -184,22 +180,15 @@
         schedule = []
         timeslot_dict = {}
         for sec in classList:
-<<<<<<< HEAD
-            show_changeslot = ( len(classList) > 0 ) # Does the class have enough siblings to warrant a "change section" link?
-
-            if scrmi.use_priority:
-                sec.verbs = sec.getRegVerbs(user)
-=======
             #   TODO: Fix this bit (it was broken, and may need additional queries
             #   or a parameter added to ClassRegModuleInfo).
             show_changeslot = False
-            
+
             #   Get the verbs all the time in order for the schedule to show
             #   the student's detailed enrollment status.  (Performance hit, I know.)
             #   - Michael P, 6/23/2009
             #   if scrmi.use_priority:
             sec.verbs = sec.getRegVerbs(user)
->>>>>>> 9775a09b
 
             for mt in sec.get_meeting_times():
                 section_dict = {'section': sec, 'changeable': show_changeslot}
@@ -577,11 +566,7 @@
 
     @aux_call
     @needs_student
-<<<<<<< HEAD
-    @meets_deadline('/Classes/OneClass')
-=======
     @meets_any_deadline(['/Classes/OneClass','/Removal'])
->>>>>>> 9775a09b
     def clearslot(self, request, tl, one, two, module, extra, prog):
         """ Clear the specified timeslot from a student registration and go back to the same page """
 
