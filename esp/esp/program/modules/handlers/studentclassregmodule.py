--- conflicted
+++ resolved
@@ -258,11 +258,8 @@
         context['prog'] = self.program
         context['one'] = one
         context['two'] = two
-<<<<<<< HEAD
         context['num_classes'] = self.user.getEnrolledSections(self.program).count()
-=======
-        context['num_classes'] = self.user.getSections(self.program).count()
->>>>>>> 3731c579
+        #context['num_classes'] = self.user.getSections(self.program).count()
         schedule_str = render_to_string('users/student_schedule_inline.html', context)
         script_str = render_to_string('users/student_schedule_inline.js', context)
         json_data = {'student_schedule_html': schedule_str, 'script': script_str}
@@ -528,28 +525,25 @@
     def catalog_render(self, request, tl, one, two, module, extra, prog, timeslot=None):
         """ Return the program class catalog """
         
-<<<<<<< HEAD
         def is_scheduled(cls):
             for s in cls.sections.all():
                 if s.meeting_times.all().count() > 0:
                     return True
             return False
         
-        # using .extra() to select all the category text simultaneously
-        classes = ClassSubject.objects.catalog(self.program)        
+        #classes = ClassSubject.objects.catalog(self.program)        
 
         # Sort classes
-        classes = list(classes)
-        options = prog.getModuleExtension('StudentClassRegModuleInfo')
-        if not options.show_unscheduled_classes:
-            classes = filter(is_scheduled, classes)
-        classes = sorted(classes, key=lambda cls: cls.num_students() - cls.capacity)
-        classes = sorted(classes, key=lambda cls: cls.friendly_times()[0] if len(cls.friendly_times()) > 0 else [])
-        classes = sorted(classes, key=lambda cls: cls.category.category)
-=======
+        #classes = list(classes)
+        #options = prog.getModuleExtension('StudentClassRegModuleInfo')
+        #if not options.show_unscheduled_classes:
+        #    classes = filter(is_scheduled, classes)
+        #classes = sorted(classes, key=lambda cls: cls.num_students() - cls.capacity)
+        #classes = sorted(classes, key=lambda cls: cls.friendly_times()[0] if len(cls.friendly_times()) > 0 else [])
+        #classes = sorted(classes, key=lambda cls: cls.category.category)
+
         # using .extra() to select all the category text simultaneously
         classes = ClassSubject.objects.catalog(self.program)
->>>>>>> 3731c579
 
         categories = {}
         for cls in classes:
