
__author__    = "MIT ESP"
__date__      = "$DATE$"
__rev__       = "$REV$"
__license__   = "GPL v.2"
__copyright__ = """
This file is part of the ESP Web Site
Copyright (c) 2008 MIT ESP

The ESP Web Site is free software; you can redistribute it and/or
modify it under the terms of the GNU General Public License
as published by the Free Software Foundation; either version 2
of the License, or (at your option) any later version.

This program is distributed in the hope that it will be useful,
but WITHOUT ANY WARRANTY; without even the implied warranty of
MERCHANTABILITY or FITNESS FOR A PARTICULAR PURPOSE.  See the
GNU General Public License for more details.

You should have received a copy of the GNU General Public License
along with this program; if not, write to the Free Software
Foundation, Inc., 51 Franklin Street, Fifth Floor, Boston, MA  02110-1301, USA.

Contact Us:
ESP Web Group
MIT Educational Studies Program,
84 Massachusetts Ave W20-467, Cambridge, MA 02139
Phone: 617-253-4882
Email: web@esp.mit.edu
"""

from esp.program.modules.base import ProgramModuleObj, needs_teacher, needs_student, needs_admin, usercheck_usetl, meets_deadline, main_call, aux_call
from esp.datatree.models import *
from esp.program.models  import ClassSubject, ClassSection, ClassCategories, RegistrationProfile, ClassImplication
from esp.program.modules import module_ext
from esp.web.util        import render_to_response
from esp.middleware      import ESPError
from esp.users.models    import ESPUser, UserBit, User
from django.db.models.query import Q
from esp.program.models import SplashInfo
from django.template.loader import get_template
from django.http import HttpResponse
from django.views.decorators.cache import cache_control
from esp.cal.models import Event, EventType
from datetime import datetime
from decimal import Decimal
import simplejson

def json_encode(obj):
    if isinstance(obj, ClassSubject):
        return { 'id': obj.id,
                 'title': obj.anchor.friendly_name,
                 'anchor': obj.anchor_id,
                 'parent_program': obj.parent_program_id,
                 'category': obj.category,
                 'class_info': obj.class_info,
                 'allow_lateness': obj.allow_lateness,
                 'grade_min': obj.grade_min,
                 'grade_max': obj.grade_max,
                 'class_size_min': obj.class_size_min,
                 'class_size_max': obj.class_size_max,
                 'schedule': obj.schedule,
                 'prereqs': obj.prereqs,
                 'requested_special_resources': obj.requested_special_resources,
                 'directors_notes': obj.directors_notes,
                 'requested_room': obj.requested_room,
                 'session_count': obj.session_count,
                 'num_students': obj._num_students,
                 'teachers': obj._teachers,
                 'get_sections': obj._sections,                         
                 }
    elif isinstance(obj, ClassSection):
        return { 'id': obj.id,
                 'anchor': obj.anchor_id,
                 'status': obj.status,
                 'duration': obj.duration,
                 'get_meeting_times': obj._events,
                 'num_students': obj._count_students,
                 'capacity': obj.capacity
                 }
    elif isinstance(obj, ClassCategories):
        return { 'id': obj.id,
                 'category': obj.category,
                 'symbol': obj.symbol
                 }
    elif isinstance(obj, Event):
        return { 'id': obj.id,
                 'anchor': obj.anchor_id,
                 'start': obj.start,
                 'end': obj.end,
                 'short_description': obj.description,
                 'event_type': obj.event_type,
                 'priority': obj.priority,
                 }
    elif isinstance(obj, EventType):
        return { 'id': obj.id,
                 'description': obj.description
                 }
    elif isinstance(obj, User):
        return { 'id': obj.id,
                 'first_name': obj.first_name,
                 'last_name': obj.last_name,
                 'username': obj.username,
                 }
    elif isinstance(obj, Decimal):
        return str(obj)
    elif isinstance(obj, datetime):
        return obj.strftime('%Y-%m-%dT%H:%M:%S')
    else:
        raise TypeError(repr(obj) + " is not JSON serializable")


# student class picker module
class StudentClassRegModule(ProgramModuleObj, module_ext.StudentClassRegModuleInfo):
    @classmethod
    def module_properties(cls):
        return [ {
            "link_title": "Sign up for Classes",
            "module_type": "learn",
            "seq": 10,
            "required": True,
            "main_call": "classlist"
            }, {
            "link_title": "Sign up for Classes",
            "admin_title": "Sign up for Classes, SoW (StudentClassRegModule)",
            "module_type": "learn",
            "seq": 10,
            "required": True,
            "main_call": "sowclass"
            } ]

    def extensions(self):
        """ This function gives all the extensions...that is, models that act on the join of a program and module."""
        return []#(., module_ext.StudentClassRegModuleInfo)] # ClassRegModuleInfo has important information for this module


    def students(self, QObject = False):
        from django.db.models import Q
        verb_base = DataTree.get_by_uri('V/Flags/Registration')

        Par = Q(userbit__qsc__parent__parent=self.program.classes_node())
        Reg = QTree(userbit__verb__below = verb_base)
        Unexpired = Q(userbit__enddate__gte=datetime.now()) # Assumes that, for all still-valid reg userbits, we don't care about startdate, and enddate is null.

        if QObject:
            return {'classreg': self.getQForUser(Par & Unexpired & Reg)}
        else:
            return {'classreg': User.objects.filter(Par & Unexpired & Reg).distinct()}

    def studentDesc(self):
        return {'classreg': """Students who have have signed up for at least one class."""}

    def isCompleted(self):
        return (len(self.user.getSections(self.program)[:1]) > 0)

    def deadline_met(self):
        #tmpModule = ProgramModuleObj()
        #tmpModule.__dict__ = self.__dict__
        return super(StudentClassRegModule, self).deadline_met('/Classes/OneClass')


    @needs_student
    def prepare(self, context={}):
        regProf = RegistrationProfile.getLastForProgram(self.user, self.program)
        timeslots = list(self.program.getTimeSlots().order_by('id'))
        classList = ClassSection.prefetch_catalog_data(regProf.preregistered_classes())

        prevTimeSlot = None
        blockCount = 0

        if not isinstance(self.user, ESPUser):
            user = ESPUser(self.user)
        else:
            user = self.user

        is_onsite = user.isOnsite(self.program)
        scrmi = self.program.getModuleExtension('StudentClassRegModuleInfo')

        schedule = []
        timeslot_dict = {}
        for sec in classList:
            show_changeslot = ( len(classList) > 0 ) # Does the class have enough siblings to warrant a "change section" link?

            if scrmi.use_priority:
                sec.verbs = sec.getRegVerbs(user)

            for mt in sec.get_meeting_times():
                section_dict = {'section': sec, 'changeable': show_changeslot}
                if mt.id in timeslot_dict:
                    timeslot_dict[mt.id].append(section_dict)
                else:
                    timeslot_dict[mt.id] = [section_dict]

        for timeslot in timeslots:
            daybreak = False
            if prevTimeSlot != None:
                if not Event.contiguous(prevTimeSlot, timeslot):
                    blockCount += 1
                    daybreak = True

            if scrmi.use_priority:
                user_priority = user.getRegistrationPriority([timeslot])
            else:
                user_priority = None

            if timeslot.id in timeslot_dict:
                cls_list = timeslot_dict[timeslot.id]
                schedule.append((timeslot, cls_list, blockCount + 1, user_priority))
            else:
                schedule.append((timeslot, [], blockCount + 1, user_priority))

            # For Splash 2009, lunch blocks are 25/26 and 35/36
            islunch = False
            if timeslot.id == 25 and 26 in timeslot_dict: islunch = True
            if timeslot.id == 26 and 25 in timeslot_dict: islunch = True
            if timeslot.id == 35 and 36 in timeslot_dict: islunch = True
            if timeslot.id == 36 and 35 in timeslot_dict: islunch = True

            prevTimeSlot = timeslot

        # Condense schedule
        schedule_collapsed = []
        laststart = None
        lastend = None
        lastsec = None
        lastblk = None
        lastpri = None
        lastdaybreak = None

        for e in schedule:
            if laststart is None or len(e[1]) == 0 or lastsec['section']._get_parent_class().id != e[1][0]['section']._get_parent_class().id:
                if laststart is not None:
                    schedule_collapsed.append((Event(start=laststart, end=lastend), [lastsec], lastblk, lastpri, False, lastdaybreak))
                    laststart = None

                if len(e[1]) == 0:
                  schedule_collapsed.append(e)
                  continue

                laststart = e[0].start
                lastend = e[0].end
                lastsec = e[1][0]
                lastblk = e[2]
                lastpri = e[3]
                lastdaybreak = e[5]
            else:
                lastend = e[0].end
        if laststart is not None:
            schedule_collapsed.append((Event(start=laststart, end=lastend), [lastsec], lastblk, lastpri, False, lastdaybreak))

        # Calculate invoice
        charges = []
        charges_total = 0

        spi = SplashInfo.getForUser(self.user)
        if spi.siblingdiscount:
          charges.append(('Splash Enrollment w/ discount', '20'))
          charges_total += 20
        else:
          charges.append(('Splash Enrollment', '40'))
          charges_total += 40

        foodmap = {}
        foodmap['classic_club'] = 'Classic Club (turkey/bacon/ham/cheddar)'
        foodmap['honey_chicken'] = 'Honey Chicken (chicken/honey mustard)'
        foodmap['veggie'] = 'Veggie (guacamole/olives/mozzarella/cheddar)'
        foodmap['cheese'] = 'Cheese Pizza'
        foodmap['pepperoni'] = 'Pepperoni Pizza'

        if spi.lunchsat and spi.lunchsat != 'no':
          charges.append(('Lunch on Saturday: '+foodmap[spi.lunchsat], '5'))
          charges_total += 5

        if spi.lunchsun and spi.lunchsun != 'no':
          charges.append(('Lunch on Sunday: '+foodmap[spi.lunchsun], '5'))
          charges_total += 5

        context['charges'] = charges
        context['charges_total'] = charges_total

        context['timeslots'] = schedule
        context['timeslots_collapsed'] = schedule_collapsed
        context['use_priority'] = scrmi.use_priority
        return context

    @aux_call
    @needs_student
    @meets_deadline('/Classes/OneClass')
    def addclass(self,request, tl, one, two, module, extra, prog):
        """ Preregister a student for the specified class, then return to the studentreg page """

        reg_verb = GetNode('V/Deadline/Registration/Student/Classes')
        scrmi = self.program.getModuleExtension('StudentClassRegModuleInfo')

        #   Explicitly set the user's onsiteness, since we refer to it soon.
        if not hasattr(self.user, "onsite_local"):
            self.user.onsite_local = False

        if request.POST.has_key('class_id'):
            classid = request.POST['class_id']
            sectionid = request.POST['section_id']
        else:
            from esp.dblog.models import error
            raise ESPError(), "We've lost track of your chosen class's ID!  Please try again; make sure that you've clicked the \"Add Class\" button, rather than just typing in a URL.  Also, please make sure that your Web browser has JavaScript enabled."

        enrolled_classes = ESPUser(request.user).getEnrolledClasses(prog, request)

        # Can we register for more than one class yet?
        if (not self.user.onsite_local) and (not UserBit.objects.UserHasPerms(request.user, prog.anchor, reg_verb ) ):
            # Some classes automatically register people for enforced prerequisites (i.e. HSSP ==> Spark). Don't penalize people for these...
            classes_registered = 0
            for cls in enrolled_classes:
                reg_verbs = cls.getRegVerbs(request.user)
                is_auto = 0
                for r in reg_verbs:
                    if r.name == 'Automatic':
                        is_auto = 1
                if not is_auto:
                    classes_registered += 1

            if classes_registered >= 1:
                datestring = ''
                bitlist = UserBit.objects.filter(user__isnull=True, qsc=prog.anchor, verb=reg_verb)
                if len(bitlist) > 0:
                    d = bitlist[0].startdate
                    if d.date() == d.today().date():
                        datestring = ' later today'
                    else:
                        datestring = d.strftime(' on %B %d')
                raise ESPError(False), "Currently, you are only allowed to register for one %s class.  Please come back after student registration fully opens%s!" % (prog.niceName(), datestring)

        cobj = ClassSubject.objects.get(id=classid)
        section = ClassSection.objects.get(id=sectionid)
        if not scrmi.use_priority:
            error = section.cannotAdd(self.user,self.enforce_max,use_cache=False)
        if scrmi.use_priority or not error:
            error = cobj.cannotAdd(self.user,self.enforce_max,use_cache=False)

        priority = self.user.getRegistrationPriority(section.meeting_times.all())

        # autoregister for implied classes one level deep. XOR is currently not implemented, but we're not using it yet either.
        auto_classes = []
        blocked_class = None
        cannotadd_error = ''

        for implication in ClassImplication.objects.filter(cls=cobj, parent__isnull=True):
            if implication.fails_implication(self.user):
                for cls in ClassSubject.objects.filter(id__in=implication.member_id_ints):
                    #   Override size limits on subprogram classes (checkFull=False). -Michael P
                    sec = cls.default_section()
                    if sec.cannotAdd(self.user, checkFull=False, use_cache=False):
                        blocked_class = cls
                        cannotadd_error = sec.cannotAdd(self.user, checkFull=False, use_cache=False)
                    else:
                        if sec.preregister_student(self.user, overridefull=True, automatic=True, priority=priority):
                            auto_classes.append(sec)
                            if implication.operation != 'AND':
                                break
                        else:
                            blocked_class = cls
                    if (blocked_class is not None) and implication.operation == 'AND':
                        break
                if implication.fails_implication(self.user):
                    for sec in auto_classes:
                        sec.unpreregister_student(self.user)
                    if blocked_class is not None:
                        raise ESPError(False), 'You have no class blocks free for this class during %s! Please go to <a href="%sstudentreg">%s Student Registration</a> and make sure you have time on your schedule for the class "%s." (%s)' % (blocked_class.parent_program.niceName(), blocked_class.parent_program.get_learn_url(), blocked_class.parent_program.niceName(), blocked_class.title(), cannotadd_error)
                    else:
                        raise ESPError(False), 'You have no class blocks free for this class during %s! Please go to <a href="%sstudentreg">%s Student Registration</a> and make sure you have time on your schedule for the class. (%s)' % (prog.niceName(), prog.get_learn_url(), prog.niceName(), cannotadd_error)

        if error and not self.user.onsite_local:
            raise ESPError(False), error

        #   Desired priority level is 1 above current max
        if section.preregister_student(self.user, self.user.onsite_local, False, priority):
            bits = UserBit.objects.filter(user=self.user, verb=GetNode("V/Flags/Public"), qsc=GetNode("/".join(prog.anchor.tree_encode()) + "/Confirmation")).filter(enddate__gte=datetime.now())
            if bits.count() == 0:
                bit = UserBit.objects.create(user=self.user, verb=GetNode("V/Flags/Public"), qsc=GetNode("/".join(prog.anchor.tree_encode()) + "/Confirmation"))

            return self.goToCore(tl) # go to the core view.
        else:
            raise ESPError(False), 'According to our latest information, this class is full. Please go back and choose another class.'

    @aux_call
    @needs_student
    @meets_deadline('/Classes/OneClass')
    def fillslot(self, request, tl, one, two, module, extra, prog):
        """ Display the page to fill the timeslot for a program """
        from esp.cal.models import Event

        try:
            extra = int(extra)
        except:
            raise ESPError(False), 'Please use the link at the main registration page.'
        user = ESPUser(request.user)
        ts = Event.objects.filter(id=extra)
        if len(ts) < 1:
            raise Http404()

        ts = ts[0]

        prereg_url = self.program.get_learn_url() + 'addclass/'
        user_grade = user.getGrade()
        user.updateOnsite(request)
        is_onsite = user.isOnsite(self.program)

        #   Override both grade limits and size limits during onsite registration
        if is_onsite:
            classes = list(ClassSubject.objects.catalog(self.program, ts))
        else:
            classes = list(ClassSubject.objects.catalog(self.program, ts).filter(grade_min__lte=user_grade, grade_max__gte=user_grade))
            classes = filter(lambda c: not c.isFull(timeslot=ts), classes)

        categories = {}

        for cls in classes:
            categories[cls.parent_class.category_id] = {'id':cls.parent_class.category_id, 'category':cls.category_txt if hasattr(cls, 'category_txt') else cls.parent_class.category.category}

        return render_to_response(self.baseDir()+'fillslot.html', request, (prog, tl), {'classes':    classes,
                                                                                        'one':        one,
                                                                                        'two':        two,
                                                                                        'categories': categories.values(),
                                                                                        'timeslot':   ts,
                                                                                        'prereg_url': prereg_url})


    # we can also ``changeslot'', with only minor modifications to the above code...
    @aux_call
    @needs_student
    @meets_deadline('/Classes/OneClass')
    def changeslot(self, request, tl, one, two, module, extra, prog):
        """ Display the page to swap a class. Options have either the same name or same timeslot. """
        from esp.cal.models import Event

        user = ESPUser(request.user)
        prereg_url = self.program.get_learn_url() + 'swapclass/' + extra
        user_grade = user.getGrade()
        is_onsite = user.isOnsite(self.program)

        try:
            extra = int(extra)
        except:
            raise ESPError(False), 'Please use the link at the main registration page.'
        ts = Event.objects.filter(id=extra)
        if len(ts) < 1:
            raise Http404()

        ts = ts[0]

        # Determining the old class, if any.
        v_registered = request.get_node('V/Flags/Registration/Preliminary')
        oldclasses = ClassSubject.objects.filter(parent_program = self.program,
                             anchor__userbit_qsc__verb = v_registered,
                             anchor__userbit_qsc__user = self.user).distinct()
        oldclasses = filter(lambda x: ts in x.all_meeting_times, oldclasses)
        # If there isn't a class to replace, let's silently switch over to regular adding of classes.
        if len(oldclasses) < 1:
            return self.fillslot(request, tl, one, two, module, extra, prog)
        # If there's more than one to replace, we don't know how to handle that.
        if len(oldclasses) > 1:
            raise ESPError(False), 'Sorry, our website doesn\'t know which class in that time slot you want to change! You\'ll have to go back and do it yourself by clearing the time slot first.'
        # Still here? Okay, continue...
        oldclass = oldclasses[0]

        # .objects.catalog() uses .extra() to select all the category text simultaneously
        # The "friendly_name bit" is to test for classes with the same title without having to call c.title()

        class_qset = ClassSubject.objects.catalog(self.program).filter( DjangoQ(meeting_times = ts) | DjangoQ(anchor__friendly_name = oldclass.title()) ) # same time or same title

        class_qset = class_qset.filter(grade_min__lte=user_grade, grade_max__gte=user_grade) # filter within grade limits
        classes = [c for c in class_qset if (not c.isFull()) or is_onsite] # show only viable classes

        categories = {}

        for cls in classes:
            categories[cls.parent_category.category_id] = {'id':cls.parent_class.category_id, 'category':cls.category_txt if hasattr(cls, 'category_txt') else cls.parent_class.category.category}

        return render_to_response(self.baseDir()+'changeslot.html', request, (prog, tl), {'classes':    classes,
                                                                                        'oldclass':   oldclass,
                                                                                        'one':        one,
                                                                                        'two':        two,
                                                                                        'categories': categories.values(),
                                                                                        'timeslot':   ts,
                                                                                        'prereg_url': prereg_url})

    # This function actually renders the catalog
    def catalog_render(self, request, tl, one, two, module, extra, prog, timeslot=None):
        """ Return the program class catalog """
        # using .extra() to select all the category text simultaneously
        classes = ClassSubject.objects.catalog(self.program)        

        categories = {}
        for cls in classes:
            categories[cls.category_id] = {'id':cls.category_id, 'category':cls.category_txt if hasattr(cls, 'category_txt') else cls.category.category}

        return render_to_response(self.baseDir()+'catalog.html', request, (prog, tl), {'classes': classes,
                                                                                       'one':        one,
                                                                                       'two':        two,
                                                                                       'categories': categories.values()})

<<<<<<< HEAD
=======
    def catalog_javascript(self, request, tl, one, two, module, extra, prog, timeslot=None):
        return render_to_response(self.baseDir()+'catalog_javascript.html', request, (prog, tl), {
                'one':        one,
                'two':        two,
                })
    
    @cache_control(max_age=3600)
    def catalog_json(self, request, tl, one, two, module, extra, prog, timeslot=None):
        """ Return the program class catalog """
        # using .extra() to select all the category text simultaneously
        classes = ClassSubject.objects.catalog(self.program)        

        resp = HttpResponse()
        
        simplejson.dump(list(classes), resp, default=json_encode)
        
        return resp

    
>>>>>>> 9c2d9534
    # This function exists only to apply the @meets_deadline decorator.
    @meets_deadline('/Catalog')
    def catalog_student(self, request, tl, one, two, module, extra, prog, timeslot=None):
        """ Return the program class catalog, after checking the deadline """
        return self.catalog_render(request, tl, one, two, module, extra, prog, timeslot)

    # This function gets called and branches off to the two above depending on the user's role
    @aux_call
    def catalog(self, request, tl, one, two, module, extra, prog, timeslot=None):
        """ Check user role and maybe return the program class catalog """

        user = ESPUser(request.user)
        if user.isTeacher() or user.isAdmin(self.program.anchor):
            return self.catalog_render(request, tl, one, two, module, extra, prog, timeslot)
        else:
            return self.catalog_student(request, tl, one, two, module, extra, prog, timeslot)

    @aux_call
    @needs_student
    def class_docs(self, request, tl, one, two, module, extra, prog):
        from esp.qsdmedia.models import Media

        clsid = 0
        if request.POST.has_key('clsid'):
            clsid = request.POST['clsid']
        else:
            clsid = extra

        classes = ClassSubject.objects.filter(id = clsid)

        target_class = classes[0]

        context = {'cls': target_class, 'module': self}

        return render_to_response(self.baseDir()+'class_docs.html', request, (prog, tl), context)

    @aux_call
    @needs_student
    @meets_deadline('/Classes/OneClass')
    def clearslot(self, request, tl, one, two, module, extra, prog):
        """ Clear the specified timeslot from a student registration and go back to the same page """

        #   The registration verb can be anything under this.
        v_registered_base = request.get_node('V/Flags/Registration')

        #   This query just gets worse and worse.   -Michael
        #   Maybe a little better with QTree?   -Axiak
        oldclasses = ClassSection.objects.filter(
            QTree(anchor__userbit_qsc__verb__below = v_registered_base),
            meeting_times=extra,
            parent_class__parent_program = self.program,
            anchor__userbit_qsc__user = self.user).distinct()

        #   Narrow this down to one class if we're using the priority system.
        if request.GET.has_key('sec_id'):
            oldclasses = oldclasses.filter(id=request.GET['sec_id'])

        #classes = self.user.getEnrolledClasses()
        class_ids = [c.parent_class.id for c in oldclasses]
        for cls in oldclasses:
            # Make sure deletion doesn't violate any class implications before proceeding
            for implication in ClassImplication.objects.filter(cls__in=class_ids, enforce=True, parent__isnull=True):
                if implication.fails_implication(self.user, without_classes=set([cls.id])):
                    raise ESPError(False), 'This class is required for your %s class "%s"! To remove this class, please remove the one that requires it through <a href="%sstudentreg">%s Student Registration</a>.' % (implication.cls.parent_program.niceName(), implication.cls.title(), implication.cls.parent_program.get_learn_url(), implication.cls.parent_program.niceName())
            cls.unpreregister_student(self.user)

            # Undo auto-registrations of sections
            for implication in ClassImplication.objects.filter(cls=cls, enforce=True):
                for auto_class in ClassSubject.objects.filter(id__in=implication.member_id_ints):
                    auto_class.unpreregister_student(self.user)

        return self.goToCore(tl)

    @aux_call
    @needs_student
    @meets_deadline('/Classes/OneClass')
    def swapclass(self, request, tl, one, two, module, extra, prog):
        """ Swaps one class in a timeslot ("extra") for the one in POST.class_id. """

        #   Explicitly set the user's onsiteness, since we refer to it soon.
        if not hasattr(self.user, "onsite_local"):
            self.user.onsite_local = False

        v_registered = request.get_node('V/Flags/Registration/Preliminary')
        v_auto = request.get_node('V/Flags/Registration/Preliminary/Automatic')

        # Check if implications are already broken
        broken_implications = False
        already_enrolled = [c.id for c in self.user.getEnrolledClasses()]
        for implication in ClassImplication.objects.filter(cls__in=already_enrolled, enforce=True, parent__isnull=True):
#            break;
            if implication.fails_implication(self.user):
                broken_implications = True

        # Determining the old class
        oldclasses = ClassSubject.objects.filter(meeting_times=extra,
                             parent_program = self.program,
                             anchor__userbit_qsc__verb = v_registered,
                             anchor__userbit_qsc__user = self.user).distinct()

        if oldclasses.count() > 1:
            raise ESPError(False), 'Sorry, our website doesn\'t know which class in that time slot you want to exchange! You\'ll have to go back and do it yourself by clearing the time slot first.'
        oldclass = oldclasses[0]
        automatic = UserBit.objects.UserHasPerms(self.user, oldclass.anchor, v_auto)

        # Determining the new class
        if request.POST.has_key('class_id'):
            classid = request.POST['class_id']
        else:
            from esp.dblog.models import error
            raise ESPError(), "We've lost track of your chosen class's ID!  Please try again; make sure that you've clicked the \"Add Class\" button, rather than just typing in a URL.  Also, please make sure that your Web browser has JavaScript enabled."

        # Withdrawing from the old class
        oldclass.unpreregister_student(self.user)

        # Checking if we can register for the new class
        newclass = ClassSubject.objects.filter(id=classid)[0]
        error = newclass.cannotAdd(self.user, self.enforce_max, use_cache=False)
        if error and not self.user.onsite_local:
            # Undo by re-registering the old class. Theoretically "overridefull" is okay, since they were already registered for oldclass anyway.
            oldclass.preregister_student(self.user, overridefull=True, automatic=automatic)
            oldclass.update_cache_students()
            raise ESPError(False), error

        # Attempt to register for the new class
        # Carry over the "automatic" userbit if the new class has the same title.
        if newclass.preregister_student(self.user, self.user.onsite_local, automatic and (newclass.title() == oldclass.title()) ):
            newclass.update_cache_students()
        else:
            oldclass.preregister_student(self.user, overridefull=True, automatic=automatic)
            raise ESPError(False), 'According to our latest information, this class is full. Please go back and choose another class.'

        # Did we break an implication? If so, undo! If implications were somehow broken to start with, pretend it's okay.
        if not broken_implications:
            already_enrolled = [c.id for c in self.user.getEnrolledClasses()]
            for implication in ClassImplication.objects.filter(cls__in=already_enrolled, enforce=True, parent__isnull=True):
#                break;
                if implication.fails_implication(self.user):
                    newclass.unpreregister_student(self.user)
                    oldclass.preregister_student(self.user, overridefull=True, automatic=automatic)
                    raise ESPError(False), 'The class you intended to remove is required for your %s class "%s"! To remove this class, please remove the one that requires it through <a href="%sstudentreg">%s Student Registration</a>.' % (implication.cls.parent_program.niceName(), implication.cls.title(), implication.cls.parent_program.get_learn_url(), implication.cls.parent_program.niceName())

        return self.goToCore(tl)

    def getNavBars(self):
        """ Returns a list of the dictionary to render the class catalog, if it's open """
        if super(StudentClassRegModule, self).deadline_met('/Catalog'):
            return [{ 'link': '/learn/%s/catalog' % ( self.program.getUrlBase() ),
                      'text': '%s Catalog' % ( self.program.niceSubName() ) }]

        else:
            return []<|MERGE_RESOLUTION|>--- conflicted
+++ resolved
@@ -498,8 +498,6 @@
                                                                                        'two':        two,
                                                                                        'categories': categories.values()})
 
-<<<<<<< HEAD
-=======
     def catalog_javascript(self, request, tl, one, two, module, extra, prog, timeslot=None):
         return render_to_response(self.baseDir()+'catalog_javascript.html', request, (prog, tl), {
                 'one':        one,
@@ -518,8 +516,7 @@
         
         return resp
 
-    
->>>>>>> 9c2d9534
+
     # This function exists only to apply the @meets_deadline decorator.
     @meets_deadline('/Catalog')
     def catalog_student(self, request, tl, one, two, module, extra, prog, timeslot=None):
