--- conflicted
+++ resolved
@@ -44,11 +44,7 @@
 from django.db.models.query      import Q
 from django.views.decorators.cache import cache_control
 
-<<<<<<< HEAD
-from esp.program.modules.base    import ProgramModuleObj, needs_admin, main_call, aux_call, meets_deadline, needs_student, meets_grade, meets_cap
-=======
-from esp.program.modules.base    import ProgramModuleObj, needs_admin, main_call, aux_call, meets_deadline, needs_student, meets_grade, no_auth
->>>>>>> bc4f5859
+from esp.program.modules.base    import ProgramModuleObj, needs_admin, main_call, aux_call, meets_deadline, needs_student, meets_grade, meets_cap, no_auth
 from esp.program.modules         import module_ext
 from esp.program.models          import Program, ClassSubject, ClassSection, ClassCategories, StudentRegistration
 from esp.program.views           import lottery_student_reg, lsr_submit as lsr_view_submit
