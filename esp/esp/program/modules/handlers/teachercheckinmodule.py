
__author__    = "Individual contributors (see AUTHORS file)"
__date__      = "$DATE$"
__rev__       = "$REV$"
__license__   = "AGPL v.3"
__copyright__ = """
This file is part of the ESP Web Site
Copyright (c) 2007 by the individual contributors
  (see AUTHORS file)

The ESP Web Site is free software; you can redistribute it and/or
modify it under the terms of the GNU Affero General Public License
as published by the Free Software Foundation; either version 3
of the License, or (at your option) any later version.

This program is distributed in the hope that it will be useful,
but WITHOUT ANY WARRANTY; without even the implied warranty of
MERCHANTABILITY or FITNESS FOR A PARTICULAR PURPOSE.  See the
GNU Affero General Public License for more details.

You should have received a copy of the GNU Affero General Public
License along with this program; if not, write to the Free Software
Foundation, Inc., 51 Franklin Street, Fifth Floor, Boston, MA 02110-1301, USA.

Contact information:
MIT Educational Studies Program
  84 Massachusetts Ave W20-467, Cambridge, MA 02139
  Phone: 617-253-4882
  Email: esp-webmasters@mit.edu
Learning Unlimited, Inc.
  527 Franklin St, Cambridge, MA 02139
  Phone: 617-379-0178
  Email: web-team@learningu.org
"""

from esp.program.modules.forms.onsite import TeacherCheckinForm
from esp.program.modules.base import ProgramModuleObj, needs_teacher, needs_student, needs_admin, usercheck_usetl, needs_onsite, main_call, aux_call
from esp.program.modules import module_ext
from esp.program.modules.handlers.grouptextmodule import GroupTextModule
from esp.program.models import RegistrationProfile
from esp.program.models.class_ import ClassSubject, ClassSection
from esp.program.models.flags import ClassFlagType
from esp.utils.web import render_to_response
from esp.utils.decorators import json_response
from django.contrib.auth.decorators import login_required
from esp.users.models    import ESPUser, PersistentQueryFilter, Record, ContactInfo
from esp.cal.models import Event
from django              import forms
from django.http import HttpResponse, HttpResponseRedirect
from django.template.loader import render_to_string, select_template
from django.db.models.aggregates import Min
from django.db.models.query   import Q
from datetime import datetime, timedelta
from twilio.rest import TwilioRestClient

import collections
import json

class TeacherCheckinModule(ProgramModuleObj):
    @classmethod
    def module_properties(cls):
        return {
            "admin_title": "Teacher Check-In",
            "link_title": "Check in teachers",
            "module_type": "onsite",
            "seq": 10
            }

    def checkIn(self, teacher, prog, when=None):
        """Check teacher into program for the rest of the day (given by 'when').

        'when' defaults to datetime.now()."""
        if when is None:
            when = datetime.now()
        if teacher.getTaughtClassesFromProgram(prog).exists():
            endtime = datetime(when.year, when.month, when.day) + timedelta(days=1, seconds=-1)
            checked_in_already = Record.user_completed(teacher, 'teacher_checked_in', prog, when, only_today=True)
            if not checked_in_already:
                Record.objects.create(user=teacher, event='teacher_checked_in', program=prog, time=when)
                return '%s is checked in until %s.' % (teacher.name(), str(endtime))
            else:
                return '%s has already been checked in until %s.' % (teacher.name(), str(endtime))
        else:
            return '%s is not a teacher for %s.' % (teacher.name(), prog.niceName())

    def undoCheckIn(self, teacher, prog, when=None):
        """Undo what checkIn does"""
        if when is None:
            when = datetime.now()
        records = Record.filter(teacher, 'teacher_checked_in', prog, when, only_today=True)
        if records:
            records.delete()
            return '%s is no longer checked in.' % teacher.name()
        else:
            return '%s was not checked in for %s.' % (teacher.name(), prog.niceName())

    @main_call
    @needs_onsite
    def teachercheckin(self, request, tl, one, two, module, extra, prog):
        context = {}
        when = None
        if 'when' in request.GET:
            form = TeacherCheckinForm(request.GET)
            if form.is_valid():
                when = form.cleaned_data['when']
                if when is not None:
                    context['when'] = when
                    context['url_when'] = request.GET['when']
        else:
            form = TeacherCheckinForm()

        if when is None:
            when = datetime.now()
        context['now'] = when

        context['module'] = self
        context['form'] = form

        context['time_slots'] = prog.getTimeSlots()

        return render_to_response(self.baseDir()+'teachercheckin.html', request, context)

    @aux_call
    @needs_onsite
    def ajaxteachercheckin(self, request, tl, one, two, module, extra, prog):
        """
        POST to this view to change the check-in status of a teacher on a given day.

        POST data:
          'teacher':          The teacher's username.
          'undo' (optional):  If 'true', undoes a previous check-in.
                              Otherwise, the teacher is checked in.
          'when' (optional):  If given, processes checkIn or undoCheckIn as if
                              it were that time.  Should be given in the format
                              "%m/%d/%Y %H:%M".
        """
        json_data = {}
        if 'teacher' in request.POST:
            teachers = ESPUser.objects.filter(username=request.POST['teacher'])
            if not teachers.exists():
                json_data['message'] = 'User not found!'
            else:
                json_data['name'] = teachers[0].name()
                when = None
                if 'when' in request.POST:
                    try:
                        when = datetime.strptime(request.POST['when'], "%m/%d/%Y %H:%M")
                    except:
                        pass
                if 'undo' in request.POST and request.POST['undo'].lower() == 'true':
                    json_data['message'] = self.undoCheckIn(teachers[0], prog, when)
                else:
                    json_data['message'] = self.checkIn(teachers[0], prog, when)
        return HttpResponse(json.dumps(json_data), content_type='text/json')

    @aux_call
    @json_response(None)
    @needs_onsite
    def ajaxteachertext(self, request, tl, one, two, module, extra, prog):
        """
        POST to this view to text a teacher a reminder to check in.

        POST data:
          'username':       The teacher's username.
          'section':        Section ID number.
        """
        if GroupTextModule.is_configured():
            if 'username' in request.POST and 'section' in request.POST:
                sec = ClassSection.objects.get(id=request.POST['section'])
                teacher = PersistentQueryFilter.create_from_Q(ESPUser, Q(username=request.POST['username']))
<<<<<<< HEAD
                message = "Don't forget to check in for your " + one + " class that is scheduled for " + sec.start_time().pretty_time(True) + "!"
=======
                message = "Don't forget to check-in for your " + one + " class that is scheduled for " + sec.friendly_times(include_date = True)[0] + "!"
>>>>>>> 0e07742b
                GroupTextModule.sendMessages(teacher, message, True)
                return {'message': "Texted teacher"}
            else:
                return {'message': "Username and/or section not provided"}
        else:
            return {'message': "Twilio not configured"}

    @aux_call
    @needs_onsite
    def ajaxclassdetail(self, request, tl, one, two, module, extra, prog):
        """
        AJAX to this endpoint to get the details for a class, as an HTML
        snippet
        """
        context = {}
        context['class'] = ClassSubject.objects.get(id=request.GET['class'])
        if request.GET['show_flags']:
            context['show_flags'] = True
            context['flag_types'] = ClassFlagType.get_flag_types(self.program)
        return render_to_response(self.baseDir()+'classdetail.html', request, context)

    @staticmethod
    def get_phones(users):
        """
        Given a list or QuerySet of users, create a dictionary that maps user
        ids to phone numbers for displaying.
        """

        default = '(missing contact info)'

        # This is an optimized version of doing this for each user:

        #   contact_info = user.getLastProfile().contact_user
        #   if contact_info:
        #       return contact_info.phone_cell or contact_info.phone_day or default
        #   return default

        # Only Postgres supports the following fancy database operation! See
        # http://stackoverflow.com/a/20129229/3243497 .

        profiles = (RegistrationProfile.objects
                .filter(user__in=users)
                .order_by('user__id', '-last_ts')
                .distinct('user__id')
                .values_list('user', 'contact_user__phone_cell', 'contact_user__phone_day'))
        phone_entries = ((user, cell or day or default) for (user, cell, day) in profiles)
        return collections.defaultdict(lambda _: default, phone_entries)

    def getMissingTeachers(self, prog, date=None, starttime=None, when=None,
                           show_flags=True):
        """Return a list of class sections with missing teachers as of 'when'.

        Parameters:
          prog (Program):               The program.
          date (date, optional):        A teacher needs to check in if they have
                                        a class on 'date'. Of those teachers, a
                                        teacher is considered to have arrived if
                                        they have an appropriate Record on
                                        when.date(). The missing teachers is the
                                        complement of that set.
                                        If 'starttime' is passed, should pass
                                        starttime.start.date() as 'date'.
                                        If 'date' is None, classes on all days
                                        are considered.
          starttime (Event, optional):  If given, the return only includes
                                        missing teachers for classes that start
                                        at this time.
          when (datetime, optional):    The return reflects the state of
                                        teacher check-ins on this date, as of
                                        this time.
                                        Defaults to datetime.now().
          show_flags (bool, optional):  If True, prefetch class flags
                                        information for the list of class
                                        sections.

        NOTE: For multi-week programs, classes are only scheduled once on the
        website, even though they meet multiple times and teachers need to be
        checked in each week. Thus, 'date' is the date that the website thinks
        the class is scheduled for, and is used only to filter the set of
        classes that are shown; and 'when' is the current date (or a past one),
        and is used to filter the set of checked-in Records, so that the view
        shows who is not checked in yet for the day.

        Returns the 2-tuple (sections, arrived):
            sections: A list of all sections starting at the given time or on
                      the given date which do not have all teachers checked in,
                      with those with no teachers checked in first.  If a date
                      was given, includes only the first section of each class
                      on that date.
            arrived:  A dict of id -> teacher for all teachers who have already
                      checked in.
        """
        if when is None:
            when = datetime.now()

        sections = prog.sections().annotate(begin_time=Min("meeting_times__start")) \
                                  .filter(status=10, parent_class__status=10, begin_time__isnull=False)
        if date is not None:
            # Only consider classes happening on this date.
            sections = sections.filter(meeting_times__start__year  = date.year,
                                       meeting_times__start__month = date.month,
                                       meeting_times__start__day   = date.day)
        if starttime is not None:
            sections = sections.filter(begin_time=starttime.start)
        sections = sections.select_related(
            'parent_class',
            'parent_class__category',
            'parent_class__parent_program',
        ).prefetch_related(
            'parent_class__teachers',
            'parent_class__sections',
        )
        if show_flags:
            sections = sections.prefetch_related(
                'parent_class__flags',
                'parent_class__flags__flag_type',
                'parent_class__flags__modified_by',
                'parent_class__flags__created_by',
            )
        sections = sections.distinct()

        # A teacher is considered to have arrived if:
        # - They have a "teacher_checked_in" Record for the program
        # - which is from before 'when' (since we are considering the state of
        #   check-in at this time).
        # - which is from the same date as 'when'.
        teachers = ESPUser.objects.filter(
            classsubject__sections__in=sections).distinct()
        arrived_teachers = teachers.filter(
            record__program=prog,
            record__event='teacher_checked_in',
            record__time__lte=when,
            record__time__year=when.year,
            record__time__month=when.month,
            record__time__day=when.day).distinct()

        # To save multiple calls to getLastProfile, precompute the teacher
        # phones.
        teacher_phones = self.get_phones(teachers)
        arrived = dict()
        for teacher in arrived_teachers:
            teacher.phone = teacher_phones[teacher.id]
            arrived[teacher.id] = teacher

        sections_by_class = {}
        for section in sections:
            if not all(teacher.id in arrived for teacher in section.teachers):
                # Put the first section of each class into sections_by_class
                if (section.parent_class.id not in sections_by_class
                        or sections_by_class[section.parent_class_id].begin_time > section.begin_time):
                    # Precompute some things and pack them on the section.
                    section.any_arrived = any(teacher.id in arrived
                                              for teacher in section.teachers)
                    section.room = (section.prettyrooms() or [None])[0]
                    # section.teachers is a property, so we can't add extra
                    # data to the ESPUser objects and have them stick. We must
                    # make a new list and then modify that.
                    section.teachers_list = list(section.teachers)
                    for teacher in section.teachers_list:
                        teacher.phone = teacher_phones[teacher.id]
                    sections_by_class[section.parent_class_id] = section

        sections = [
            section for section in sections_by_class.values()
            if not section.any_arrived
        ] + [
            section for section in sections_by_class.values()
            if section.any_arrived
        ]

        return sections, arrived

    @aux_call
    @needs_onsite
    def missingteachers(self, request, tl, one, two, module, extra, prog):
        """
        View that displays the teacher check-in page for missing teachers.

        GET data:
          'date' (optional):  See documentation for getMissingTeachers().
                              Should be given in the format "%m/%d/%Y".
          'start' (optional): See the documentation for the 'starttime'
                              parameter for getMissingTeachers().
                              Should be given as the id number of the Event.
          'when' (optional):  See documentation for getMissingTeachers().
                              getMissingTeachers(). Should be given in the
                              format "%m/%d/%Y %H:%M".
        """
        starttime = date = None
        if 'start' in request.GET:
            starttime = Event.objects.get(id=request.GET['start'])
            date = starttime.start.date()
        elif 'date' in request.GET:
            date = datetime.strptime(request.GET['date'], "%m/%d/%Y").date()
        context = {}
        context['text_configured'] = GroupTextModule.is_configured()
        form = TeacherCheckinForm(request.GET)
        if form.is_valid():
            when = form.cleaned_data['when']
            if when is not None:
                context['when'] = when
                context['url_when'] = request.GET['when']
        else:
            when = None
        show_flags = self.program.program_modules.filter(handler='ClassFlagModule').exists()
        context['date'] = date
        context['sections'], context['arrived'] = self.getMissingTeachers(
            prog, date, starttime, when, show_flags)
        if show_flags:
            context['show_flags'] = True
            context['flag_types'] = ClassFlagType.get_flag_types(self.program)
        context['start_time'] = starttime
        return render_to_response(self.baseDir()+'missingteachers.html',
                                  request, context)

    class Meta:
        proxy = True
        app_label = 'modules'<|MERGE_RESOLUTION|>--- conflicted
+++ resolved
@@ -168,11 +168,7 @@
             if 'username' in request.POST and 'section' in request.POST:
                 sec = ClassSection.objects.get(id=request.POST['section'])
                 teacher = PersistentQueryFilter.create_from_Q(ESPUser, Q(username=request.POST['username']))
-<<<<<<< HEAD
-                message = "Don't forget to check in for your " + one + " class that is scheduled for " + sec.start_time().pretty_time(True) + "!"
-=======
                 message = "Don't forget to check-in for your " + one + " class that is scheduled for " + sec.friendly_times(include_date = True)[0] + "!"
->>>>>>> 0e07742b
                 GroupTextModule.sendMessages(teacher, message, True)
                 return {'message': "Texted teacher"}
             else:
