--- conflicted
+++ resolved
@@ -90,13 +90,8 @@
 
 
     def noclasses(self):
-<<<<<<< HEAD
-        """ Returns true if there are no classes in this program """
-        return len(self.clslist()) < 1
-=======
         """ Returns true of there are no classes in this program """
         return len(self.clslist(get_current_request().user)) < 1
->>>>>>> 1b623354
 
     def isCompleted(self):
         return not self.noclasses()
