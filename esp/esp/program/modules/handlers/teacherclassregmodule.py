
__author__    = "MIT ESP"
__date__      = "$DATE$"
__rev__       = "$REV$"
__license__   = "GPL v.2"
__copyright__ = """
This file is part of the ESP Web Site
Copyright (c) 2007 MIT ESP

The ESP Web Site is free software; you can redistribute it and/or
modify it under the terms of the GNU General Public License
as published by the Free Software Foundation; either version 2
of the License, or (at your option) any later version.

This program is distributed in the hope that it will be useful,
but WITHOUT ANY WARRANTY; without even the implied warranty of
MERCHANTABILITY or FITNESS FOR A PARTICULAR PURPOSE.  See the
GNU General Public License for more details.

You should have received a copy of the GNU General Public License
along with this program; if not, write to the Free Software
Foundation, Inc., 51 Franklin Street, Fifth Floor, Boston, MA  02110-1301, USA.

Contact Us:
ESP Web Group
MIT Educational Studies Program,
84 Massachusetts Ave W20-467, Cambridge, MA 02139
Phone: 617-253-4882
Email: web@esp.mit.edu
"""
from esp.program.modules.base    import ProgramModuleObj, needs_teacher, meets_deadline, main_call, aux_call
from esp.program.modules.module_ext     import ClassRegModuleInfo
from esp.program.modules         import module_ext
from esp.program.modules.forms.teacherreg   import TeacherClassRegForm
from esp.program.models          import ClassSubject, ClassSection, ClassCategories, ClassImplication, Program, StudentAppQuestion, ProgramModule
from esp.program.controllers.classreg import ClassCreationController, ClassCreationValidationError
from esp.datatree.models import *
from esp.tagdict.models          import Tag
from esp.web.util                import render_to_response
from django.template.loader      import render_to_string
from esp.middleware              import ESPError
from django.utils.datastructures import MultiValueDict
from django.core.mail            import send_mail
from django.template.loader      import render_to_string
from django.http                 import HttpResponse
from esp.miniblog.models         import Entry
from django.core.cache           import cache
from django.db.models.query      import Q
from esp.users.models            import User, ESPUser
from esp.resources.models        import ResourceType, ResourceRequest
from esp.resources.forms         import ResourceRequestFormSet, ResourceTypeFormSet
from datetime                    import timedelta
from esp.mailman                 import add_list_member
from django.http                 import HttpResponseRedirect
import simplejson as json

class TeacherClassRegModule(ProgramModuleObj, module_ext.ClassRegModuleInfo):
    """ This program module allows teachers to register classes, and for them to modify classes/view class statuses
        as the program goes on. It is suggested, though not required, that this module is used in conjunction with
        StudentClassRegModule. Please be mindful of all the options of this module. """
    @classmethod
    def module_properties(cls):
        return {
            "admin_title": "Teacher Class Registration",
            "link_title": "Register Your Classes",
            "module_type": "teach",
            "seq": 10,
            "main_call": "listclasses"
            }

    
    def extensions(self):
        """ This function gives all the extensions...that is, models that act on the join of a program and module."""
        return []#(., module_ext.ClassRegModuleInfo)] # ClassRegModuleInfo has important information for this module


    def prepare(self, context={}):
        """ prepare returns the context for the main teacherreg page. This will just set the teacherclsmodule as this module,
            since everything else can be gotten from hooks. """
        
        context['can_edit'] = self.deadline_met('/Classes/Edit')
        context['can_create'] = self.deadline_met('/Classes/Create')
        context['teacherclsmodule'] = self # ...
        return context


    def noclasses(self):
        """ Returns true of there are no classes in this program """
        return len(self.clslist()) < 1

    def isCompleted(self):
        return not self.noclasses()


    def teachers(self, QObject = False):
        #   New approach: Pile the class datatree anchor IDs into the appropriate lists.
        
        rejected_list = [x['anchor'] for x in self.program.classes().filter(status__lt=0).values('anchor')]
        approved_list = [x['anchor'] for x in self.program.classes().filter(status__gt=0).values('anchor')]
        proposed_list = [x['anchor'] for x in self.program.classes().filter(status=0).values('anchor')]
        Q_isteacher = Q(userbit__verb = GetNode('V/Flags/Registration/Teacher'))
        Q_rejected_teacher = Q(userbit__qsc__in=rejected_list) & Q_isteacher
        Q_approved_teacher = Q(userbit__qsc__in=approved_list) & Q_isteacher
        Q_proposed_teacher = Q(userbit__qsc__in=proposed_list) & Q_isteacher

        full_classes = [x.anchor for x in self.program.classes().filter(status__gt=0) if x.is_nearly_full()]
        Q_full_teacher = Q(userbit__qsc__in=full_classes) & Q_isteacher

        if QObject:
            return {'class_approved': self.getQForUser(Q_approved_teacher),
                    'class_proposed': self.getQForUser(Q_proposed_teacher),
                    'class_rejected': self.getQForUser(Q_rejected_teacher),
                    'class_full': self.getQForUser(Q_full_teacher)}

        else:
            return {'class_approved': User.objects.filter(Q_approved_teacher).distinct(),
                    'class_proposed': User.objects.filter(Q_proposed_teacher).distinct(),
                    'class_rejected': User.objects.filter(Q_rejected_teacher).distinct(),
                    'class_full': User.objects.filter(Q_full_teacher).distinct()}


    def teacherDesc(self):
        return {'class_approved': """Teachers teaching an approved class.""",
                'class_proposed': """Teachers teaching a class which has yet to be reviewed.""",
                'class_rejected': """Teachers teaching a rejected class.""",
                'class_full': """Teachers teaching a nearly-full class."""}

    
    def deadline_met(self, extension=''):
        if self.user.isAdmin(self.program):
            return True
        
        if len(extension) > 0:
            return super(TeacherClassRegModule, self).deadline_met(extension)

        tmpModule = ProgramModuleObj()
        tmpModule.__dict__ = self.__dict__
        return tmpModule.deadline_met('/Classes/Create') or tmpModule.deadline_met('/Classes/Edit')
    
    def clslist(self):
        return [cls for cls in self.user.getTaughtClasses()
                if cls.parent_program.id == self.program.id ]

    @aux_call
    @needs_teacher
    @meets_deadline("/Classes/View")
    def section_students(self, request, tl, one, two, module, extra, prog):
    
        section = ClassSection.objects.filter(id=extra)
        if section.count() != 1:
            raise ESPError(False), 'Could not find that class section; please contact the webmasters.'

        return render_to_response(self.baseDir()+'class_students.html', request, (prog, tl), {'section': section[0], 'cls': section[0]})

    @aux_call
    @needs_teacher
    @meets_deadline("/Classes/View")
    def class_students(self, request, tl, one, two, module, extra, prog):
    
        cls = ClassSubject.objects.filter(id=extra)
        if cls.count() != 1:
            raise ESPError(False), 'Could not find that class subject; please contact the webmasters.'

        return render_to_response(self.baseDir()+'class_students.html', request, (prog, tl), {'cls': cls[0]})
        
        
    @aux_call
    @needs_teacher
    @meets_deadline("/Classes/SelectStudents")
    def select_students(self, request, tl, one, two, module, extra, prog):
        from esp.users.models import UserBit
        #   Get preregistered and enrolled students
        try:
            sec = ClassSection.objects.filter(id=extra)[0]
        except:
            raise ESPError(False), 'Class section not found.  If you came from a link on our site, please notify the webmasters.'
        
        students_list = sec.students_prereg()
        
        if request.method == 'POST':
            #   Handle form submission
            #   result_strs = []
            data = request.POST.copy()
            sections_dict = {}
            for key in data:
                key_dir = key.split('_')
                if key_dir[0] == 'regstatus' and len(key_dir) == 3:
                    student_id = int(key_dir[1])
                    sec_id = int(key_dir[2])
                    if sec_id not in sections_dict:
                        sections_dict[sec_id] = [{'id':student_id, 'status': data[key]}]
                    else:
                        sections_dict[sec_id].append({'id':student_id, 'status': data[key]})
            
            for sec_id in sections_dict:
                sec = ClassSection.objects.get(id=sec_id)
                sec.cache['students'] = None
                sec.cache['num_students'] = None
                for item in sections_dict[sec_id]:
                    student = ESPUser(User.objects.get(id=item['id']))
                    ignore = False
                    value = item['status']
                    if value == 'enroll':
                        verb_name = 'Enrolled'
                    elif value == 'reject':
                        verb_name = 'Rejected'
                    else:
                        ignore = True
                        
                    if not ignore:
                        verb = DataTree.get_by_uri('V/Flags/Registration/' + verb_name, create=True)
                        other_bits = sec.getRegBits(student).filter(verb__name__in=['Enrolled', 'Rejected'])
                        found = False
                        for bit in other_bits:
                            if not found and bit.verb == verb:
                                found = True
                            else:
                                bit.expire()
                            #   result_strs.append('Expired: %s' % bit)
                        if not found:
                            new_bit = UserBit(user=student, verb=verb, qsc=sec.anchor)
                            new_bit.save()
                        #   result_strs.append('Created: %s' % new_bit)
                        
        #   Jazz up this information a little
        for student in students_list:
            uri_base = 'V/Flags/Registration/'
            uri_start = len(uri_base)
            bits = sec.getRegBits(student)
            student.bits = [bit.verb.get_uri()[uri_start:] for bit in bits]
            student.app = student.getApplication(self.program, False)
            student.other_classes = [(sec2, [bit.verb.get_uri()[uri_start:] for bit in sec2.getRegBits(student)]) for sec2 in student.getSections(self.program).exclude(id=sec.id)]
            prereg_bits = bits.exclude(verb__name__in=['Enrolled', 'Rejected'])
            if prereg_bits.count() != 0:
               student.added_class = prereg_bits[0].startdate
            if bits.filter(verb__name='Enrolled').count() > 0:
                student.enrolled = True
            elif bits.filter(verb__name='Rejected').count() > 0:
                student.rejected = True

        #   Detect if there is an application module
        from esp.program.modules.handlers.studentjunctionappmodule import StudentJunctionAppModule
        has_app_module = False
        for module in prog.getModules():
            if isinstance(module, StudentJunctionAppModule):
                has_app_module = True

        return render_to_response(self.baseDir()+'select_students.html', request, (prog, tl), {'has_app_module': has_app_module, 'prog': prog, 'sec': sec, 'students_list': students_list})
        
    @aux_call
    @needs_teacher
    @meets_deadline('/Classes')
    def deleteclass(self, request, tl, one, two, module, extra, prog):
        classes = ClassSubject.objects.filter(id = extra)
        if len(classes) != 1 or not self.user.canEdit(classes[0]):
                return render_to_response(self.baseDir()+'cannoteditclass.html', request, (prog, tl),{})
        cls = classes[0]
        if cls.num_students() > 0:
            return render_to_response(self.baseDir()+'toomanystudents.html', request, (prog, tl), {})
        
        cls.delete()
        return self.goToCore(tl)

    @aux_call
    @needs_teacher
    @meets_deadline("/Classes/View")
    def class_status(self, request, tl, one, two, module, extra, prog):
        clsid = 0
        if request.POST.has_key('clsid'):
            clsid = request.POST['clsid']
        else:
            clsid = extra
            
        classes = ClassSubject.objects.filter(id = clsid)
        if len(classes) != 1 or not self.user.canEdit(classes[0]):
                return render_to_response(self.baseDir()+'cannoteditclass.html', request, (prog, tl),{})
        cls = classes[0]

        context = {'cls': cls, 'module': self,
                   'blogposts': Entry.find_posts_by_perms(self.user,GetNode('V/Subscribe'),cls.anchor)
                  }

        return render_to_response(self.baseDir()+'class_status.html', request, (prog, tl), context)

    @aux_call
    @needs_teacher
    @meets_deadline("/MainPage")
    def class_docs(self, request, tl, one, two, module, extra, prog):
        from esp.web.forms.fileupload_form import FileUploadForm    
        from esp.qsdmedia.models import Media

        clsid = 0
        if request.POST.has_key('clsid'):
            clsid = request.POST['clsid']
        else:
            clsid = extra
            
        classes = ClassSubject.objects.filter(id = clsid)
        if len(classes) != 1 or not self.user.canEdit(classes[0]):
                return render_to_response(self.baseDir()+'cannoteditclass.html', request, (prog, tl),{})
        
        target_class = classes[0]
        context_form = FileUploadForm()
    
        if request.method == 'POST':
            if request.POST['command'] == 'delete':
                docid = request.POST['docid']
                media = Media.objects.get(id = docid)
                media.delete()
            	
            elif request.POST['command'] == 'add':
                form = FileUploadForm(request.POST, request.FILES)

                if form.is_valid():
                    media = Media(friendly_name = form.cleaned_data['title'], anchor = target_class.anchor)
                    ufile = form.cleaned_data['uploadedfile']
                    
                    #	Append the class code on the filename
                    desired_filename = '%s_%s' % (target_class.emailcode(), ufile.name)
                    media.handle_file(ufile, desired_filename)
                    
                    media.format = ''
                    media.save()
                else:
                    context_form = form
        
        context = {'cls': target_class, 'uploadform': context_form, 'module': self}
    
        return render_to_response(self.baseDir()+'class_docs.html', request, (prog, tl), context)

    @aux_call
    @needs_teacher
    @meets_deadline('/MainPage')
    def coteachers(self, request, tl, one, two, module, extra, prog): 
        if not request.POST.has_key('clsid'):
            return self.goToCore(tl) # just fails.

        if extra == 'nojs':
            ajax = False
        else:
            ajax = True
            
        classes = ClassSubject.objects.filter(id = request.POST['clsid'])
        if len(classes) != 1 or not self.user.canEdit(classes[0]):
            return render_to_response(self.baseDir()+'cannoteditclass.html', request, (prog, tl),{})

        cls = classes[0]

        # set txtTeachers and coteachers....
        if not request.POST.has_key('coteachers'):
            coteachers = cls.teachers()
            coteachers = [ ESPUser(user) for user in coteachers
                           if user.id != self.user.id           ]
            
            txtTeachers = ",".join([str(user.id) for user in coteachers ])
            
        else:
            txtTeachers = request.POST['coteachers']
            coteachers = txtTeachers.split(',')
            coteachers = [ x for x in coteachers if x != '' ]
            coteachers = [ ESPUser(User.objects.get(id=userid))
                           for userid in coteachers                ]
            add_list_member("%s_%s-teachers" % (prog.anchor.parent.name, prog.anchor.name), coteachers)

        op = ''
        if request.POST.has_key('op'):
            op = request.POST['op']

        conflictingusers = []
        error = False
        
        if op == 'add':


            if len(request.POST['teacher_selected'].strip()) == 0:
                error = 'Error - Please click on the name when it drops down.'

            elif (request.POST['teacher_selected'] == str(self.user.id)):
                error = 'Error - You cannot select yourself as a coteacher!'
            elif request.POST['teacher_selected'] in txtTeachers.split(','):
                error = 'Error - You already added this teacher as a coteacher!'

            if error:
                return render_to_response(self.baseDir()+'coteachers.html', request, (prog, tl),{'class':cls,
                                                                                                 'ajax':ajax,
                                                                                                 'txtTeachers': txtTeachers,
                                                                                                 'coteachers':  coteachers,
                                                                                                 'error': error,
                                                                                                 'conflicts': []})
            
            # add schedule conflict checking here...
            teacher = User.objects.get(id = request.POST['teacher_selected'])

            if cls.conflicts(teacher):
                conflictingusers.append(teacher.first_name+' '+teacher.last_name)
            else:    
                coteachers.append(teacher)
                txtTeachers = ",".join([str(coteacher.id) for coteacher in coteachers ])
            
        elif op == 'del':
            ids = request.POST.getlist('delete_coteachers')
            newcoteachers = []
            for coteacher in coteachers:
                if str(coteacher.id) not in ids:
                    newcoteachers.append(coteacher)

            coteachers = newcoteachers
            txtTeachers = ",".join([str(coteacher.id) for coteacher in coteachers ])
                         

        elif op == 'save':
            old_coteachers_set = set(cls.teachers())
            new_coteachers_set = set(coteachers)

            to_be_added = new_coteachers_set - old_coteachers_set
            to_be_deleted = old_coteachers_set - new_coteachers_set

            # don't delete the current user
            if self.user in to_be_deleted:
                to_be_deleted.remove(self.user)

            for teacher in to_be_added:
                if cls.conflicts(teacher):
                    conflictingusers.append(teacher.first_name+' '+teacher.last_name)

            if len(conflictingusers) == 0:
                # remove some old coteachers
                for teacher in to_be_deleted:
                    cls.removeTeacher(teacher)
                    cls.removeAdmin(teacher)

                # add bits for all new coteachers
                for teacher in to_be_added:
                    self.program.teacherSubscribe(teacher)
                    cls.makeTeacher(teacher)
                    cls.subscribe(teacher)
                    cls.makeAdmin(teacher, self.teacher_class_noedit)                    
                cls.update_cache()
                return self.goToCore(tl)


        
        return render_to_response(self.baseDir()+'coteachers.html', request, (prog, tl),{'class':cls,
                                                                                         'ajax':ajax,
                                                                                         'txtTeachers': txtTeachers,
                                                                                         'coteachers':  coteachers,
                                                                                         'conflicts':   conflictingusers})

    @needs_teacher
    def ajax_requests(self, request, tl, one, two, module, extra, prog):
        """ Handle a request for modifying a ResourceRequestFormSet. 
            This view is customized to handle the dynamic form
            (i.e. resource type is specified in advance and loaded
            into a hidden field). 
        """
        #   Construct a formset from post data
        resource_formset = ResourceRequestFormSet(request.POST, prefix='request')
        validity = resource_formset.is_valid()
        form_dicts = [x.__dict__ for x in resource_formset.forms]
        
        #   Retrieve data from forms
        form_datas = [x.cleaned_data for x in resource_formset.forms if hasattr(x, 'cleaned_data')]
        form_datas_filtered = [x for x in form_datas if x.has_key('resource_type')]
        
        if request.POST.has_key('action'):
            #   Modify form if an action is specified
            if request.POST['action'] == 'add':
                #   Construct initial data including new form
                new_restype = ResourceType.objects.get(id=request.POST['restype'])
                if len(new_restype.choices) > 0:
                    new_data = form_datas_filtered + [{'desired_value': new_restype.choices[0]}]
                else:
                    new_data = form_datas_filtered + [{}]
                new_types = [x['resource_type'] for x in form_datas_filtered] + [new_restype]
            elif request.POST['action'] == 'remove':
                #   Construct initial data removing undesired form
                form_to_remove = int(request.POST['form'])
                new_data = form_datas_filtered[:form_to_remove] + form_datas_filtered[(form_to_remove + 1):]
                new_types = [x['resource_type'] for x in new_data]
            
            #   Instantiate a new formset having the additional form
            new_formset = ResourceRequestFormSet(initial=new_data, resource_type=new_types, prefix='request')
        else:
            #   Otherwise, just send back the original form
            new_formset = resource_formset
        
        #   Render an HTML fragment with the new formset
        context = {}
        context['program'] = prog
        context['formset'] = new_formset
        context['ajax_request'] = True
        formset_str = render_to_string(self.baseDir()+'requests_form_fragment.html', context)
        formset_script = render_to_string(self.baseDir()+'requests_form_fragment.js', context)
        return HttpResponse(json.dumps({'request_forms_html': formset_str, 'script': formset_script}))

    @needs_teacher
    def ajax_restypes(self, request, tl, one, two, module, extra, prog):
        """ Handle a request for modifying a ResourceTypeFormSet. 
            This is pretty straightforward and should be generalized for
            all further applications.
        """
        #   Construct a formset from post data
        resource_formset = ResourceTypeFormSet(request.POST, prefix='restype')
        validity = resource_formset.is_valid()
        form_dicts = [x.__dict__ for x in resource_formset.forms]
        
        #   Retrieve data from forms
        form_datas = [x.cleaned_data for x in resource_formset.forms if hasattr(x, 'cleaned_data')]
        form_datas_filtered = form_datas
        
        if request.POST.has_key('action'):
            #   Modify form if an action is specified
            if request.POST['action'] == 'add':
                #   Construct initial data including new form
                new_data = form_datas_filtered + [{}]
            elif request.POST['action'] == 'remove':
                #   Construct initial data removing undesired form
                form_to_remove = int(request.POST['form'])
                new_data = form_datas_filtered[:form_to_remove] + form_datas_filtered[(form_to_remove + 1):]

            #   Instantiate a new formset having the additional form
            new_formset = ResourceTypeFormSet(initial=new_data, prefix='restype')
        else:
            #   Otherwise, just send back the original form
            new_formset = resource_formset
        
        #   Render an HTML fragment with the new formset
        context = {}
        context['program'] = prog
        context['formset'] = new_formset
        context['ajax_request'] = True
        formset_str = render_to_string(self.baseDir()+'restype_form_fragment.html', context)
        formset_script = render_to_string(self.baseDir()+'restype_form_fragment.js', context)
        return HttpResponse(json.dumps({'restype_forms_html': formset_str, 'script': formset_script}))
        
    @aux_call
    @meets_deadline("/Classes/Edit")
    @needs_teacher
    def editclass(self, request, tl, one, two, module, extra, prog):
        try:
            int(extra)
        except: 
            raise ESPError("False"), "Invalid integer for class ID!"

        classes = ClassSubject.objects.filter(id = extra)
        if len(classes) == 0:
            raise ESPError("False"), "No class found matching this ID!"

        if len(classes) != 1 or not self.user.canEdit(classes[0]):
            return render_to_response(self.baseDir()+'cannoteditclass.html', request, (prog, tl),{})
        cls = classes[0]

        return self.makeaclass_logic(request, tl, one, two, module, extra, prog, cls, 'edit')

    @aux_call
    @meets_deadline('/Classes/Create')
    @needs_teacher
    def makeaclass(self, request, tl, one, two, module, extra, prog, newclass = None):
        return self.makeaclass_logic(request, tl, one, two, module, extra, prog, newclass = None)

<<<<<<< HEAD
    def makeaclass_logic(self, request, tl, one, two, module, extra, prog, newclass = None):
        do_question = bool(ProgramModuleObj.objects.filter(program=prog, module__handler="TeacherReviewApps"))
        
        new_data = MultiValueDict()
=======
    def makeaclass_logic(self, request, tl, one, two, module, extra, prog, newclass = None, action = 'create'):
>>>>>>> e70d6d67
        context = {'module': self}
        
        if request.method == 'POST' and request.POST.has_key('class_reg_page'):
            if not self.deadline_met():
                return self.goToCore(tl)

<<<<<<< HEAD
            add_list_member("%s_%s-teachers" % (prog.anchor.parent.name, prog.anchor.name), request.user)
                        
            reg_form = TeacherClassRegForm(self, request.POST)
            resource_formset = ResourceRequestFormSet(request.POST, prefix='request')
            restype_formset = ResourceTypeFormSet(request.POST, prefix='restype')
            # Silently drop errors from section wizard when we're not using it
            if reg_form.is_valid() and resource_formset.is_valid() and restype_formset.is_valid():
                new_data = reg_form.cleaned_data
                
                # Some defaults
                newclass_isnew = False
                newclass_newmessage = True
                newclass_oldtime = timedelta() # Remember the old class duration so that we can sanity-check things later.

                if newclass is None:
                    newclass_isnew = True
                    newclass = ClassSubject()
                else:
                    if new_data['message_for_directors'] == newclass.message_for_directors:
                        newclass_newmessage = False
                    newclass_oldtime = timedelta(hours=float(newclass.default_section().duration))

                for k, v in new_data.items():
                    if k not in ('category', 'resources', 'viable_times') and k[:8] is not 'section_':
                        newclass.__dict__[k] = v
                
                newclass.category = ClassCategories.objects.get(id=new_data['category'])

                #   Allow for no selected duration (directors will assign one to default value)
                if new_data['duration'] == '':
                    new_duration = 0.0
                else:
                    try:
                        new_duration = float(new_data['duration'])
                    except:
                        new_duration = 0.0

                # Makes sure the program has time for this class
                # If the time you're already teaching plus the time of the class you propose exceeds the program's total time, fail.
                # The newclass_oldtime term balances things out if this isn't actually a new class.
                self.user = ESPUser(self.user)
                if self.user.getTaughtTime(prog, include_scheduled=True) + timedelta(hours=new_duration) > self.program.total_duration() + newclass_oldtime:
                    raise ESPError(False), 'We love you too!  However, you attempted to register for more hours of class than we have in the program.  Please go back to the class editing page and reduce the duration, or remove or shorten other classes to make room for this one.'

                #   If the teacher has not filled out any availability yet, make them always-available by default
                #   (this is what the availability page shows, but the data isn't there yet)
                if self.user.getAvailableTimes(self.program).count() == 0:
                    for ts in self.program.getTimeSlots():
                        self.user.addAvailableTime(self.program, ts)

                # datatree maintenance
                if newclass_isnew:
                    newclass.parent_program = self.program
                    newclass.anchor = self.program.classes_node()
                    newclass.save()
                
                    nodestring = newclass.category.symbol + str(newclass.id)
                    newclass.anchor = newclass.anchor.tree_create([nodestring])
                    newclass.anchor.tree_create(['TeacherEmail'])
                    
                newclass.anchor.friendly_name = newclass.title
                newclass.anchor.save()
                newclass.save()
                
                #   Give the class the appropriate number of sections as specified by the teacher.
                num_sections = int(new_data['num_sections'])
                section_list = list( newclass.sections.all() )
                for i in range(newclass.sections.count(), num_sections):
                    section_list.append(newclass.add_section(duration=new_duration))

                # If the teacher wants to decrease the number of sections that they're teaching
                if num_sections < len(section_list):
                    for class_section in section_list[num_sections:]:
                        class_section.delete()
                        
                # Set duration of sections
                for section in newclass.sections.all():
                    section.duration = newclass.duration
                    section.save()

                # create classes in subprograms -- the work for this should probably be farmed out to another function
                if newclass_isnew:
                    if prog.getSubprograms().count() > 0:
                        # copy class information to section data
                        section_data = {}
                        for k, v in new_data.items():
                            if k not in ('category', 'resources', 'viable_times') and k[:8] is not 'section_':
                                section_data[k] = v
                        
                        # prepare a ClassImplication, to be ready for student reg
                        newclassimplication = ClassImplication()
                        newclassimplication.cls = newclass
                        newclassimplication.operation = 'OR'
                        implied_id_ints = []
                        
                        for subprogram in prog.getSubprograms():
                            # prepare some information 
                            subprogram_string = subprogram.niceName().replace(' ', '_')
                            try:
                                subprogram_module = ProgramModuleObj.getFromProgModule(subprogram, self.module)
                                subprogram_classreginfo = ClassRegModuleInfo.objects.get(module__program=subprogram)
                            except:
                                continue
                            
                            # modify data as appropriate to subprogram
                            if new_data['section_duration_' + subprogram_string] == '':
                                section_data['duration'] = 0.0
                            else:
                                try:
                                    section_data['duration'] = float(new_data['section_duration_' + subprogram_string])
                                except:
                                    section_data['duration'] = 0.0
                                    
                            section_count = 1
                            try:
                                section_count = int(new_data['section_count_' + subprogram_string])
                            except:
                                pass
                                    
                            # If the time of the proposed sections plus the time you're already teaching for this program exceed the program's total time, fail.
                            if timedelta(hours = section_data['duration'] * section_count) + self.user.getTaughtTime(subprogram, include_scheduled=True) > subprogram.total_duration():
                                # Delete new class--prevent teacherless classes from showing up when we throw an error right here.
                                # If there's more than one subprogram, this won't avoid orphaned sections and classimplications.
                                newclass.delete()
                                raise ESPError(False), 'We love you too!  However, you attempted to create too many sections of your class.  There is not enough time in the program to support those sections.  Please go back to the class editing page and reduce the length or quantity of sections.'
                                    
                            section_data['parent_program_id'] = subprogram.id
                            
                            # make a new class and copy the section data into it
                            section = ClassSubject()
                            for k, v in section_data.items():
                                section.__dict__[k] = v
                            section.category = ClassCategories.objects.get(id=new_data['category'])
                            
                            # get an id
                            section.anchor = self.program_anchor_cached().tree_create(['DummyClass'])
                            section.anchor.save()
                            section.save()
                            section.anchor.delete(True)
                            
                            # set up the class's actual location on the data tree
                            nodestring = section.category.symbol + str(section.id)
                            section.anchor = subprogram.classes_node().tree_create([nodestring])
                            section.anchor.tree_create(['TeacherEmail'])
                            section.anchor.friendly_name = section.title
                            section.anchor.save()
                            section.save()
                            
                            # create the userbits for the section
                            section.makeTeacher(self.user)
                            section.makeAdmin(self.user, subprogram_classreginfo.teacher_class_noedit)
                            section.subscribe(self.user)
                            subprogram.teacherSubscribe(self.user)
                            section.propose()

                            # update class implication list
                            implied_id_ints.append( section.id )
                            
                            section.update_cache()
                            for i in range(0, section_count):
                                subsection = section.add_section(duration=section_data['duration'])
                                #   Create resource requests for each section
                                #   Create new resource types (with one request per type) if desired
                                for resform in resource_formset.forms:
                                    rr = ResourceRequest()
                                    rr.target = subsection
                                    rr.res_type = resform.cleaned_data['resource_type']
                                    rr.desired_value = resform.cleaned_data['desired_value']
                                    rr.save()
                                for resform in restype_formset.forms:
                                    #   Save new types; handle imperfect validation
                                    if len(resform.cleaned_data['name']) > 0:
                                        rt = ResourceType.get_or_create(resform.cleaned_data['name'])
                                        rt.choices = ['Yes']
                                        rt.save()
                                        rr = ResourceRequest()
                                        rr.target = subsection
                                        rr.res_type = rt
                                        rr.desired_value = 'Yes'
                                        rr.save()
                        
                        newclassimplication.member_id_ints = implied_id_ints
                        newclassimplication.save()

                #   Save resource requests (currently we do not treat global and specialized requests differently)
                #   Note that resource requests now belong to the sections
                for sec in newclass.sections.all():
                    sec.clearResourceRequests()
                    for resform in resource_formset.forms:
                        rr = ResourceRequest()
                        rr.target = sec
                        rr.res_type = resform.cleaned_data['resource_type']
                        rr.desired_value = resform.cleaned_data['desired_value']
                        rr.save()
                    for resform in restype_formset.forms:
                        #   Save new types; handle imperfect validation
                        if len(resform.cleaned_data['name']) > 0:
                            rt = ResourceType.get_or_create(resform.cleaned_data['name'])
                            rt.choices = ['Yes']
                            rt.save()
                            rr = ResourceRequest()
                            rr.target = sec
                            rr.res_type = rt
                            rr.desired_value = 'Yes'
                            rr.save()

                
                mail_ctxt = dict(new_data) # context for email sent to directors

                # Make some of the fields in new_data nicer for viewing.
                mail_ctxt['category'] = ClassCategories.objects.get(id=new_data['category']).category
                mail_ctxt['global_resources'] = ResourceType.objects.filter(id__in=new_data['global_resources'])

                # Provide information about whether or not teacher's from MIT.
                last_profile = self.user.getLastProfile()
                if last_profile.teacher_info != None:
                    mail_ctxt['from_here'] = last_profile.teacher_info.from_here
                    mail_ctxt['college'] = last_profile.teacher_info.college
                else: # This teacher never filled out their teacher profile!
                    mail_ctxt['from_here'] = "[Teacher hasn't filled out teacher profile!]"
                    mail_ctxt['college'] = "[Teacher hasn't filled out teacher profile!]"

                # Get a list of the programs this person has taught for in the past, if any.
                taught_programs = Program.objects.filter(anchor__child_set__child_set__userbit_qsc__user=self.user, \
                                                         anchor__child_set__child_set__userbit_qsc__verb=GetNode('V/Flags/Registration/Teacher'), \
                                                         anchor__child_set__child_set__userbit_qsc__qsc__classsubject__status=10).distinct().exclude(id=self.program.id)
                mail_ctxt['taught_programs'] = taught_programs
                    
                # send mail to directors
                if newclass_newmessage and self.program.director_email:
                    send_mail('['+self.program.niceName()+"] Comments for " + newclass.emailcode() + ': ' + new_data.get('title'), \
                              render_to_string(self.baseDir() + 'classreg_email', mail_ctxt) , \
                              ('%s <%s>' % (self.user.first_name + ' ' + self.user.last_name, self.user.email,)), \
                              [self.program.director_email], True)

                # add userbits
                if newclass_isnew:
                    newclass.makeTeacher(self.user)
                    newclass.makeAdmin(self.user, self.teacher_class_noedit)
                    newclass.subscribe(self.user)
                    self.program.teacherSubscribe(self.user)
                    newclass.propose()
                else:
                    if self.user.isAdmin(self.program):
=======
            ccc = ClassCreationController(self.program)
>>>>>>> e70d6d67

            try:
                if action == 'create':
                    newclass = ccc.makeaclass(request.user, request.POST)
                elif action == 'edit':
                    newclass = ccc.editclass(request.user, request.POST, extra)

                do_question = bool(ProgramModule.objects.filter(handler="TeacherReviewApps", program=self.program))

                if do_question:
                    return HttpResponseRedirect(newclass.parent_program.get_teach_url() + "app_questions")
                return self.goToCore(tl)

            except ClassCreationValidationError, e:
                reg_form = e.reg_form
                resource_formset = e.resource_formset
                restype_formset = e.restype_formset

        else:
            errors = {}
            if newclass is not None:
                current_data = newclass.__dict__
                # Duration can end up with rounding errors. Pick the closest.
                old_delta = None
                # Technically, this is a "backwards compatibility" field, so we put in a hack
                # for the "correct" usage. This feels silly. Why are ClassSections allowed different
                # durations when every interface assumes they're identical?
                current_duration = current_data['duration'] or newclass.sections.all()[0].duration
                rounded_duration = 0
                for k, v in self.getDurations() + [(0,'')]:
                    new_delta = abs( k - current_duration )
                    if old_delta is None or new_delta < old_delta:
                        old_delta = new_delta
                        rounded_duration = k
                current_data['duration'] = rounded_duration
                current_data['category'] = newclass.category.id
                current_data['num_sections'] = newclass.sections.count()
                current_data['allow_lateness'] = newclass.allow_lateness
                current_data['title'] = newclass.anchor.friendly_name
                current_data['url']   = newclass.anchor.name
                context['class'] = newclass
                reg_form = TeacherClassRegForm(self, current_data)
                
                #   Todo...
                ds = newclass.default_section()
                class_requests = ResourceRequest.objects.filter(target=ds)
                resource_formset = ResourceRequestFormSet(initial=[{'resource_type': x.res_type, 'desired_value': x.desired_value} for x in class_requests], resource_type=[x.res_type for x in class_requests], prefix='request')
                restype_formset = ResourceTypeFormSet(initial=[], prefix='restype')

            else:
                reg_form = TeacherClassRegForm(self)
                request_program = self.program
                if Tag.getTag('default_restypes'):
                    type_labels = json.loads(Tag.getTag('default_restypes'))
                else:
                    type_labels = ['Classroom', 'A/V']
                if Tag.getTag('allow_global_restypes'):
                    request_program = None

                #   Provide initial forms: a request for each provided type, but no requests for new types.
                resource_formset = ResourceRequestFormSet(resource_type=[ResourceType.get_or_create(x, request_program) for x in type_labels], prefix='request')
                restype_formset = ResourceTypeFormSet(initial=[], prefix='restype')

        context['one'] = one
        context['two'] = two
        context['form'] = reg_form
        context['formset'] = resource_formset
        context['restype_formset'] = restype_formset
        context['allow_restype_creation'] = Tag.getTag('allow_restype_creation')
        context['resource_types'] = self.program.getResourceTypes(include_classroom=True)
        
        if newclass is None:
            context['addoredit'] = 'Add'
        else:
            context['addoredit'] = 'Edit'

        return render_to_response(self.baseDir() + 'classedit.html', request, (prog, tl), context)


    @aux_call
    @needs_teacher
#    @meets_deadline('/Classes')    
    def teacherlookup(self, request, tl, one, two, module, extra, prog, newclass = None):
        limit = 10
        from esp.web.views.json import JsonResponse
        from esp.users.models import UserBit

        Q_teacher = Q(userbit__verb = GetNode('V/Flags/UserRole/Teacher'))

        # Search for teachers with names that start with search string
        if not request.GET.has_key('name') or request.POST.has_key('name'):
            return self.goToCore(tl)

        queryset = User.objects.filter(Q_teacher)
        
        if not request.GET.has_key('name'):
            startswith = request.POST['name']
        else:
            startswith = request.GET['name']
        parts = [x.strip('*') for x in startswith.split(',')]
        
        #   Don't return anything if there's no input.
        if len(parts[0]) > 0:
            Q_name = Q(last_name__istartswith=parts[0])

            if len(parts) > 1:
                Q_name = Q_name & Q(first_name__istartswith=parts[1])

            # Isolate user objects
            queryset = queryset.filter(Q_name)[:(limit*10)]
            user_dict = {}
            for user in queryset:
                user_dict[user.id] = user
            users = user_dict.values()

            # Construct combo-box items
            obj_list = [{'name': "%s, %s" % (user.last_name, user.first_name), 'username': user.username, 'id': user.id} for user in users]
        else:
            obj_list = []

        # Operation Complete!
        json_dict = {
            "label": "name",
            "identifier": "id",
            "items": obj_list
        }
        
        #return JsonResponse(json_dict)
        return JsonResponse(obj_list)

    def getNavBars(self):
        """ Returns a list of the dictionary to render the class catalog, if it's open """
        if super(TeacherClassRegModule, self).deadline_met('/Catalog'):
            return [{ 'link': '/learn/%s/catalog' % ( self.program.getUrlBase() ),
                      'text': '%s Catalog' % ( self.program.niceName() ) }]
        
        else:
            return []

    def get_msg_vars(self, user, key):
        user = ESPUser(user)
        if key == 'full_classes':
            return user.getFullClasses_pretty(self.program)

        return 'No classes.'<|MERGE_RESOLUTION|>--- conflicted
+++ resolved
@@ -558,268 +558,14 @@
     def makeaclass(self, request, tl, one, two, module, extra, prog, newclass = None):
         return self.makeaclass_logic(request, tl, one, two, module, extra, prog, newclass = None)
 
-<<<<<<< HEAD
-    def makeaclass_logic(self, request, tl, one, two, module, extra, prog, newclass = None):
-        do_question = bool(ProgramModuleObj.objects.filter(program=prog, module__handler="TeacherReviewApps"))
-        
-        new_data = MultiValueDict()
-=======
     def makeaclass_logic(self, request, tl, one, two, module, extra, prog, newclass = None, action = 'create'):
->>>>>>> e70d6d67
         context = {'module': self}
         
         if request.method == 'POST' and request.POST.has_key('class_reg_page'):
             if not self.deadline_met():
                 return self.goToCore(tl)
 
-<<<<<<< HEAD
-            add_list_member("%s_%s-teachers" % (prog.anchor.parent.name, prog.anchor.name), request.user)
-                        
-            reg_form = TeacherClassRegForm(self, request.POST)
-            resource_formset = ResourceRequestFormSet(request.POST, prefix='request')
-            restype_formset = ResourceTypeFormSet(request.POST, prefix='restype')
-            # Silently drop errors from section wizard when we're not using it
-            if reg_form.is_valid() and resource_formset.is_valid() and restype_formset.is_valid():
-                new_data = reg_form.cleaned_data
-                
-                # Some defaults
-                newclass_isnew = False
-                newclass_newmessage = True
-                newclass_oldtime = timedelta() # Remember the old class duration so that we can sanity-check things later.
-
-                if newclass is None:
-                    newclass_isnew = True
-                    newclass = ClassSubject()
-                else:
-                    if new_data['message_for_directors'] == newclass.message_for_directors:
-                        newclass_newmessage = False
-                    newclass_oldtime = timedelta(hours=float(newclass.default_section().duration))
-
-                for k, v in new_data.items():
-                    if k not in ('category', 'resources', 'viable_times') and k[:8] is not 'section_':
-                        newclass.__dict__[k] = v
-                
-                newclass.category = ClassCategories.objects.get(id=new_data['category'])
-
-                #   Allow for no selected duration (directors will assign one to default value)
-                if new_data['duration'] == '':
-                    new_duration = 0.0
-                else:
-                    try:
-                        new_duration = float(new_data['duration'])
-                    except:
-                        new_duration = 0.0
-
-                # Makes sure the program has time for this class
-                # If the time you're already teaching plus the time of the class you propose exceeds the program's total time, fail.
-                # The newclass_oldtime term balances things out if this isn't actually a new class.
-                self.user = ESPUser(self.user)
-                if self.user.getTaughtTime(prog, include_scheduled=True) + timedelta(hours=new_duration) > self.program.total_duration() + newclass_oldtime:
-                    raise ESPError(False), 'We love you too!  However, you attempted to register for more hours of class than we have in the program.  Please go back to the class editing page and reduce the duration, or remove or shorten other classes to make room for this one.'
-
-                #   If the teacher has not filled out any availability yet, make them always-available by default
-                #   (this is what the availability page shows, but the data isn't there yet)
-                if self.user.getAvailableTimes(self.program).count() == 0:
-                    for ts in self.program.getTimeSlots():
-                        self.user.addAvailableTime(self.program, ts)
-
-                # datatree maintenance
-                if newclass_isnew:
-                    newclass.parent_program = self.program
-                    newclass.anchor = self.program.classes_node()
-                    newclass.save()
-                
-                    nodestring = newclass.category.symbol + str(newclass.id)
-                    newclass.anchor = newclass.anchor.tree_create([nodestring])
-                    newclass.anchor.tree_create(['TeacherEmail'])
-                    
-                newclass.anchor.friendly_name = newclass.title
-                newclass.anchor.save()
-                newclass.save()
-                
-                #   Give the class the appropriate number of sections as specified by the teacher.
-                num_sections = int(new_data['num_sections'])
-                section_list = list( newclass.sections.all() )
-                for i in range(newclass.sections.count(), num_sections):
-                    section_list.append(newclass.add_section(duration=new_duration))
-
-                # If the teacher wants to decrease the number of sections that they're teaching
-                if num_sections < len(section_list):
-                    for class_section in section_list[num_sections:]:
-                        class_section.delete()
-                        
-                # Set duration of sections
-                for section in newclass.sections.all():
-                    section.duration = newclass.duration
-                    section.save()
-
-                # create classes in subprograms -- the work for this should probably be farmed out to another function
-                if newclass_isnew:
-                    if prog.getSubprograms().count() > 0:
-                        # copy class information to section data
-                        section_data = {}
-                        for k, v in new_data.items():
-                            if k not in ('category', 'resources', 'viable_times') and k[:8] is not 'section_':
-                                section_data[k] = v
-                        
-                        # prepare a ClassImplication, to be ready for student reg
-                        newclassimplication = ClassImplication()
-                        newclassimplication.cls = newclass
-                        newclassimplication.operation = 'OR'
-                        implied_id_ints = []
-                        
-                        for subprogram in prog.getSubprograms():
-                            # prepare some information 
-                            subprogram_string = subprogram.niceName().replace(' ', '_')
-                            try:
-                                subprogram_module = ProgramModuleObj.getFromProgModule(subprogram, self.module)
-                                subprogram_classreginfo = ClassRegModuleInfo.objects.get(module__program=subprogram)
-                            except:
-                                continue
-                            
-                            # modify data as appropriate to subprogram
-                            if new_data['section_duration_' + subprogram_string] == '':
-                                section_data['duration'] = 0.0
-                            else:
-                                try:
-                                    section_data['duration'] = float(new_data['section_duration_' + subprogram_string])
-                                except:
-                                    section_data['duration'] = 0.0
-                                    
-                            section_count = 1
-                            try:
-                                section_count = int(new_data['section_count_' + subprogram_string])
-                            except:
-                                pass
-                                    
-                            # If the time of the proposed sections plus the time you're already teaching for this program exceed the program's total time, fail.
-                            if timedelta(hours = section_data['duration'] * section_count) + self.user.getTaughtTime(subprogram, include_scheduled=True) > subprogram.total_duration():
-                                # Delete new class--prevent teacherless classes from showing up when we throw an error right here.
-                                # If there's more than one subprogram, this won't avoid orphaned sections and classimplications.
-                                newclass.delete()
-                                raise ESPError(False), 'We love you too!  However, you attempted to create too many sections of your class.  There is not enough time in the program to support those sections.  Please go back to the class editing page and reduce the length or quantity of sections.'
-                                    
-                            section_data['parent_program_id'] = subprogram.id
-                            
-                            # make a new class and copy the section data into it
-                            section = ClassSubject()
-                            for k, v in section_data.items():
-                                section.__dict__[k] = v
-                            section.category = ClassCategories.objects.get(id=new_data['category'])
-                            
-                            # get an id
-                            section.anchor = self.program_anchor_cached().tree_create(['DummyClass'])
-                            section.anchor.save()
-                            section.save()
-                            section.anchor.delete(True)
-                            
-                            # set up the class's actual location on the data tree
-                            nodestring = section.category.symbol + str(section.id)
-                            section.anchor = subprogram.classes_node().tree_create([nodestring])
-                            section.anchor.tree_create(['TeacherEmail'])
-                            section.anchor.friendly_name = section.title
-                            section.anchor.save()
-                            section.save()
-                            
-                            # create the userbits for the section
-                            section.makeTeacher(self.user)
-                            section.makeAdmin(self.user, subprogram_classreginfo.teacher_class_noedit)
-                            section.subscribe(self.user)
-                            subprogram.teacherSubscribe(self.user)
-                            section.propose()
-
-                            # update class implication list
-                            implied_id_ints.append( section.id )
-                            
-                            section.update_cache()
-                            for i in range(0, section_count):
-                                subsection = section.add_section(duration=section_data['duration'])
-                                #   Create resource requests for each section
-                                #   Create new resource types (with one request per type) if desired
-                                for resform in resource_formset.forms:
-                                    rr = ResourceRequest()
-                                    rr.target = subsection
-                                    rr.res_type = resform.cleaned_data['resource_type']
-                                    rr.desired_value = resform.cleaned_data['desired_value']
-                                    rr.save()
-                                for resform in restype_formset.forms:
-                                    #   Save new types; handle imperfect validation
-                                    if len(resform.cleaned_data['name']) > 0:
-                                        rt = ResourceType.get_or_create(resform.cleaned_data['name'])
-                                        rt.choices = ['Yes']
-                                        rt.save()
-                                        rr = ResourceRequest()
-                                        rr.target = subsection
-                                        rr.res_type = rt
-                                        rr.desired_value = 'Yes'
-                                        rr.save()
-                        
-                        newclassimplication.member_id_ints = implied_id_ints
-                        newclassimplication.save()
-
-                #   Save resource requests (currently we do not treat global and specialized requests differently)
-                #   Note that resource requests now belong to the sections
-                for sec in newclass.sections.all():
-                    sec.clearResourceRequests()
-                    for resform in resource_formset.forms:
-                        rr = ResourceRequest()
-                        rr.target = sec
-                        rr.res_type = resform.cleaned_data['resource_type']
-                        rr.desired_value = resform.cleaned_data['desired_value']
-                        rr.save()
-                    for resform in restype_formset.forms:
-                        #   Save new types; handle imperfect validation
-                        if len(resform.cleaned_data['name']) > 0:
-                            rt = ResourceType.get_or_create(resform.cleaned_data['name'])
-                            rt.choices = ['Yes']
-                            rt.save()
-                            rr = ResourceRequest()
-                            rr.target = sec
-                            rr.res_type = rt
-                            rr.desired_value = 'Yes'
-                            rr.save()
-
-                
-                mail_ctxt = dict(new_data) # context for email sent to directors
-
-                # Make some of the fields in new_data nicer for viewing.
-                mail_ctxt['category'] = ClassCategories.objects.get(id=new_data['category']).category
-                mail_ctxt['global_resources'] = ResourceType.objects.filter(id__in=new_data['global_resources'])
-
-                # Provide information about whether or not teacher's from MIT.
-                last_profile = self.user.getLastProfile()
-                if last_profile.teacher_info != None:
-                    mail_ctxt['from_here'] = last_profile.teacher_info.from_here
-                    mail_ctxt['college'] = last_profile.teacher_info.college
-                else: # This teacher never filled out their teacher profile!
-                    mail_ctxt['from_here'] = "[Teacher hasn't filled out teacher profile!]"
-                    mail_ctxt['college'] = "[Teacher hasn't filled out teacher profile!]"
-
-                # Get a list of the programs this person has taught for in the past, if any.
-                taught_programs = Program.objects.filter(anchor__child_set__child_set__userbit_qsc__user=self.user, \
-                                                         anchor__child_set__child_set__userbit_qsc__verb=GetNode('V/Flags/Registration/Teacher'), \
-                                                         anchor__child_set__child_set__userbit_qsc__qsc__classsubject__status=10).distinct().exclude(id=self.program.id)
-                mail_ctxt['taught_programs'] = taught_programs
-                    
-                # send mail to directors
-                if newclass_newmessage and self.program.director_email:
-                    send_mail('['+self.program.niceName()+"] Comments for " + newclass.emailcode() + ': ' + new_data.get('title'), \
-                              render_to_string(self.baseDir() + 'classreg_email', mail_ctxt) , \
-                              ('%s <%s>' % (self.user.first_name + ' ' + self.user.last_name, self.user.email,)), \
-                              [self.program.director_email], True)
-
-                # add userbits
-                if newclass_isnew:
-                    newclass.makeTeacher(self.user)
-                    newclass.makeAdmin(self.user, self.teacher_class_noedit)
-                    newclass.subscribe(self.user)
-                    self.program.teacherSubscribe(self.user)
-                    newclass.propose()
-                else:
-                    if self.user.isAdmin(self.program):
-=======
             ccc = ClassCreationController(self.program)
->>>>>>> e70d6d67
 
             try:
                 if action == 'create':
