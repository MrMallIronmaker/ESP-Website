--- conflicted
+++ resolved
@@ -118,10 +118,6 @@
                 'class_proposed': """Teachers teaching a class which has yet to be reviewed.""",
                 'class_rejected': """Teachers teaching a rejected class.""",
                 'class_full': """Teachers teaching a nearly-full class."""}
-<<<<<<< HEAD
-
-=======
->>>>>>> 3731c579
 
 
     def deadline_met(self):
@@ -662,11 +658,6 @@
                     for class_section in section_list[num_sections:]:
                         class_section.delete()
                         
-                # Set duration of sections
-                for section in newclass.sections.all():
-                    section.duration = newclass.duration
-                    section.save()
-
                 # Set duration of sections
                 for section in newclass.sections.all():
                     section.duration = newclass.duration
@@ -798,22 +789,12 @@
                             rr.desired_value = 'Yes'
                             rr.save()
 
-<<<<<<< HEAD
-                #   Add a component to the message for directors if the teacher is providing their own space.
-                prepend_str = '*** Notice *** \n The teacher has specified that they will provide their own space for this class.  Please contact them for the size and resources the space provides (if they have not specified below) and create the appropriate resources for scheduling. \n**************\n\n'
-
-                if ( new_data['has_own_space'] == 'True' ):
-                    message_for_directors = prepend_str + new_data['message_for_directors']
-                else:
-                    message_for_directors = new_data['message_for_directors']
-=======
                 
                 mail_ctxt = dict(new_data) # context for email sent to directors
 
                 # Make some of the fields in new_data nicer for viewing.
                 mail_ctxt['category'] = ClassCategories.objects.get(id=new_data['category']).category
                 mail_ctxt['global_resources'] = ResourceType.objects.filter(id__in=new_data['global_resources'])
->>>>>>> 3731c579
 
                 # send mail to directors
                 if newclass_newmessage and self.program.director_email:
@@ -880,14 +861,10 @@
         context['one'] = one
         context['two'] = two
         context['form'] = reg_form
-<<<<<<< HEAD
-
-=======
         context['formset'] = resource_formset
         context['restype_formset'] = restype_formset
         context['resource_types'] = ResourceType.objects.all()
         
->>>>>>> 3731c579
         if newclass is None:
             context['addoredit'] = 'Add'
             if prog.getSubprograms().count() > 0:
@@ -919,11 +896,7 @@
             return self.goToCore(tl)
 
         queryset = User.objects.filter(Q_teacher)
-<<<<<<< HEAD
-
-=======
-        
->>>>>>> 3731c579
+        
         if not request.GET.has_key('name'):
             startswith = request.POST['name']
         else:
