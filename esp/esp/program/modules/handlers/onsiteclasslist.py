
__author__    = "Individual contributors (see AUTHORS file)"
__date__      = "$DATE$"
__rev__       = "$REV$"
__license__   = "AGPL v.3"
__copyright__ = """
This file is part of the ESP Web Site
Copyright (c) 2007 by the individual contributors
  (see AUTHORS file)

The ESP Web Site is free software; you can redistribute it and/or
modify it under the terms of the GNU Affero General Public License
as published by the Free Software Foundation; either version 3
of the License, or (at your option) any later version.

This program is distributed in the hope that it will be useful,
but WITHOUT ANY WARRANTY; without even the implied warranty of
MERCHANTABILITY or FITNESS FOR A PARTICULAR PURPOSE.  See the
GNU Affero General Public License for more details.

You should have received a copy of the GNU Affero General Public
License along with this program; if not, write to the Free Software
Foundation, Inc., 51 Franklin Street, Fifth Floor, Boston, MA 02110-1301, USA.

Contact information:
MIT Educational Studies Program
  84 Massachusetts Ave W20-467, Cambridge, MA 02139
  Phone: 617-253-4882
  Email: esp-webmasters@mit.edu
Learning Unlimited, Inc.
  527 Franklin St, Cambridge, MA 02139
  Phone: 617-379-0178
  Email: web-team@learningu.org
"""

import simplejson
import colorsys
from datetime import datetime, timedelta

from django.db.models import Min
from django.db.models.query import Q
from django.http import HttpResponse
from django.shortcuts import get_object_or_404
from django.utils.safestring import mark_safe


from esp.users.models    import ESPUser, Record, ContactInfo, StudentInfo, K12School
from esp.program.models import RegistrationProfile

from esp.program.modules.base import ProgramModuleObj, needs_onsite, needs_student, main_call, aux_call
from esp.program.models import ClassSubject, ClassSection, StudentRegistration, ScheduleMap, Program
from esp.web.util import render_to_response
from esp.cal.models import Event
from esp.cache import cache_function
from esp.users.models import ESPUser, Record
from esp.resources.models import ResourceAssignment
from esp.datatree.models import *
from esp.utils.models import Printer, PrintRequest
from esp.utils.query_utils import nest_Q
<<<<<<< HEAD
from esp.tagdict.models import Tag
=======
from esp.accounting.controllers import IndividualAccountingController

>>>>>>> 2a47f270

def hsl_to_rgb(hue, saturation, lightness=0.5):
    (red, green, blue) = colorsys.hls_to_rgb(hue, lightness, saturation)
    return '%02x%02x%02x' % (min(1.0, red) * 255.0, min(1.0, green) * 255.0, min(1.0, blue) * 255.0)

class OnSiteClassList(ProgramModuleObj):
    @classmethod
    def module_properties(cls):
        return [ {
            "admin_title": "Show All Classes at Onsite Registration",
            "link_title": "List of All Classes",
            "module_type": "onsite",
            "seq": 31,
            }, {
            "admin_title": "Show Open Classes at Onsite Registration",
            "link_title": "List of Open Classes",
            "module_type": "onsite",
            "seq": 32,
            } ]

    @cache_function
    def section_data(sec):
        sect = {}
        sect['id'] = sec.id
        sect['emailcode'] = sec.emailcode()
        sect['title'] = sec.title()
        sect['teachers'] = ', '.join([t.name() for t in list(sec.teachers)])
        sect['rooms'] = (' ,'.join(sec.prettyrooms()))[:12]
        return sect
    section_data.depend_on_model(lambda: ResourceAssignment)
    section_data.depend_on_cache(lambda: ClassSubject.get_teachers, lambda **kwargs: {})
    section_data=staticmethod(section_data)

    """ Warning: for performance reasons, these views are not abstracted away from
        the models.  If the schema is changed this code will need to be updated.
    """
    
    @aux_call
    @needs_onsite
    def catalog_status(self, request, tl, one, two, module, extra, prog):
        resp = HttpResponse(mimetype='application/json')
        #   Fetch a reduced version of the catalog to save time
        data = {
            #   Todo: section current capacity ? (see ClassSection.get_capacity())
            'classes': list(ClassSubject.objects.filter(parent_program=prog, status__gt=0).extra({'teacher_names': """SELECT array_to_string(array_agg(auth_user.first_name || ' ' || auth_user.last_name), ', ') FROM auth_user,program_class_teachers WHERE program_class_teachers.classsubject_id=program_class.id AND auth_user.id=program_class_teachers.espuser_id""", 'class_size_max_optimal': """SELECT	program_classsizerange.range_max FROM program_classsizerange WHERE program_classsizerange.id = optimal_class_size_range_id"""}).values('id', 'class_size_max', 'class_size_max_optimal', 'class_info', 'prereqs', 'hardness_rating', 'grade_min', 'grade_max', 'title', 'teacher_names', 'category__symbol', 'category__id')),
            'sections': list(ClassSection.objects.filter(parent_class__parent_program=prog, status__gt=0).extra({'event_ids':  """SELECT list("cal_event"."id") FROM "cal_event", "program_classsection_meeting_times" WHERE ("program_classsection_meeting_times"."event_id" = "cal_event"."id" AND "program_classsection_meeting_times"."classsection_id" = "program_classsection"."id")"""}).values('id', 'max_class_capacity', 'parent_class__id', 'enrolled_students', 'event_ids', 'registration_status')),
            'timeslots': list(prog.getTimeSlots().extra({'start_millis':"""EXTRACT(EPOCH FROM start) * 1000""",'label': """to_char("start", 'Dy HH:MI -- ') || to_char("end", 'HH:MI AM')"""}).values_list('id', 'label','start_millis')),
            'categories': list(prog.class_categories.all().order_by('-symbol').values('id', 'symbol', 'category')),
        }
        simplejson.dump(data, resp)

        return resp
    
    @aux_call
    @needs_onsite
    def enrollment_status(self, request, tl, one, two, module, extra, prog):
        resp = HttpResponse(mimetype='application/json')
        data = StudentRegistration.valid_objects().filter(section__status__gt=0, section__parent_class__status__gt=0, section__parent_class__parent_program=prog, relationship__name='Enrolled').values_list('user__id', 'section__id')
        simplejson.dump(list(data), resp)
        return resp
    
    @aux_call
    @needs_onsite
    def students_status(self, request, tl, one, two, module, extra, prog):
        resp = HttpResponse(mimetype='application/json')
        #   Try to ensure we don't miss anyone

        students_dict = self.program.students(QObjects=True)
        search_query = request.GET.get('q')

        student_types = ['student_profile']     #   You could add more list names here, but it would get very slow.
        students_Q = Q()
        
        for student_type in student_types:
            students_Q = students_Q | students_dict[student_type]

        students = ESPUser.objects.filter(students_Q)
        program_students_ids = []

        data = [] 
        if search_query:
            #If user provided a search term then we want to expand search to the
            #entire student base
            
            search_tokens = search_query.split(' ',1)
            first_token = search_tokens[0]

            if len(search_tokens) == 1:
                search_qset = Q(last_name__icontains=first_token) | Q(first_name__icontains=first_token)
            else:
                second_token = search_tokens[1]
                search_qset = (Q(last_name__icontains=first_token) & Q(first_name__icontains=second_token)) | \
                            (Q(first_name__icontains=first_token) & Q(last_name__icontains=second_token)) 
            program_students_ids = set(students.values_list('id', flat=True).distinct())
            students = ESPUser.objects.filter(search_qset)
                              
        students = students.values_list('id', 'last_name', 'first_name') \
                              .distinct() \
                              .order_by('last_name','first_name')

        if search_query:
            students = students[:20]

        for student in students:
            has_profile = not search_query or student[0] in program_students_ids
            data.append(list(student) + [has_profile])

        simplejson.dump(sorted(data,key=lambda x: not x[3]), resp)
        return resp

    @aux_call
    @needs_onsite
    def register_student(self, request, tl, one, two, module, extra, prog):
        resp = HttpResponse(mimetype='application/json')
        program = self.program
        success = False
        student = get_object_or_404(ESPUser,pk=request.POST.get("student_id"))

        registration_profile = RegistrationProfile.getLastForProgram(student,
                                                                program)
        success = registration_profile.student_info is not None

        if success:
            registration_profile.save()

            for extension in ['paid','Attended','medical','liability','OnSite']:
                Record.createBit(extension, program, student)
        
            IndividualAccountingController.updatePaid(self.program, student, paid=True)

        simplejson.dump({'status':success}, resp)   
        return resp
    
    @aux_call
    @needs_onsite
    def checkin_status(self, request, tl, one, two, module, extra, prog):
        resp = HttpResponse(mimetype='application/json')
        data = ESPUser.objects.filter(record__event="attended", record__program=prog).distinct().values_list('id')
        simplejson.dump(list(data), resp)
        return resp
        
    @aux_call
    @needs_onsite
    def counts_status(self, request, tl, one, two, module, extra, prog):
        resp = HttpResponse(mimetype='application/json')
        data = ClassSection.objects.filter(status__gt=0, parent_class__status__gt=0, parent_class__parent_program=prog).values_list('id', 'enrolled_students')
        simplejson.dump(list(data), resp)
        return resp
    
    @aux_call    
    @needs_onsite
    def rooms_status(self, request, tl, one, two, module, extra, prog):
        resp = HttpResponse(mimetype='application/json')
        data = ClassSection.objects.filter(status__gt=0, parent_class__status__gt=0, parent_class__parent_program=prog).select_related('resourceassignment__resource__name').values_list('id', 'resourceassignment__resource__name', 'resourceassignment__resource__num_students')
        simplejson.dump(list(data), resp)
        return resp
    
    @aux_call
    @needs_onsite
    def get_schedule_json(self, request, tl, one, two, module, extra, prog):
        resp = HttpResponse(mimetype='application/json')
        result = {'user': None, 'user_grade': 0, 'sections': [], 'messages': []}
        try:
            result['user'] = int(request.GET['user'])
        except:
            result['messages'].append('Error: no user specified.')
        if result['user']:
            result['user_grade'] = ESPUser.objects.get(id=result['user']).getGrade(program=prog)
            result['sections'] = list(ClassSection.objects.filter(nest_Q(StudentRegistration.is_valid_qobject(), 'studentregistration'), status__gt=0, parent_class__status__gt=0, parent_class__parent_program=prog, studentregistration__relationship__name='Enrolled', studentregistration__user__id=result['user']).values_list('id', flat=True).distinct())
        simplejson.dump(result, resp)
        return resp
        
    @aux_call
    @needs_onsite
    def update_schedule_json(self, request, tl, one, two, module, extra, prog):
        resp = HttpResponse(mimetype='application/json')
        result = {'user': None, 'sections': [], 'messages': []}
        try:
            user = ESPUser.objects.get(id=int(request.GET['user']))
        except:
            user = None
            result['messages'].append('Error: could find user %s' % request.GET.get('user', None))
        try:
            desired_sections = simplejson.loads(request.GET['sections'])
        except:
            result['messages'].append('Error: could not parse requested sections %s' % request.GET.get('sections', None))
            desired_sections = None
            
        #   Check in student, since if they're using this view they must be onsite
        q = Record.objects.filter(user=user, program=prog, event='attended')
        if not q.exists():
            new_rec, created = Record.objects.get_or_create(user=user, program=prog, event='attended')
            
        if user and desired_sections is not None:
            override_full = (request.GET.get("override", "") == "true")
        
            current_sections = list(ClassSection.objects.filter(nest_Q(StudentRegistration.is_valid_qobject(), 'studentregistration'), status__gt=0, parent_class__status__gt=0, parent_class__parent_program=prog, studentregistration__relationship__name='Enrolled', studentregistration__user__id=user.id).values_list('id', flat=True).order_by('id').distinct())
            sections_to_remove = ClassSection.objects.filter(id__in=list(set(current_sections) - set(desired_sections)))
            sections_to_add = ClassSection.objects.filter(id__in=list(set(desired_sections) - set(current_sections)))

            failed_add_sections = []
            for sec in sections_to_add:
                if sec.isFull() and not override_full:
                    result['messages'].append('Failed to add %s (%s) to %s: %s (%s).  Error was: %s' % (user.name(), user.id, sec.emailcode(), sec.title(), sec.id, 'Class is currently full.'))
                    failed_add_sections.append(sec.id)

            if len(failed_add_sections) == 0:
                #   Remove sections the student wants out of
                for sec in sections_to_remove:
                    sec.unpreregister_student(user)
                    result['messages'].append('Removed %s (%s) from %s: %s (%s)' % (user.name(), user.id, sec.emailcode(), sec.title(), sec.id))
                    
                #   Remove sections that conflict with those the student wants into
                sec_times = sections_to_add.select_related('meeting_times__id').values_list('id', 'meeting_times__id').order_by('meeting_times__id').distinct()
                sm = ScheduleMap(user, prog)
                existing_sections = []
                for (sec, ts) in sec_times:
                    if ts and ts in sm.map and len(sm.map[ts]) > 0:
                        #   We found something we need to remove
                        for sm_sec in sm.map[ts]:
                            if sm_sec.id not in sections_to_add:
                                sm_sec.unpreregister_student(user)
                                result['messages'].append('Removed %s (%s) from %s: %s (%s)' % (user.name(), user.id, sm_sec.emailcode(), sm_sec.title(), sm_sec.id))
                            else:
                                existing_sections.append(sm_sec)
                            
                #   Add the sections the student wants
                for sec in sections_to_add:
                    if sec not in existing_sections and sec.id not in failed_add_sections:
                        error = sec.cannotAdd(user, not override_full)
                        if not error:
                            reg_result = sec.preregister_student(user, overridefull=override_full)
                            if not reg_result:
                                error = 'Class is currently full.'
                        else:
                            reg_result = False
                        if reg_result:
                            result['messages'].append('Added %s (%s) to %s: %s (%s)' % (user.name(), user.id, sec.emailcode(), sec.title(), sec.id))
                        else:
                            result['messages'].append('Failed to add %s (%s) to %s: %s (%s).  Error was: %s' % (user.name(), user.id, sec.emailcode(), sec.title(), sec.id, error))
        
            result['user'] = user.id
            result['sections'] = list(ClassSection.objects.filter(nest_Q(StudentRegistration.is_valid_qobject(), 'studentregistration'), status__gt=0, parent_class__status__gt=0, parent_class__parent_program=prog, studentregistration__relationship__name='Enrolled', studentregistration__user__id=result['user']).values_list('id', flat=True).distinct())
        
        simplejson.dump(result, resp)
        return resp
        
    
    """ End of highly model-dependent JSON views    """
    
    @aux_call
    @needs_onsite
    def printschedule_status(self, request, tl, one, two, module, extra, prog):
        resp = HttpResponse(mimetype='application/json')

        result = {}

        try:
            user = int(request.GET.get('user', None))
            user_obj = ESPUser.objects.get(id=user)
        except:
            result['message'] = "Could not find user %s." % request.GET.get('user', None)
            
        printer = request.GET.get('printer',None)
        if printer is not None:
            # we could check that it exists and is unique first, but if not, that should be an error anyway, and it isn't the user's fault unless they're trying to mess with us, so a 500 is reasonable and gives us better debugging output.
            printer = Printer.objects.get(name=printer)
        PrintRequest.objects.create(user=user_obj, printer=printer)
        result['message'] = "Submitted %s's schedule for printing." % (user_obj.name())

        simplejson.dump(result, resp)
        return resp

    @aux_call
    @needs_onsite
    def classchange_grid(self, request, tl, one, two, module, extra, prog):
        context = {}
        context['timeslots'] = prog.getTimeSlots()
        context['printers'] = Printer.objects.all().values_list('name', flat=True)
        context['initial_student'] = request.GET.get('student_id', '')
        
        open_class_category = prog.open_class_category
        open_class_category = dict( [ (k, getattr( open_class_category, k )) for k in ['id','symbol','category'] ] )
        context['open_class_category'] = mark_safe(simplejson.dumps(open_class_category))
        
        return render_to_response(self.baseDir()+'ajax_status.html', request, context)

    @aux_call
    @needs_onsite
    def status(self, request, tl, one, two, module, extra, prog):
        context = {}
        msgs = []
        if request.method == 'POST':
            if 'op' in request.GET and request.GET['op'] == 'add' and 'sec_id' in request.GET:
                try:
                    sec = ClassSection.objects.get(id=request.GET['sec_id'])
                    print 'Got section %s' % sec
                except:
                    sec = None
                user = None
                if sec and 'add_%s' % sec.id in request.POST:
                    try:
                        user_id = int(request.POST['add_%s' % sec.id])
                        user = ESPUser.objects.get(id=user_id)
                        print 'Got user %s' % user
                    except:
                        user = None
                if sec and user:
                    #   Find out what other classes the user was taking during the times of this section
                    removed_classes = []
                    schedule = user.getEnrolledSections(prog)
                    print 'Got schedule %s' % schedule
                    if sec in schedule:
                        #   If they were in the specified section, take them out.
                        sec.unpreregister_student(user)
                        msgs.append('Removed %s (%d) from %s' % (user.name(), user.id, sec))
                    else:
                        #   Otherwise take them out of whatever they were in and put them in.
                        target_times = sec.meeting_times.all().values_list('id', flat=True)
                        for s in schedule:
                            if s.meeting_times.filter(id__in=target_times).count() > 0:
                                s.unpreregister_student(user)
                                msgs.append('Removed %s (%d) from %s' % (user.name(), user.id, s))
                        sec.preregister_student(user, overridefull=True)
                        msgs.append('Added %s (%d) to %s' % (user.name(), user.id, sec))
        context['msgs'] = msgs
        
        reg_counts = prog.student_counts_by_section_id()
        capacity_counts = prog.capacity_by_section_id()
        checkin_counts = prog.checked_in_by_section_id()
        all_sections = prog.sections()
    
        timeslots = []
        for timeslot in prog.getTimeSlots():
            item = {}
            item['timeslot'] = timeslot
            item['sections'] = []
            sections = all_sections.filter(meeting_times=timeslot)
            for sec in sections:
                sect = OnSiteClassList.section_data(sec)
                
                if sec.id in reg_counts and reg_counts[sec.id]:
                    sect['reg_count'] = reg_counts[sec.id]
                else:
                    sect['reg_count'] = 0
                if sec.id in capacity_counts:
                    sect['capacity_count'] = capacity_counts[sec.id]
                else:
                    sect['capacity_count'] = 0
                if sec.id in checkin_counts:
                    sect['checkin_count'] = checkin_counts[sec.id]
                else:
                    sect['checkin_count'] = 0
                
                if sect['capacity_count'] > 0:
                    hue_redness = sect['reg_count'] / float(sect['capacity_count'])
                else:
                    hue_redness = 0.5
                if sect['reg_count'] > 0:
                    lightness = sect['checkin_count'] / float(sect['reg_count'])
                else:
                    lightness = 0.0
                sect['color'] = hsl_to_rgb(min(1.0, 0.4 + 0.6 * hue_redness), 0.8, 0.9 - 0.5 * lightness)
                
                item['sections'].append(sect)
            timeslots.append(item)
        context['timeslots'] = timeslots
        
        response = render_to_response(self.baseDir()+'status.html', request, context)
        return response

    @aux_call
    @needs_onsite
    def classList(self, request, tl, one, two, module, extra, prog):
        return self.classList_base(request, tl, one, two, module, extra, prog, template_name='classlist.html')

    @aux_call
    @needs_student
    def classlist_public(self, request, tl, one, two, module, extra, prog):
        return self.classList_base(request, tl, one, two, module, extra, prog, options={}, template_name='allclass_fragment.html')

    def classList_base(self, request, tl, one, two, module, extra, prog, options=None, template_name=None):
        """ Display a list of all classes that still have space in them """

        #   Allow options to be supplied as an argument to the view function, in lieu
        #   of request.GET (used by the public view just above)
        if options is None:
            options = request.GET.copy()

            #   Display options-selection page if this page is requested with no GET variables
            if len(options.keys()) == 0:
                return render_to_response(self.baseDir() + 'classlist_options.html', request, {'prog': prog})

        context = {}
        defaults = {'refresh': 120, 'scrollspeed': 1}
        for key_option in defaults.keys():
            if options.has_key(key_option):
                context[key_option] = options[key_option]
            else:
                context[key_option] = defaults[key_option]

        time_now = datetime.now()

        start_id = int(options.get('start', -1))
        if start_id != -1:
            curtime = Event.objects.filter(id=start_id)
        else:
            window_start = time_now + timedelta(-1, 85200)
            curtime = Event.objects.filter(start__gte=window_start).order_by('start')

        end_id = int(options.get('end', -1))
        if end_id != -1:
            endtime = Event.objects.filter(id=end_id)
        else:
            endtime = None

        sort_spec = options.get('sorting', None)
        if sort_spec is None:
            sort_spec = extra

        #   Enforce a maximum refresh speed to avoid server overload.
        min_refresh = int(Tag.getTag('onsite_classlist_min_refresh', default='10'))
        if int(context['refresh']) < min_refresh:
            context['refresh'] = min_refresh

        if curtime:
            curtime = curtime[0]
            if endtime:
                endtime = endtime[0]
                classes = self.program.sections().annotate(begin_time=Min("meeting_times__start")).filter(
                    status=10, parent_class__status=10,
                    begin_time__gte=curtime.start, begin_time__lte=endtime.start
                    )
            else:
                 classes = self.program.sections().annotate(begin_time=Min("meeting_times__start")).filter(
                     status=10, parent_class__status=10,
                     begin_time__gte=curtime.start
                     )
            if sort_spec == 'unsorted':
                classes = classes.order_by('begin_time', 'id').distinct()
            elif sort_spec == 'by_time':
                classes = classes.order_by('begin_time', 'parent_class__category', 'id').distinct()
            else:
                classes = classes.order_by('parent_class__category', 'begin_time', 'id').distinct()
        
        context.update({'prog': prog, 'current_time': curtime, 'classes': classes, 'one': one, 'two': two})

        if sort_spec == 'unsorted':
            context['use_categories'] = False
        else:
            context['use_categories'] = True
        
        return render_to_response(self.baseDir()+'classlist.html', request, context)

    @main_call
    @needs_onsite
    def allClassList(self, request, tl, one, two, module, extra, prog):
        """ Display a list of all classes that still have space in them """

        #   This view still uses classes, not sections.  The templates show information
        #   for each section of each class.
        classes = [(i.num_students()/(i.class_size_max + 1), i) for i in self.program.classes()]
        classes.sort()
        classes = [i[1] for i in classes]
        
        categories = {}
        for cls in classes:
            categories[cls.category_id] = {'id': cls.category_id, 'category': cls.category.category}

        printers = [ x.name for x in Printer.objects.all() ]
        
        return render_to_response(self.baseDir()+'allclasslist.html', request,
            {'classes': classes, 'prog': self.program, 'one': one, 'two': two, 'categories': categories.values(), 'printers': printers})


        

    class Meta:
        proxy = True
<|MERGE_RESOLUTION|>--- conflicted
+++ resolved
@@ -57,12 +57,8 @@
 from esp.datatree.models import *
 from esp.utils.models import Printer, PrintRequest
 from esp.utils.query_utils import nest_Q
-<<<<<<< HEAD
 from esp.tagdict.models import Tag
-=======
 from esp.accounting.controllers import IndividualAccountingController
-
->>>>>>> 2a47f270
 
 def hsl_to_rgb(hue, saturation, lightness=0.5):
     (red, green, blue) = colorsys.hls_to_rgb(hue, lightness, saturation)
