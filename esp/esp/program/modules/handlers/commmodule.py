
__author__    = "Individual contributors (see AUTHORS file)"
__date__      = "$DATE$"
__rev__       = "$REV$"
__license__   = "AGPL v.3"
__copyright__ = """
This file is part of the ESP Web Site
Copyright (c) 2007 by the individual contributors
  (see AUTHORS file)

The ESP Web Site is free software; you can redistribute it and/or
modify it under the terms of the GNU Affero General Public License
as published by the Free Software Foundation; either version 3
of the License, or (at your option) any later version.

This program is distributed in the hope that it will be useful,
but WITHOUT ANY WARRANTY; without even the implied warranty of
MERCHANTABILITY or FITNESS FOR A PARTICULAR PURPOSE.  See the
GNU Affero General Public License for more details.

You should have received a copy of the GNU Affero General Public
License along with this program; if not, write to the Free Software
Foundation, Inc., 51 Franklin Street, Fifth Floor, Boston, MA 02110-1301, USA.

Contact information:
MIT Educational Studies Program
  84 Massachusetts Ave W20-467, Cambridge, MA 02139
  Phone: 617-253-4882
  Email: esp-webmasters@mit.edu
Learning Unlimited, Inc.
  527 Franklin St, Cambridge, MA 02139
  Phone: 617-379-0178
  Email: web-team@learningu.org
"""
from esp.program.modules.base import ProgramModuleObj, needs_student, needs_admin, main_call, aux_call
from esp.utils.web import render_to_response
from esp.dbmail.models import MessageRequest
from esp.users.models   import ESPUser, PersistentQueryFilter
from esp.users.controllers.usersearch import UserSearchController
from esp.users.views.usersearch import get_user_checklist
from django.db.models.query   import Q
from esp.dbmail.models import ActionHandler
from django.template import Template
from django.template import Context as DjangoContext
from esp.middleware.threadlocalrequest import AutoRequestContext as Context
from esp.middleware import ESPError

class CommModule(ProgramModuleObj):
    """ Want to email all ESP students within a 60 mile radius of NYC?
    How about emailing all esp users within a 30 mile radius of New Hampshire whose last name contains 'e' and 'a'?
    Do that and even more useful things in the communication panel.
    """

    @classmethod
    def module_properties(cls):
        return {
            "admin_title": "Communications Panel for Admin",
            "link_title": "Communications Panel",
            "module_type": "manage",
            "seq": 10
            }

    @aux_call
    @needs_admin
    def commprev(self, request, tl, one, two, module, extra, prog):
        from esp.users.models import PersistentQueryFilter
        from django.conf import settings

        filterid, listcount, subject, body = [request.POST['filterid'],
                                              request.POST['listcount'],
                                              request.POST['subject'],
                                              request.POST['body']    ]
        sendto_fn_name = request.POST.get('sendto_fn_name', MessageRequest.SEND_TO_SELF_REAL)

        # Set From address
        if request.POST.has_key('from') and \
           len(request.POST['from'].strip()) > 0:
            fromemail = request.POST['from']
        else:
            # String together an address like username@esp.mit.edu
            fromemail = '%s@%s' % (request.user.username, settings.SITE_INFO[1])

        # Set Reply-To address
        if request.POST.has_key('replyto') and len(request.POST['replyto'].strip()) > 0:
            replytoemail = request.POST['replyto']
        else:
            replytoemail = fromemail

        try:
            filterid = int(filterid)
        except:
            raise ESPError("Corrupted POST data!  Please contact us at esp-web@mit.edu and tell us how you got this error, and we'll look into it.")

        userlist = PersistentQueryFilter.getFilterFromID(filterid, ESPUser).getList(ESPUser)

        try:
            firstuser = userlist[0]
        except:
            raise ESPError("You seem to be trying to email 0 people!  Please go back, edit your search, and try again.")

        MessageRequest.assert_is_valid_sendto_fn_or_ESPError(sendto_fn_name)

        #   If they were trying to use HTML, don't sanitize the content.
        if '<html>' not in body:
            htmlbody = body.replace('<', '&lt;').replace('>', '&gt;').replace('\n', '<br />')
        else:
            htmlbody = body
<<<<<<< HEAD
            
        contextdict = {'user'   : ActionHandler(firstuser, firstuser),
                       'program': ActionHandler(self.program, firstuser) }
=======

        esp_firstuser = ESPUser(firstuser)
        contextdict = {'user'   : ActionHandler(esp_firstuser, esp_firstuser),
                       'program': ActionHandler(self.program, esp_firstuser) }
>>>>>>> cab52d11
        renderedtext = Template(htmlbody).render(DjangoContext(contextdict))

        return render_to_response(self.baseDir()+'preview.html', request,
                                              {'filterid': filterid,
                                               'sendto_fn_name': sendto_fn_name,
                                               'listcount': listcount,
                                               'subject': subject,
                                               'from': fromemail,
                                               'replyto': replytoemail,
                                               'body': body,
                                               'renderedtext': renderedtext})

    def approx_num_of_recipients(self, filterObj, sendto_fn):
        """
        Approximates the number of recipients of a message, given the filter
        and the sendto function.
        """
        userlist = filterObj.getList(ESPUser).distinct()
        numusers = userlist.count()
        if numusers > 0:
            # Approximate the number of emails that each user will receive, by
            # taking the maximum number of emails per user over a small subset.
            # This is approximate because different users may receive different
            # numbers of emails, since the sendto functions remove duplicates.
            # And we don't attempt to get the exact number, because it doesn't
            # matter much and it would be expensive to evaluate the sendto
            # function for all users just to get that one number.
            emails_per_user = 1
            short_userlist = userlist[:min(numusers, 10)]
            for user in short_userlist:
                emails_per_user = max(emails_per_user, len(sendto_fn(user)))
            numusers *= emails_per_user
        return numusers


    @aux_call
    @needs_admin
    def commfinal(self, request, tl, one, two, module, extra, prog):
        from esp.dbmail.models import MessageRequest
        from esp.users.models import PersistentQueryFilter

        filterid, fromemail, replytoemail, subject, body = [
                                    request.POST['filterid'],
                                    request.POST['from'],
                                    request.POST['replyto'],
                                    request.POST['subject'],
                                    request.POST['body']    ]
        sendto_fn_name = request.POST.get('sendto_fn_name', MessageRequest.SEND_TO_SELF_REAL)

        try:
            filterid = int(filterid)
        except:
            raise ESPError("Corrupted POST data!  Please contact us at esp-web@mit.edu and tell us how you got this error, and we'll look into it.")

        filterobj = PersistentQueryFilter.getFilterFromID(filterid, ESPUser)

        sendto_fn = MessageRequest.assert_is_valid_sendto_fn_or_ESPError(sendto_fn_name)

        variable_modules = {'user': request.user, 'program': self.program}

        newmsg_request = MessageRequest.createRequest(var_dict   = variable_modules,
                                                      subject    = subject,
                                                      recipients = filterobj,
                                                      sendto_fn_name  = sendto_fn_name,
                                                      sender     = fromemail,
                                                      creator    = request.user,
                                                      msgtext    = body,
                                                      special_headers_dict
                                                                 = { 'Reply-To': replytoemail, }, )

        newmsg_request.save()

        # now we're going to process everything
        # nah, we'll do this later.
        #newmsg_request.process()

        numusers = self.approx_num_of_recipients(filterobj, sendto_fn)

        from django.conf import settings
        if hasattr(settings, 'EMAILTIMEOUT') and \
               settings.EMAILTIMEOUT is not None:
            est_time = settings.EMAILTIMEOUT * numusers
        else:
            est_time = 1.5 * numusers


        #        assert False, self.baseDir()+'finished.html'
        return render_to_response(self.baseDir()+'finished.html', request,
                                  {'time': est_time})


    @aux_call
    @needs_admin
    def commstep2(self, request, tl, one, two, module, extra, prog):
        pass


    @aux_call
    @needs_admin
    def commpanel_old(self, request, tl, one, two, module, extra, prog):
        from esp.users.views     import get_user_list
        filterObj, found = get_user_list(request, self.program.getLists(True))

        if not found:
            return filterObj

        sendto_fn_name = request.POST.get('sendto_fn_name', MessageRequest.SEND_TO_SELF_REAL)
        sendto_fn = MessageRequest.assert_is_valid_sendto_fn_or_ESPError(sendto_fn_name)

        listcount = self.approx_num_of_recipients(filterObj, sendto_fn)

        return render_to_response(self.baseDir()+'step2.html', request,
                                              {'listcount': listcount,
                                               'filterid': filterObj.id,
                                               'sendto_fn_name': sendto_fn_name })

    @main_call
    @needs_admin
    def commpanel(self, request, tl, one, two, module, extra, prog):

        usc = UserSearchController()

        context = {}

        #   If list information was submitted, continue to prepare a message
        if request.method == 'POST':
            #   Turn multi-valued QueryDict into standard dictionary
            data = {}
            for key in request.POST:
                data[key] = request.POST[key]

            ##  Handle normal list selecting submissions
            if ('base_list' in data and 'recipient_type' in data) or ('combo_base_list' in data):


                filterObj = usc.filter_from_postdata(prog, data)
                sendto_fn_name = usc.sendto_fn_from_postdata(data)
                sendto_fn = MessageRequest.assert_is_valid_sendto_fn_or_ESPError(sendto_fn_name)

                if data['use_checklist'] == '1':
                    (response, unused) = get_user_checklist(request, ESPUser.objects.filter(filterObj.get_Q()).distinct(), filterObj.id, '/manage/%s/commpanel_old' % prog.getUrlBase())
                    return response

                context['filterid'] = filterObj.id
                context['sendto_fn_name'] = sendto_fn_name
                context['listcount'] = self.approx_num_of_recipients(filterObj, sendto_fn)
                return render_to_response(self.baseDir()+'step2.html', request, context)

            ##  Prepare a message starting from an earlier request
            elif 'msgreq_id' in data:
                msgreq = MessageRequest.objects.get(id=data['msgreq_id'])
                context['filterid'] = msgreq.recipients.id
                context['sendto_fn_name'] = msgreq.sendto_fn_name
                sendto_fn = MessageRequest.assert_is_valid_sendto_fn_or_ESPError(msgreq.sendto_fn_name)
                context['listcount'] = self.approx_num_of_recipients(msgreq.recipients, sendto_fn)
                context['from'] = msgreq.sender
                context['subject'] = msgreq.subject
                context['replyto'] = msgreq.special_headers_dict.get('Reply-To', '')
                context['body'] = msgreq.msgtext
                return render_to_response(self.baseDir()+'step2.html', request, context)

            else:
                raise ESPError('What do I do without knowing what kind of users to look for?', log=True)

        #   Otherwise, render a page that shows the list selection options
        context.update(usc.prepare_context(prog))

        return render_to_response(self.baseDir()+'commpanel_new.html', request, context)

    @aux_call
    @needs_admin
    def maincomm2(self, request, tl, one, two, module, extra, prog):

        filterid, listcount, fromemail, replytoemail, subject, body = [
                                                         request.POST['filterid'],
                                                         request.POST['listcount'],
                                                         request.POST['from'],
                                                         request.POST['replyto'],
                                                         request.POST['subject'],
                                                         request.POST['body']    ]
        sendto_fn_name = request.POST.get('sendto_fn_name', MessageRequest.SEND_TO_SELF_REAL)

        return render_to_response(self.baseDir()+'step2.html', request,
                                              {'listcount': listcount,
                                               'filterid': filterid,
                                               'sendto_fn_name': sendto_fn_name,
                                               'from': fromemail,
                                               'replyto': replytoemail,
                                               'subject': subject,
                                               'body': body})

    class Meta:
        proxy = True
        app_label = 'modules'<|MERGE_RESOLUTION|>--- conflicted
+++ resolved
@@ -105,16 +105,10 @@
             htmlbody = body.replace('<', '&lt;').replace('>', '&gt;').replace('\n', '<br />')
         else:
             htmlbody = body
-<<<<<<< HEAD
-            
+
         contextdict = {'user'   : ActionHandler(firstuser, firstuser),
                        'program': ActionHandler(self.program, firstuser) }
-=======
-
-        esp_firstuser = ESPUser(firstuser)
-        contextdict = {'user'   : ActionHandler(esp_firstuser, esp_firstuser),
-                       'program': ActionHandler(self.program, esp_firstuser) }
->>>>>>> cab52d11
+
         renderedtext = Template(htmlbody).render(DjangoContext(contextdict))
 
         return render_to_response(self.baseDir()+'preview.html', request,
