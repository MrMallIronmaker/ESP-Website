__author__    = "MIT ESP"
__date__      = "$DATE$"
__rev__       = "$REV$"
__license__   = "GPL v.2"
__copyright__ = """
This file is part of the ESP Web Site
Copyright (c) 2013 MIT ESP

The ESP Web Site is free software; you can redistribute it and/or
modify it under the terms of the GNU General Public License
as published by the Free Software Foundation; either version 2
of the License, or (at your option) any later version.

This program is distributed in the hope that it will be useful,
but WITHOUT ANY WARRANTY; without even the implied warranty of
MERCHANTABILITY or FITNESS FOR A PARTICULAR PURPOSE.  See the
GNU General Public License for more details.

You should have received a copy of the GNU General Public License
along with this program; if not, write to the Free Software
Foundation, Inc., 51 Franklin Street, Fifth Floor, Boston, MA  02110-1301, USA.

Contact Us:
ESP Web Group
MIT Educational Studies Program,
84 Massachusetts Ave W20-467, Cambridge, MA 02139
Phone: 617-253-4882
Email: web@esp.mit.edu
"""

import datetime
import simplejson

from django.core.exceptions import ObjectDoesNotExist
from django.db.models import Min, Q
from django.http import HttpResponseRedirect, HttpResponse, HttpResponseBadRequest, Http404

from esp.cal.models import Event
from esp.middleware.threadlocalrequest import get_current_request
from esp.program.models import ClassCategories, ClassSection, ClassSubject, RegistrationType, StudentRegistration, StudentSubjectInterest
from esp.program.modules.handlers.student_registration import StudentRegistrationMixin

from esp.program.modules.base import ProgramModuleObj, main_call, aux_call, meets_deadline, needs_student, meets_grade
from esp.program.modules.handlers.student_registration import StudentRegistrationMixin
from esp.users.models import Record, ESPUser
from esp.web.util import render_to_response
from esp.utils.query_utils import nest_Q

<<<<<<< HEAD

class StudentRegTwoPhase(ProgramModuleObj,StudentRegistrationMixin):
=======
class StudentRegTwoPhase(ProgramModuleObj, StudentRegistrationMixin):
>>>>>>> 29b25da0

    def students(self, QObject = False):
        q_sr = Q(studentregistration__section__parent_class__parent_program=self.program) & nest_Q(StudentRegistration.is_valid_qobject(), 'studentregistration') 
        q_ssi = Q(studentsubjectinterest__subject__parent_program=self.program) & nest_Q(StudentSubjectInterest.is_valid_qobject(), 'studentsubjectinterest') 
        if QObject:
            return {'twophase_star_students': q_ssi,
                    'twophase_priority_students' : q_sr}
        else:
            return {'twophase_star_students': ESPUser.objects.filter(q_ssi).distinct(),
                    'twophase_priority_students': ESPUser.objects.filter(q_sr).distinct()}

    def studentDesc(self):
        return {'twophase_star_students': "Students who have starred classes in the two-phase lottery",
                'twophase_priority_students': "Students who have marked choices in the two-phase lottery"}

    def isCompleted(self):
        records = Record.objects.filter(user=get_current_request().user,
                                        event="twophase_reg_done",
                                        program=self.program)
        return records.count() != 0

    @classmethod
    def module_properties(cls):
        return {
            "link_title": "Two-Phase Student Registration",
            "admin_title": "Two-Phase Student Registration",
            "module_type": "learn",
            'inline_template':'program_form.html',
            "seq": 5,
            "required": True
            }

    def _get_schedule(self, user, program):
        """
        TODO - To be generalized in base class
        """
        timeslot_dict = {}
        # Populate the timeslot dictionary with the priority to class title
        # mappings for each timeslot.
        priority_regs = StudentRegistration.valid_objects().filter(
<<<<<<< HEAD
            user= user, relationship__name__startswith='Priority')

        priority_regs = priority_regs.select_related(
            'relationship', 'section', 'section__parent_class')

=======
            user=request.user, relationship__name__startswith='Priority')
        priority_regs = priority_regs.select_related(
            'relationship', 'section', 'section__parent_class')
>>>>>>> 29b25da0
        for student_reg in priority_regs:
            rel = student_reg.relationship
            title = student_reg.section.parent_class.title
            sec = student_reg.section
            times = sec.meeting_times.all().order_by('start')

            if times.count() == 0:
                continue

            timeslot = times[0].id

            if not timeslot in timeslot_dict:
                timeslot_dict[timeslot] = {rel: title}
            else:
                timeslot_dict[timeslot][rel] = title

        # Iterate through timeslots and create a list of tuples of information
        prevTimeSlot = None
        blockCount = 0
        schedule = []
        timeslots = program.getTimeSlots(types=['Class Time Block', 'Compulsory'])

        for i in range(len(timeslots)):
            timeslot = timeslots[i]
            if prevTimeSlot != None:
                if not Event.contiguous(prevTimeSlot, timeslot):
                    blockCount += 1

            if timeslot.id in timeslot_dict:
                priority_dict = timeslot_dict[timeslot.id]
                priority_list = sorted(priority_dict.items())
                schedule.append((timeslot, priority_list, blockCount + 1))
            else:
                schedule.append((timeslot, {}, blockCount + 1))

            prevTimeSlot = timeslot

        return schedule

    @main_call
    @needs_student
    @meets_grade
    @meets_deadline('/Classes/Lottery')
    def studentreg2phase(self, request, tl, one, two, module, extra, prog):
        """
        Serves the two-phase student reg page. This page includes instructions
        for registration, and links to the phase1/phase2 sub-pages.
        """
        context = {}
        context['timeslots'] = self._get_schedule(request.user, prog)
        context['program_form'] = self.baseDir()+'program_form.html'

        return render_to_response(
            self.baseDir()+'studentregtwophase.html', request, context)

<<<<<<< HEAD
    def catalog_context(self, request, tl, one, two, module, extra, prog):
        """
        Builds context specific to the catalog. Used by all views which render
        the catalog. This is not a view in itself.
        """
        context = {}
        # FIXME(gkanwar): This is a terrible hack, we should find a better way
        # to filter out certain categories of classes
        context['open_class_category_id'] = prog.open_class_category.id
        context['lunch_category_id'] = ClassCategories.objects.get(category='Lunch').id
        return context


    # @aux_call
    # def view_classes(self, request, tl, one, two, module, extra, prog):
    #     """
    #     Displays a filterable catalog that anyone can view.
    #     """
    #     # get choices for filtering options
    #     context = {}

    #     def group_columns(items):
    #         # collect into groups of 5
    #         cols = []
    #         for i, item in enumerate(items):
    #             if i % 5 == 0:
    #                 col = []
    #                 cols.append(col)
    #             col.append(item)
    #         return cols

    #     category_choices = []
    #     for category in prog.class_categories.all():
    #         # FIXME(gkanwar): Make this less hacky, once #770 is resolved
    #         if category.category == 'Lunch':
    #             continue
    #         category_choices.append((category.id, category.category))
    #     context['category_choices'] = group_columns(category_choices)

    #     grade_choices = []
    #     grade_choices.append(('ALL', 'All'))
    #     for grade in range(prog.grade_min, prog.grade_max + 1):
    #         grade_choices.append((grade, grade))
    #     context['grade_choices'] = group_columns(grade_choices)

    #     catalog_context = self.catalog_context(
    #         request, tl, one, two,module, extra, prog)
    #     context.update(catalog_context)

    #     return render_to_response(self.baseDir() + 'view_classes.html', request, context)

=======
   
>>>>>>> 29b25da0
    @aux_call
    @needs_student
    @meets_grade
    @meets_deadline('/Classes/Lottery')
    def mark_classes(self, request, tl, one, two, module, extra, prog):
        """
        Displays a filterable catalog which allows starring classes that the
        user is interested in.
        """
        assert 3 < 0
        # get choices for filtering options
        context = {}

        def group_columns(items):
            # collect into groups of 5
            cols = []
            for i, item in enumerate(items):
                if i % 5 == 0:
                    col = []
                    cols.append(col)
                col.append(item)
            return cols

        category_choices = []
        for category in prog.class_categories.all():
            # FIXME(gkanwar): Make this less hacky, once #770 is resolved
            if category.category == 'Lunch':
                continue
            category_choices.append((category.id, category.category))
            
        context['category_choices'] = group_columns(category_choices)

        catalog_context = self.catalog_context(
            request, tl, one, two,module, extra, prog)
        context.update(catalog_context)

        return render_to_response(self.baseDir() + 'mark_classes.html', request, context)

    @aux_call
    @needs_student
    @meets_grade
    @meets_deadline('/Classes/Lottery')
    def mark_classes_interested(self, request, tl, one, two, module, extra, prog):
        """
        Saves the set of classes marked as interested by the student.

        Ex: request.POST['json_data'] = {
            'interested': [1,5,3,9],
            'not_interested': [4,6,10]
        }
        """
        if not 'json_data' in request.POST:
            return HttpResponseBadRequest('JSON data not included in request.')
        try:
            json_data = simplejson.loads(request.POST['json_data'])
        except ValueError:
            return HttpResponseBadRequest('JSON data mis-formatted.')
        if not isinstance(json_data.get('interested'), list) or \
           not isinstance(json_data.get('not_interested'), list):
            return HttpResponseBadRequest('JSON data mis-formatted.')

        # Determine which of the given class ids are valid
        valid_classes = ClassSubject.objects.filter(
            pk__in=json_data['interested'],
            parent_program=prog,
            status__gte=0,
            grade_min__lte=request.user.getGrade(prog),
            grade_max__gte=request.user.getGrade(prog))
        # Unexpire any matching SSIs that exist already (to avoid
        # creating duplicate objects).
        to_unexpire = StudentSubjectInterest.objects.filter(
            user=request.user,
            subject__in=valid_classes)
        to_unexpire.update(end_date=None)
        # Determine which valid ids haven't had SSIs created yet
        # and bulk create those objects.
        valid_ids = valid_classes.values_list('pk', flat=True)
        existing_ids = to_unexpire.values_list('subject__pk', flat=True)
        to_create_ids = set(valid_ids) - set(existing_ids)
        StudentSubjectInterest.objects.bulk_create([
            StudentSubjectInterest(
                user=request.user,
                subject_id=subj_id)
            for subj_id in to_create_ids])
        # Expire any matching SSIs that are in 'not_interested'
        to_expire = StudentSubjectInterest.objects.filter(
            user=request.user,
            subject__pk__in=json_data['not_interested'])
        to_expire.update(end_date=datetime.datetime.now())

        if request.is_ajax():
            return HttpResponse()
        else:
            return self.goToCore(tl)

    @aux_call
    @needs_student
    @meets_grade
    @meets_deadline('/Classes/Lottery')
    def rank_classes(self, request, tl, one, two, module, extra, prog):
        """
        Displays a filterable catalog including only class subjects for which
        the student has a StudentSubjectInterest. The sticky on top
        of the catalog lets the student order the top N priorities of classes
        for this particular timeslot. The timeslot is specified through extra.
        """
        try:
            timeslot = Event.objects.get(pk=int(extra), program=prog)
        except (TypeError, ValueError, Event.DoesNotExist) as e:
            raise Http404
        context = dict()
        context['timeslot'] = timeslot
        context['num_priorities'] = prog.priorityLimit()
        context['priorities'] = []
        for rel_index in range(1, prog.priorityLimit()+1):
            rel_name = 'Priority/%s' % rel_index
            rel, created = RegistrationType.objects.get_or_create(
                name=rel_name, category='student')
            context['priorities'].append((rel_index, rel))

        catalog_context = self.catalog_context(
            request, tl, one, two,module, extra, prog)
        context.update(catalog_context)

        return render_to_response(
            self.baseDir() + 'rank_classes.html', request, context)

    @aux_call
    @needs_student
    @meets_grade
    @meets_deadline('/Classes/Lottery')
    def save_priorities(self, request, tl, one, two, module, extra, prog):
        """
        Saves the priority preferences for student registration phase 2.
        """
        data = simplejson.loads(request.POST['json_data'])
        timeslot_id = data.keys()[0]
        timeslot = Event.objects.get(pk=timeslot_id)
        priorities = data[timeslot_id]
        for rel_index, cls_id in priorities.items():
            rel_name = 'Priority/%s' % rel_index
            rel = RegistrationType.objects.get(name=rel_name, category='student')

            # Pull up any registrations that exist (including expired ones)
            srs = StudentRegistration.objects.annotate(
                Min('section__meeting_times__start'))
            srs = srs.filter(
                user=request.user,
                section__parent_class__parent_program=prog,
                section__meeting_times__start__min=timeslot.start,
                relationship=rel)

            if cls_id == '':
                # Blank: nothing selected, expire existing registrations
                for sr in srs:
                    sr.expire()
                continue

            cls_id = int(cls_id)
            sec = ClassSection.objects.annotate(Min('meeting_times__start'))
            try:
                sec = sec.get(parent_class=cls_id,
                              parent_class__parent_program=prog,
                              meeting_times__start__min=timeslot.start)
            except (ClassSection.DoesNotExist,
                    ClassSection.MultipleObjectsReturned):
                # XXX: what if a class has multiple sections in a timeblock?
                continue
            # sanity checks
            if (not sec.status > 0 or not sec.parent_class.status > 0
                or not sec.parent_class.grade_min <= request.user.getGrade(prog)
                or not sec.parent_class.grade_max >= request.user.getGrade(prog)):
                # XXX: fail more loudly
                continue

            if not srs.exists():
                # Create a new registration
                sr = StudentRegistration(
                    user=request.user,
                    relationship=rel)
            else:
                # Pull the first StudentRegistration, expire the others
                for sr in srs[1:]:
                    sr.expire()
                sr = srs[0]

            # Modify as needed to ensure the section is correct and
            # expiration date is valid
            if sr.section_id is None or sr.section.parent_class.id != cls_id:
                sr.section = sec
            sr.unexpire(save=False)
            sr.save()

        return self.goToCore(tl)

    class Meta:
        abstract = True<|MERGE_RESOLUTION|>--- conflicted
+++ resolved
@@ -46,12 +46,7 @@
 from esp.web.util import render_to_response
 from esp.utils.query_utils import nest_Q
 
-<<<<<<< HEAD
-
 class StudentRegTwoPhase(ProgramModuleObj,StudentRegistrationMixin):
-=======
-class StudentRegTwoPhase(ProgramModuleObj, StudentRegistrationMixin):
->>>>>>> 29b25da0
 
     def students(self, QObject = False):
         q_sr = Q(studentregistration__section__parent_class__parent_program=self.program) & nest_Q(StudentRegistration.is_valid_qobject(), 'studentregistration') 
@@ -92,17 +87,11 @@
         # Populate the timeslot dictionary with the priority to class title
         # mappings for each timeslot.
         priority_regs = StudentRegistration.valid_objects().filter(
-<<<<<<< HEAD
             user= user, relationship__name__startswith='Priority')
 
         priority_regs = priority_regs.select_related(
             'relationship', 'section', 'section__parent_class')
 
-=======
-            user=request.user, relationship__name__startswith='Priority')
-        priority_regs = priority_regs.select_related(
-            'relationship', 'section', 'section__parent_class')
->>>>>>> 29b25da0
         for student_reg in priority_regs:
             rel = student_reg.relationship
             title = student_reg.section.parent_class.title
@@ -157,19 +146,6 @@
 
         return render_to_response(
             self.baseDir()+'studentregtwophase.html', request, context)
-
-<<<<<<< HEAD
-    def catalog_context(self, request, tl, one, two, module, extra, prog):
-        """
-        Builds context specific to the catalog. Used by all views which render
-        the catalog. This is not a view in itself.
-        """
-        context = {}
-        # FIXME(gkanwar): This is a terrible hack, we should find a better way
-        # to filter out certain categories of classes
-        context['open_class_category_id'] = prog.open_class_category.id
-        context['lunch_category_id'] = ClassCategories.objects.get(category='Lunch').id
-        return context
 
 
     # @aux_call
@@ -210,9 +186,6 @@
 
     #     return render_to_response(self.baseDir() + 'view_classes.html', request, context)
 
-=======
-   
->>>>>>> 29b25da0
     @aux_call
     @needs_student
     @meets_grade
