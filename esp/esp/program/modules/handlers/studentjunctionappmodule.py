--- conflicted
+++ resolved
@@ -46,10 +46,7 @@
     @classmethod
     def module_properties(cls):
         return {
-<<<<<<< HEAD
-=======
             "admin_title": "Student Application",
->>>>>>> 4d7d978a
             "link_title": "Extra Application Info",
             "module_type": "learn",
             "seq": 10000,
