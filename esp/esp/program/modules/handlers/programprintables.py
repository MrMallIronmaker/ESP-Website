--- conflicted
+++ resolved
@@ -44,13 +44,22 @@
 class ProgramPrintables(ProgramModuleObj):
     """ This is extremely useful for printing a wide array of documents for your program.
     Things from checklists to rosters to attendance sheets can be found here. """
-
+    @classmethod
+    def module_properties(cls):
+        return {
+            "link_title": "Program Printables",
+            "module_type": "manage",
+            "seq": 5
+            }
+
+    @aux_call
     @needs_admin
     def paid_list_filter(self, request, tl, one, two, module, extra, prog):
         lineitemtypes = LineItemType.objects.forProgram(prog)
         context = { 'lineitemtypes': lineitemtypes }
         return render_to_response(self.baseDir()+'paid_list_filter.html', request, (prog, tl), context)
 
+    @aux_call
     @needs_admin
     def paid_list(self, request, tl, one, two, module, extra, prog):
 
@@ -180,16 +189,11 @@
                                       (self.program, tl),
                                       {'clsids': clsids, 'classes': classes, 'sorting_options': cmp_fn.keys(), 'sort_name_list': ",".join(sort_name_list), 'sort_name_list_orig': sort_name_list })
 
-<<<<<<< HEAD
-
-        classes = list(ClassSubject.objects.filter(parent_program = self.program, status=10))
-=======
         
         classes = list(ClassSubject.objects.catalog(prog))
 
         if request.GET.has_key("only_nonfull"):
             classes = [x for x in classes if not x.isFull()]
->>>>>>> 3731c579
 
         sort_list_reversed = sort_list
         sort_list_reversed.reverse()
@@ -547,11 +551,6 @@
                         return {'emerg_contact': prof.contact_emergency}
                 
                 return {}
-<<<<<<< HEAD
-
-=======
-        
->>>>>>> 3731c579
         return self.studentsbyFOO(request, tl, one, two, module, extra, prog, template_file = 'studentlist_emerg.html', extra_func = emergency_stuff)
 
     @aux_call
@@ -798,10 +797,6 @@
         return render_to_response(self.baseDir()+'studentschedule.html', request, (prog, tl), context)
 
     @aux_call
-<<<<<<< HEAD
-    # No needs_admin decorator since students need to get their schedule at onsite (can be temporary)
-    def studentschedules(self, request, tl, one, two, module, extra, prog, onsite=False, format='pdf'):
-=======
     @needs_admin
     def student_financial_spreadsheet(self, request, tl, one, two, module, extra, prog, onsite=False):
         if onsite:
@@ -832,7 +827,6 @@
         
     @aux_call
     def studentschedules(self, request, tl, one, two, module, extra, prog, onsite=False):
->>>>>>> 3731c579
         """ generate student schedules """
 
         context = {'module': self }
@@ -904,11 +898,7 @@
 
         from django.conf import settings
         context['PROJECT_ROOT'] = settings.PROJECT_ROOT
-<<<<<<< HEAD
-
-=======
             
->>>>>>> 3731c579
         if format == 'html':
             return render_to_response(self.baseDir()+'studentschedule.html', request, (prog, tl), context)
         else:  # elif format == 'pdf':
@@ -955,15 +945,9 @@
     def roomschedules(self, request, tl, one, two, module, extra, prog):
         """ generate class room rosters"""
         from esp.cal.models import Event
-<<<<<<< HEAD
-
-        classes = [ cls for cls in self.program.sections()
-                    if cls.isAccepted()                      ]
-=======
         
         classes = list(self.program.sections().filter(status=10, parent_class__status=10))
 
->>>>>>> 3731c579
         context = {}
         classes.sort()
 
@@ -1065,11 +1049,7 @@
         context['scheditems'] = scheditems
 
         return render_to_response(self.baseDir()+'roomrosters.html', request, (prog, tl), context)
-<<<<<<< HEAD
-
-=======
         
->>>>>>> 3731c579
     @aux_call
     @needs_admin
     def satprepreceipt(self, request, tl, one, two, module, extra, prog):
@@ -1153,50 +1133,42 @@
 
     @aux_call
     @needs_admin
-<<<<<<< HEAD
-    def mealtickets(self, request, tl, one, two, module, extra, prog):
-=======
     def student_tickets(self, request, tl, one, two, module, extra, prog):
->>>>>>> 3731c579
         filterObj, found = get_user_list(request, self.program.getLists(True))
         if not found:
             return filterObj
         
-<<<<<<< HEAD
-        student_list = ESPUser.objects.filter(filterObj.get_Q()).order_by('last_name').distinct()
+        #student_list = ESPUser.objects.filter(filterObj.get_Q()).order_by('last_name').distinct()
         #   For Stanford this is just a list of two lists: the Saturday, then the Sunday users.
         #   Each user object is appended with the needed attributes for the meal_ticket.html template.
-        users_sat = []
-        users_sun = []
-        for student in student_list:
-            si = SplashInfo.getForUser(student)
-            if si.lunchsat not in [None, 'none', '', 'no']:
-                users_sat.append({'name': student.name(), 'day': 'Saturday', 'item': si.pretty_satlunch()})
-            if si.lunchsun not in [None, 'none', '', 'no']:
-                users_sun.append({'name': student.name(), 'day': 'Sunday', 'item': si.pretty_sunlunch()})
-
-        new_lists = []
-        numperpage = 12
-        for lst in [users_sat, users_sun]:
-            new_list = []
-            expanded = [[] for i in range(numperpage)]
-            for i in range(len(lst)):
-                expanded[(i*numperpage)/len(lst)].append(lst[i])
-            for i in range(len(expanded[0])):
-                for j in range(len(expanded)):
-                    if len(expanded[j]) <= i:
-                        new_list.append({'name': '[ EXTRA ]', 'item': 'Any Available'})
-                    else:
-                        new_list.append(expanded[j][i])
-            new_lists.append(new_list)
-
-        return render_to_response(self.baseDir()+'mealtickets.html', request, (prog, tl), {'user_groups': new_lists, 'program': prog})
-
-=======
+        #users_sat = []
+        #users_sun = []
+        #for student in student_list:
+        #    si = SplashInfo.getForUser(student)
+        #    if si.lunchsat not in [None, 'none', '', 'no']:
+        #        users_sat.append({'name': student.name(), 'day': 'Saturday', 'item': si.pretty_satlunch()})
+        #    if si.lunchsun not in [None, 'none', '', 'no']:
+        #        users_sun.append({'name': student.name(), 'day': 'Sunday', 'item': si.pretty_sunlunch()})
+
         students = ESPUser.objects.filter(filterObj.get_Q()).distinct().order_by('last_name')
         lastnames = students.values_list('last_name')
         num_lastnames = len(lastnames)
         context = {'name_groups': []}
+
+        #new_lists = []
+        #numperpage = 12
+        #for lst in [users_sat, users_sun]:
+        #    new_list = []
+        #    expanded = [[] for i in range(numperpage)]
+        #    for i in range(len(lst)):
+        #        expanded[(i*numperpage)/len(lst)].append(lst[i])
+        #    for i in range(len(expanded[0])):
+        #        for j in range(len(expanded)):
+        #            if len(expanded[j]) <= i:
+        #                new_list.append({'name': '[ EXTRA ]', 'item': 'Any Available'})
+        #            else:
+        #                new_list.append(expanded[j][i])
+        #    new_lists.append(new_list)
 
         try:
             context['colors'] = request.GET['colors'].split(',')
@@ -1234,11 +1206,12 @@
                 end_index = int((i + 1) * names_per_set)
                 context['name_groups'].append(students[start_index:end_index])
 
+        #return render_to_response(self.baseDir()+'mealtickets.html', request, (prog, tl), {'user_groups': new_lists, 'program': prog})
+
         context['joint_groups'] = zip(context['colors'], context['name_groups'])
 
         return render_to_response(self.baseDir()+'student_tickets.html', request, (prog, tl), context)
     
->>>>>>> 3731c579
     @aux_call
     @needs_admin
     def classrosters(self, request, tl, one, two, module, extra, prog):
