--- conflicted
+++ resolved
@@ -830,12 +830,8 @@
         return response
         
     @aux_call
-<<<<<<< HEAD
-    def studentschedules(self, request, tl, one, two, module, extra, prog, format='pdf', onsite=False):
-=======
     @needs_onsite_no_switchback
     def studentschedules(self, request, tl, one, two, module, extra, prog, onsite=False):
->>>>>>> 1b9b0bdc
         """ generate student schedules """
         
         context = {'module': self }
