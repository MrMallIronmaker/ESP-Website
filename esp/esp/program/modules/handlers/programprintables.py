--- conflicted
+++ resolved
@@ -50,12 +50,9 @@
 from django.template.loader import render_to_string
 from django.utils.encoding import smart_str
 
-<<<<<<< HEAD
 from decimal import Decimal
 import json
-=======
 import collections
->>>>>>> 61b46756
 
 class ProgramPrintables(ProgramModuleObj):
     """ This is extremely useful for printing a wide array of documents for your program.
