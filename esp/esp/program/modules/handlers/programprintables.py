--- conflicted
+++ resolved
@@ -693,12 +693,6 @@
         return render_to_response(self.baseDir()+'teacherschedule.html', request, context)
 
     def get_msg_vars(self, user, key):
-<<<<<<< HEAD
-        
-=======
-        user = ESPUser(user)
-
->>>>>>> cab52d11
         if key == 'receipt':
             #   Take the user's most recent registration profile.
             from esp.middleware.threadlocalrequest import AutoRequestContext as Context
