
__author__    = "Individual contributors (see AUTHORS file)"
__date__      = "$DATE$"
__rev__       = "$REV$"
__license__   = "AGPL v.3"
__copyright__ = """
This file is part of the ESP Web Site
Copyright (c) 2007 by the individual contributors
  (see AUTHORS file)

The ESP Web Site is free software; you can redistribute it and/or
modify it under the terms of the GNU Affero General Public License
as published by the Free Software Foundation; either version 3
of the License, or (at your option) any later version.

This program is distributed in the hope that it will be useful,
but WITHOUT ANY WARRANTY; without even the implied warranty of
MERCHANTABILITY or FITNESS FOR A PARTICULAR PURPOSE.  See the
GNU Affero General Public License for more details.

You should have received a copy of the GNU Affero General Public
License along with this program; if not, write to the Free Software
Foundation, Inc., 51 Franklin Street, Fifth Floor, Boston, MA 02110-1301, USA.

Contact information:
MIT Educational Studies Program
  84 Massachusetts Ave W20-467, Cambridge, MA 02139
  Phone: 617-253-4882
  Email: esp-webmasters@mit.edu
Learning Unlimited, Inc.
  527 Franklin St, Cambridge, MA 02139
  Phone: 617-379-0178
  Email: web-team@learningu.org
"""
from esp.program.modules.base import ProgramModuleObj, needs_admin, needs_onsite_no_switchback, main_call, aux_call
from esp.web.util        import render_to_response
from esp.users.models    import ESPUser, User
from esp.program.models  import ClassSubject, ClassSection, StudentRegistration
from esp.program.models.class_ import ACCEPTED
from esp.users.views     import search_for_user
from esp.users.controllers.usersearch import UserSearchController
from esp.web.util.latex  import render_to_latex
from esp.accounting.controllers import ProgramAccountingController, IndividualAccountingController
from esp.tagdict.models import Tag
from esp.cal.models import Event
from esp.middleware import ESPError
from esp.utils.query_utils import nest_Q

from django.conf import settings
from django.template.loader import render_to_string
from django.utils.encoding import smart_str

from decimal import Decimal
import json
import collections

class ProgramPrintables(ProgramModuleObj):
    """ This is extremely useful for printing a wide array of documents for your program.
    Things from checklists to rosters to attendance sheets can be found here. """
    @classmethod
    def module_properties(cls):
        return {
            "link_title": "Program Printables",
            "module_type": "manage",
            "seq": 5
            }

    @aux_call
    @needs_admin
    def paid_list_filter(self, request, tl, one, two, module, extra, prog):
        pac = ProgramAccountingController(prog)
        lineitemtypes = pac.get_lineitemtypes(optional_only=True)
        context = { 'lineitemtypes': lineitemtypes }
        return render_to_response(self.baseDir()+'paid_list_filter.html', request, context)

    @aux_call
    @needs_admin
    def paid_list(self, request, tl, one, two, module, extra, prog):
        pac = ProgramAccountingController(prog)
        if request.GET.has_key('filter'):
            try:
                ids = [ int(x) for x in request.GET.getlist('filter') ]
                single_select = ( len(ids) == 1 )
            except ValueError:
                ids = None
                single_select = False

            if ids == None:
                transfers = pac.all_transfers(optional_only=True).order_by('line_item','user').select_related()
            else:
                lineitems = pac.all_transfers(optional_only=True).filter(line_item__id__in=ids).order_by('line_item','user').select_related()
        else:
            single_select = False
            lineitems = pac.all_transfers(optional_only=True).order_by('line_item','user').select_related()
        
        for lineitem in lineitems:
            lineitem.has_financial_aid = ESPUser(lineitem.user).hasFinancialAid(prog)

        def sort_fn(a,b):
            if a.user.last_name.lower() > b.user.last_name.lower():
                return 1
            return -1

        lineitems_list = list(lineitems)
        lineitems_list.sort(sort_fn)

        context = { 'lineitems': lineitems_list,
                    'hide_paid': request.GET.has_key('hide_paid') and request.GET['hide_paid'] == 'True',
                    'prog': prog,
                    'single_select': single_select }

        return render_to_response(self.baseDir()+'paid_list.html', request, context)

    @main_call
    @needs_admin
    def printoptions(self, request, tl, one, two, module, extra, prog):
        """ Display a teacher eg page """
        context = {'module': self, 'li_types': prog.getLineItemTypes(required=False)}

        return render_to_response(self.baseDir()+'options.html', request, context)

    @aux_call
    @needs_admin
    def catalog(self, request, tl, one, two, module, extra, prog):
        " this sets the order of classes for the catalog. "
        
        cmp_fn = { "": ClassSubject.class_sort_noop,
                   "category": ClassSubject.class_sort_by_category,
                   "id": ClassSubject.class_sort_by_id,
                   "teachers": ClassSubject.class_sort_by_teachers,
                   "title": ClassSubject.class_sort_by_title,
                   "timeblock": ClassSubject.class_sort_by_timeblock }

        sort_list = []
        sort_name_list = []
        grade_min = prog.grade_min
        grade_max = prog.grade_max
        grade_options = range(grade_min, grade_max + 1)
        category_options = prog.class_categories.all().values_list('category', flat=True)
        categories = category_options

        if request.GET.get('first_sort', ''):
            sort_list.append( cmp_fn[request.GET['first_sort']] )
            sort_name_list.append( request.GET['first_sort'] )
        else:
            sort_list.append( cmp_fn["category"] )

        if request.GET.get('second_sort', ''):
            sort_list.append( cmp_fn[request.GET['second_sort']] )
            sort_name_list.append( request.GET['second_sort'] )
        else:
            sort_list.append( cmp_fn["timeblock"] )

        if request.GET.get('third_sort', ''):
            sort_list.append( cmp_fn[request.GET['third_sort']] )
            sort_name_list.append( request.GET['third_sort'] )
        else:
            sort_list.append( cmp_fn["title"] )

        if 'categories' in request.GET:
            categories = request.GET.getlist('categories')
        if 'grade_min' in request.GET:
            grade_min = int(request.GET['grade_min'])
        if 'grade_max' in request.GET:
            grade_max = int(request.GET['grade_max'])

        classes = ClassSubject.objects.filter(parent_program = self.program, status__gt=0)
        classes = classes.filter(grade_min__lte=grade_max)
        classes = classes.filter(grade_max__gte=grade_min)
        classes = classes.filter(category__category__in=categories)
        classes = [cls for cls in classes
                   if cls.isAccepted() ]

        if request.GET.has_key('ids') and request.GET.has_key('op') and \
           request.GET.has_key('clsid'):
            try:
                clsid = int(request.GET['clsid'])
                cls   = ClassSubject.objects.get(parent_program = self.program,
                                          id             = clsid)
            except:
                raise ESPError('Could not get the class object.')

            cls_dict = {}
            for cur_cls in classes:
                cls_dict[str(cur_cls.id)] = cur_cls

            clsids = request.GET['ids'].split(',')
            found  = False
            
            if request.GET['op'] == 'up':
                for i in range(1,len(clsids)):
                    if not found and str(clsids[i]) == request.GET['clsid']:
                        tmp         = str(clsids[i-1])
                        clsids[i-1] = str(clsids[i])
                        clsids[i]   = tmp
                        found       = True
                        
            elif request.GET['op'] == 'down':
                for i in range(len(clsids)-1):
                    if not found and str(clsids[i]) == request.GET['clsid']:
                        tmp         = str(clsids[i])
                        clsids[i]   = str(clsids[i+1])
                        clsids[i+1] = tmp
                        found       = True
            else:
                raise ESPError('Received invalid operation for class list.')

            classes = []

            for clsid in clsids:
                classes.append(cls_dict[clsid])

            clsids = ','.join(clsids)
            return render_to_response(self.baseDir()+'catalog_order.html',
                                      request,
                                      {'clsids': clsids, 'classes': classes, 'sorting_options': cmp_fn.keys(), 'sort_name_list': ",".join(sort_name_list), 'sort_name_list_orig': sort_name_list, 'category_options': category_options, 'grade_options': grade_options, 'grade_min_orig': grade_min, 'grade_max_orig': grade_max, 'categories_orig': categories })

        if request.GET.has_key("only_nonfull"):
            classes = [x for x in classes if not x.isFull()]

        sort_list_reversed = sort_list
        sort_list_reversed.reverse()
        for sort_fn in sort_list_reversed:
            classes.sort(sort_fn)

        clsids = ','.join([str(cls.id) for cls in classes])

        return render_to_response(self.baseDir()+'catalog_order.html',
                                  request,
                                  {'clsids': clsids, 'classes': classes, 'sorting_options': cmp_fn.keys(), 'sort_name_list': ",".join(sort_name_list), 'sort_name_list_orig': sort_name_list, 'category_options': category_options, 'grade_options': grade_options, 'grade_min_orig': grade_min, 'grade_max_orig': grade_max, 'categories_orig': categories  })
        

    @aux_call
    @needs_admin
    def coursecatalog(self, request, tl, one, two, module, extra, prog):
        " This renders the course catalog in LaTeX. "
        from django.conf import settings
        classes = ClassSubject.objects.filter(parent_program = self.program)

        if request.GET.has_key('mingrade'):
            mingrade=int(request.GET['mingrade'])
            classes = classes.filter(grade_max__gte=mingrade)

        if request.GET.has_key('maxgrade'):
            maxgrade=int(request.GET['maxgrade'])
            classes = classes.filter(grade_min__lte=maxgrade)

        if request.GET.has_key('open'):
            classes = [cls for cls in classes if not cls.isFull()]

        if request.GET.has_key('sort_name_list') and len(request.GET['sort_name_list']) != 0:
            sort_order = request.GET['sort_name_list'].split(',')
        else:
            sort_order = Tag.getProgramTag('catalog_sort_fields', prog, default='category').split(',')

        #   Perform sorting based on specified order rules
        #   NOTE: Other catalogs can filter by _num_students but this one can't.
        if '_num_students' in sort_order:
            sort_order.remove('_num_students')
        #   Replace incorrect 'timeblock' sort field with sorting by meeting times start field.
        for i in xrange(len(sort_order)):
            if sort_order[i] == 'timeblock':
                sort_order[i] = 'meeting_times__start'
        classes = classes.order_by(*sort_order)

        #   Filter out classes that are not scheduled
        classes = [cls for cls in classes
                   if cls.isAccepted() and cls.sections.all().filter(meeting_times__isnull=False).exists() ]

        #   Filter out duplicate classes in case sort order causes extra results
        unique_classes = []
        ids_existing = []
        for cls in classes:
            if cls.id not in ids_existing:
                unique_classes.append(cls)
                ids_existing.append(cls.id)
        classes = unique_classes

        #   Reorder classes if an ordering was specified by request.GET['clsids']
        if request.GET.has_key('clsids'):
            clsids = request.GET['clsids'].split(',')
            cls_dict = {}
            for cls in classes:
                cls_dict[str(cls.id)] = cls
            classes = [cls_dict[clsid] for clsid in clsids if cls_dict.has_key(clsid)]

        context = {'classes': classes, 'program': self.program}

        group_name = Tag.getTag('full_group_name')
        if not group_name:
            group_name = '%s %s' % (settings.INSTITUTION_NAME, settings.ORGANIZATION_SHORT_NAME)
        context['group_name'] = group_name

        #   Hack for timeblock sorting (sorting by category is the default)
        template_name = 'catalog_category.tex'
        if sort_order[0] == 'meeting_times__start':
            template_name = 'catalog_timeblock.tex'
            sections = []
            for cls in classes: 
                sections += list(x for x in cls.sections.all().filter(status__gt=0, meeting_times__isnull=False).distinct() if not (request.GET.has_key('open') and x.isFull()))
            sections.sort(key=lambda x: x.start_time())
            context['sections'] = sections

        if extra is None or len(str(extra).strip()) == 0:
            extra = 'pdf'

        return render_to_latex(self.baseDir()+template_name, context, extra)

    @needs_admin
    def classesbyFOO(self, request, tl, one, two, module, extra, prog, sort_exp = lambda x,y: cmp(x,y), filt_exp = lambda x: True):
        classes = ClassSubject.objects.filter(parent_program = self.program)

        classes = [cls for cls in classes
                   if cls.isAccepted()   ]
                   
        classes = filter(filt_exp, classes)                  

        if request.GET.has_key('grade_min'):
            classes = filter(lambda x: x.grade_max > int(request.GET['grade_min']), classes)

        if request.GET.has_key('grade_max'):
            classes = filter(lambda x: x.grade_min < int(request.GET['grade_max']), classes)

        if request.GET.has_key('clsids'):
            clsids = request.GET['clsids'].split(',')
            cls_dict = {}
            for cls in classes:
                cls_dict[str(cls.id)] = cls
            classes = [cls_dict[clsid] for clsid in clsids]

        classes.sort(sort_exp)

        context = {'classes': classes, 'program': self.program}

        return render_to_response(self.baseDir()+'classes_list.html', request, context)

    @needs_admin
    def sectionsbyFOO(self, request, tl, one, two, module, extra, prog, sort_exp = lambda x,y: cmp(x,y), filt_exp = lambda x: True, template_file='sections_list.html'):
        sections = self.program.sections()

        if extra == 'csv':
            template_file = 'sections_list.csv'

        if 'cancelled' in request.GET or (extra and 'cancelled' in extra):
            sections = filter(lambda z: z.isCancelled(), sections)
        else:
            sections = filter(lambda z: (z.isAccepted() and z.meeting_times.count() > 0), sections)
        sections = filter(filt_exp, sections)                  

        if request.GET.has_key('grade_min'):
            sections = filter(lambda x: (x.parent_class.grade_max > int(request.GET['grade_min'])), sections)

        if request.GET.has_key('grade_max'):
            sections = filter(lambda x: (x.parent_class.grade_min < int(request.GET['grade_max'])), sections)

        if request.GET.has_key('secids'):
            clsids = request.GET['secids'].split(',')
            cls_dict = {}
            for cls in sections:
                cls_dict[str(cls.id)] = cls
            sections = [cls_dict[clsid] for clsid in clsids]

        sections.sort(sort_exp)

        context = {'sections': sections, 'program': self.program}

        return render_to_response(self.baseDir()+template_file, request, context)

    @aux_call
    @needs_admin
    def classesbytime(self, request, tl, one, two, module, extra, prog):
        def cmp_time(one, other):
            if (one.meeting_times.count() > 0 and other.meeting_times.count() > 0):
                cmp0 = cmp(one.meeting_times.all()[0].start, other.meeting_times.all()[0].start)
            else:
                cmp0 = cmp(one.meeting_times.count(), other.meeting_times.count())

            if cmp0 != 0:
                return cmp0

            return cmp(one, other)
        
        return self.sectionsbyFOO(request, tl, one, two, module, extra, prog, cmp_time)

    @aux_call
    @needs_admin
    def classesbytitle(self, request, tl, one, two, module, extra, prog):
        def cmp_title(one, other):
            cmp0 = cmp(one.title.lstrip().strip('"\',.<![($'), other.title.lstrip().strip('"\',.<![($'))

            if cmp0 != 0:
                return cmp0

            return cmp(one, other)
        
        return self.classesbyFOO(request, tl, one, two, module, extra, prog, cmp_title)

    @aux_call
    @needs_admin
    def classesbyroom(self, request, tl, one, two, module, extra, prog):
        def cmp_room(one, other):
            qs_one = one.initial_rooms()
            qs_other = other.initial_rooms()
            cmp0 = 0
            
            if qs_one.count() > 0 and qs_other.count() > 0:
                room_one = qs_one[0]
                room_other = qs_other[0]
                cmp0 = cmp(room_one.name, room_other.name)

            if cmp0 != 0:
                return cmp0

            return cmp(one, other)
        
        return self.sectionsbyFOO(request, tl, one, two, module, extra, prog, cmp_room)

    @aux_call
    @needs_admin
    def classesbyid(self, request, tl, one, two, module, extra, prog):
        def cmp_id(one, other):
            return cmp(one.id, other.id)
        return self.classesbyFOO(request, tl, one, two, module, extra, prog, cmp_id)

    @aux_call
    @needs_admin
    def classprereqs(self, request, tl, one, two, module, extra, prog):
        classes = ClassSubject.objects.filter(parent_program = self.program)

        classes = [cls for cls in classes
                   if cls.isAccepted()   ]
        
        sort_exp = lambda x,y: ((x.title != y.title) and cmp(x.title.upper().lstrip().strip('"\',.<![($'), y.title.upper().lstrip().strip('"\',.<![($'))) or cmp(x.id, y.id)
        
        if request.GET.has_key('clsids'):
            clsids = request.GET['clsids'].split(',')
            cls_dict = {}
            for cls in classes:
                cls_dict[str(cls.id)] = cls
            classes = [cls_dict[clsid] for clsid in clsids]
            classes.sort(sort_exp)
        else:
            classes.sort(sort_exp)
        
        for cls in classes:
            cls.implications = []
            for implication in cls.classimplication_set.filter(parent__isnull=True):
                imp_info = {}
                imp_info['operation'] = { 'AND':'All', 'OR':'Any', 'XOR':'Exactly one' }[implication.operation]
                imp_info['prereqs'] = ClassSubject.objects.filter(id__in = implication.member_id_ints)
                        #cls.prereqs += '<li>' + str(prereq_list[0].id) + ": " + prereq_list[0].title() + '<br />'
                        #cls.prereqs += '(' + prereq_list[0].friendly_times().join(', ') + ' in ' + prereq_list[0].prettyrooms().join(', ') + '</li>'
                cls.implications.append(imp_info)
        
        context = { 'classes': classes, 'program': self.program }
        return render_to_response(self.baseDir()+'classprereqs.html', request, context)

    @needs_admin
    def teachersbyFOO(self, request, tl, one, two, module, extra, prog, sort_exp = lambda x,y: cmp(x,y), filt_exp = lambda x: True, template_file = 'teacherlist.html', extra_func = lambda x: {}):
        from esp.users.models import ContactInfo

        if extra == 'csv':
            template_file = 'teacherlist.csv'
        
        filterObj, found = UserSearchController().create_filter(request, self.program)
        if not found:
            return filterObj

        context = {'module': self     }
        teachers = list(filterObj.getList(ESPUser).distinct())
        for t in teachers:
            extra_dict = extra_func(t)
            for key in extra_dict:
                setattr(t, key, extra_dict[key])
        teachers.sort()

        if extra == 'secondday':
            from django.db.models import Min

            allclasses = prog.sections().filter(status=10, parent_class__status=10, meeting_times__isnull=False)
            first_timeblock_dict = allclasses.aggregate(Min('meeting_times__start'))


        scheditems = []
        resource_types = prog.getResourceTypes().values_list('name', flat=True)

        for teacher in teachers:
            # get list of valid classes
            classes = [ cls for cls in teacher.getTaughtSections(self.program)
                    if cls.isAccepted() and cls.meeting_times.count() > 0 ]
            # now we sort them by time/title
            classes.sort()

            if extra == 'secondday':
                new_classes = []
                first_timeblock = first_timeblock_dict['meeting_times__start__min']

                for cls in classes:
                    starttime = cls.meeting_times.all().order_by('start')[0]
                    if (starttime.start.month, starttime.start.day) != \
                       (first_timeblock.month, first_timeblock.day):
                        new_classes.append(cls)

                classes = new_classes

            # aseering 9-29-2007, 1:30am: There must be a better way to do this...
            ci = ContactInfo.objects.filter(user=teacher, phone_cell__isnull=False).exclude(phone_cell='').order_by('id')
            if ci.count() > 0:
                phone_day = ci[0].phone_day
                phone_cell = ci[0].phone_cell
            else:
                phone_day = 'N/A'
                phone_cell = 'N/A'

            if len(classes) > 0:
                scheditems.append({'name': teacher.name(),
                               'user': teacher,
                               'phone_day': phone_day,
                               'phone_cell': phone_cell,
                               'cls' : classes[0],
                               'res_values': [classes[0].resourcerequest_set.filter(res_type__name=x).values_list('desired_value', flat=True) for x in resource_types]})
        
        scheditems = filter(filt_exp, scheditems)
        scheditems.sort(sort_exp)

        context['res_types'] = resource_types
        context['scheditems'] = scheditems

        return render_to_response(self.baseDir()+template_file, request, context)

    @aux_call
    @needs_admin
    def teacherlist(self, request, tl, one, two, module, extra, prog):
        """ default list of teachers; function left in for compatibility """
        return self.teachersbyFOO(request, tl, one, two, module, extra, prog)

    @aux_call
    @needs_admin
    def teachersbytime(self, request, tl, one, two, module, extra, prog):
        
        def cmpsort(one,other):
            if (one['cls'].meeting_times.count() > 0 and other['cls'].meeting_times.count() > 0):
                cmp0 = cmp(one['cls'].meeting_times.all()[0].start, other['cls'].meeting_times.all()[0].start)
            else:
                cmp0 = cmp(one['cls'].meeting_times.count(), other['cls'].meeting_times.count())
                
            if cmp0 != 0:
                return cmp0

            return cmp(one, other)

        return self.teachersbyFOO(request, tl, one, two, module, extra, prog, cmpsort)
            

    @aux_call
    @needs_admin
    def teachersbyname(self, request, tl, one, two, module, extra, prog):
        
        def cmpsort(one,other):
            one_name = one['user'].last_name.upper()
            other_name = other['user'].last_name.upper()
            cmp0 = cmp(one_name, other_name)
                
            if cmp0 != 0:
                return cmp0

            return cmp(one['name'].upper(), other['name'].upper())

        return self.teachersbyFOO(request, tl, one, two, module, extra, prog, cmpsort)

    @needs_admin
    def roomsbyFOO(self, request, tl, one, two, module, extra, prog, sort_exp = lambda x,y: cmp(x,y), filt_exp = lambda x: True, template_file = 'roomlist.html', extra_func = lambda x: {}):
        
        rooms = self.program.groupedClassrooms()
        rooms = filter(filt_exp, rooms)
        for s in rooms:
            extra_dict = extra_func(s)
            for key in extra_dict:
                setattr(s, key, extra_dict[key])
        rooms.sort(sort_exp)

        context = {'rooms': rooms, 'program': self.program}

        return render_to_response(self.baseDir()+template_file, request, context)

    @aux_call
    @needs_admin
    def roomsbytime(self, request, tl, one, two, module, extra, prog):
        #   List of open classrooms, sorted by the first time they are available
        def filt(one):
            return one.available_any_time(self.program)
        
        def cmpsort(one, other):
            #   Find when available
            return cmp(one.available_times(self.program)[0], other.available_times(self.program)[0])

        return self.roomsbyFOO(request, tl, one, two, module, extra, prog, cmpsort, filt)
        

    @needs_admin
    def studentsbyFOO(self, request, tl, one, two, module, extra, prog, sort_exp = lambda x,y: cmp(x,y), filt_exp = lambda x: True, template_file = 'studentlist.html', extra_func = lambda x: {}):
        filterObj, found = UserSearchController().create_filter(request, self.program)
        if not found:
            return filterObj

        context = {'module': self     }
        students = filter(filt_exp, filterObj.getList(ESPUser).distinct())
        for s in students:
            extra_dict = extra_func(s)
            for key in extra_dict:
                setattr(s, key, extra_dict[key])
        students.sort(sort_exp)
        context['students'] = students
        
        return render_to_response(self.baseDir()+template_file, request, context)

    @aux_call
    @needs_admin
    def studentsbyname(self, request, tl, one, two, module, extra, prog):
        """ default function to get student list for program """
        return self.studentsbyFOO(request, tl, one, two, module, extra, prog)

    @aux_call
    @needs_admin
    def emergencycontacts(self, request, tl, one, two, module, extra, prog):
        """ student list, having emergency contact information instead """
        from esp.program.models import RegistrationProfile
        
        def emergency_stuff(student):
            #  Try to get some kind of emergency contact info even if it wasn't entered for this program.
            program_profile = RegistrationProfile.getLastForProgram(student, prog)
            if program_profile.contact_emergency:
                return {'emerg_contact': program_profile.contact_emergency}
            else:
                other_profiles = RegistrationProfile.objects.filter(user=student).order_by('-last_ts')
                for prof in other_profiles:
                    if prof.contact_emergency:
                        return {'emerg_contact': prof.contact_emergency}
                
                return {}
        
        return self.studentsbyFOO(request, tl, one, two, module, extra, prog, template_file = 'studentlist_emerg.html', extra_func = emergency_stuff)

    @aux_call
    @needs_admin
    def students_lineitem(self, request, tl, one, two, module, extra, prog):
        from esp.accounting.models import Transfer
        #   Determine line item
        student_ids = []
        if request.GET.has_key('id'):
            lit_id = request.GET['id']
            request.session['li_type_id'] = lit_id
        else:
            lit_id = request.session['li_type_id']

        line_items = Transfer.objects.filter(line_item__id=lit_id)
        for l in line_items:
            student_ids.append(l.user_id)

        return self.studentsbyFOO(request, tl, one, two, module, extra, prog, filt_exp = lambda x: x.id in student_ids)

    @aux_call
    @needs_admin
    def teacherschedules(self, request, tl, one, two, module, extra, prog):
        """ generate teacher schedules """

        filterObj, found = UserSearchController().create_filter(request, self.program)
        if not found:
            return filterObj

        context = {'module': self     }
        teachers = list(filterObj.getList(ESPUser).distinct())
        teachers.sort()

        scheditems = []

        for teacher in teachers:
            # get list of valid classes
            classes = [ cls for cls in teacher.getTaughtSections()
                    if cls.parent_program == self.program
                    and cls.meeting_times.all().exists()
                    and cls.resourceassignment_set.all().exists()
                    and cls.isAccepted()                       ]
            # now we sort them by time/title
            classes.sort()            
            for cls in classes:
                scheditems.append({'name': teacher.name(),
                                   'teacher': teacher,
                                   'cls' : cls})

        context['scheditems'] = scheditems

        return render_to_response(self.baseDir()+'teacherschedule.html', request, context)

    def get_msg_vars(self, user, key):
        user = ESPUser(user)
        
        if key == 'receipt':
            #   Take the user's most recent registration profile.
            from esp.middleware.threadlocalrequest import AutoRequestContext as Context
            from django.conf import settings   
            prof = user.getLastProfile()

            iac = IndividualAccountingController(self.program, user)

            context = {'program': self.program, 'user': self.user}

            payment_type = iac.default_payments_lineitemtype()
            context['itemizedcosts'] = iac.get_transfers().exclude(line_item=payment_type).order_by('-line_item__required')
            context['itemizedcosttotal'] = iac.amount_due()
            context['subtotal'] = iac.amount_requested()
            context['financial_aid'] = iac.amount_finaid()
            context['amount_paid'] = iac.amount_paid()

            return render_to_string(self.baseDir() + 'accounting_receipt.txt', context)

        if key == 'schedule':
            #   Generic schedule function kept for backwards compatibility
            return ProgramPrintables.getSchedule(self.program, user)
        elif key == 'student_schedule':
            return ProgramPrintables.getSchedule(self.program, user, u'Student')
        elif key == 'student_schedule_norooms':
            return ProgramPrintables.getSchedule(self.program, user, u'Student', room_numbers=False)
        elif key == 'teacher_schedule':
            return ProgramPrintables.getSchedule(self.program, user, u'Teacher')
        elif key == 'volunteer_schedule':
            return ProgramPrintables.getSchedule(self.program, user, u'Volunteer')
        elif key == 'transcript':
            return ProgramPrintables.getTranscript(self.program, user, 'text')
        elif key == 'transcript_html':
            return ProgramPrintables.getTranscript(self.program, user, 'html')
        elif key == 'transcript_latex':
            return ProgramPrintables.getTranscript(self.program, user, 'latex')

        return u''

    @staticmethod
    def get_student_classlist(program, student):
        # get list of valid classes
        classes = [ cls for cls in student.getEnrolledSections()]
        classes = [ cls for cls in classes
                    if cls.parent_program == program
                    and cls.isAccepted()                       ]
        classes.sort()
        return classes

    @staticmethod
    def get_teacher_classlist(program, teacher):
        # get list of valid classes
        classes = [ cls for cls in teacher.getTaughtSections()]
        classes = [ cls for cls in classes
                    if cls.parent_program == program
                    and cls.isAccepted()                       ]
        classes.sort()
        return classes

    @staticmethod
    def getTranscript(program, student, format='text'):
        from django.template import Template
        from esp.middleware.threadlocalrequest import AutoRequestContext as Context
        from django.template.loader import get_template

        template_keys = {   'text': 'program/modules/programprintables/transcript.txt',
                            'latex': 'program/modules/programprintables/transcript.tex',
                            'html': 'program/modules/programprintables/transcript.html',
                            'latex_desc': 'program/modules/programprintables/courses_inline.tex'
                        }
                        
        if format in template_keys:
            template_filename = template_keys[format]
        else:
            return ESPError('Attempted to get transcript with nonexistent format: %s' % format)

        t = get_template(template_filename)

        context = {'classlist': ProgramPrintables.get_student_classlist(program, student)}

        return t.render(Context(context))

    @staticmethod
    def getSchedule(program, user, schedule_type=None, room_numbers=True):
        
        if schedule_type is None:
            if user.isStudent():
                schedule_type = u'Student'
            elif user.isTeacher():
                schedule_type = u'Teacher'
            elif user.isVolunteer():
                schedule_type = u'Volunteer'
            
        schedule = u''
        if schedule_type in [u'Student', u'Teacher']:
            if room_numbers:
                schedule = u"""
    %s schedule for %s:

     Time                   | Class                                  | Room\n""" % (schedule_type, user.name())
            else:
                schedule = u"""
    %s schedule for %s:

     Time                   | Class                                  \n""" % (schedule_type, user.name())
            schedule += u'------------------------+---------------------------------------------------\n'
            if schedule_type == u'Student':
                classes = ProgramPrintables.get_student_classlist(program, user)
            elif schedule_type == u'Teacher':
                classes = ProgramPrintables.get_teacher_classlist(program, user)
            for cls in classes:
                rooms = cls.prettyrooms()
                if len(rooms) == 0:
                    rooms = u' N/A'
                else:
                    rooms = u' ' + u", ".join(rooms)
                if room_numbers:
                    schedule += u'%s|%s|%s\n' % ((u' '+u",".join(cls.friendly_times())).ljust(24), (u' ' + cls.title()).ljust(40), rooms)
                else:
                    schedule += u'%s|%s\n' % ((u' '+u",".join(cls.friendly_times())).ljust(24), (u' ' + cls.title()).ljust(40))
                
        elif schedule_type == u'Volunteer':
            schedule = u"""
Volunteer schedule for %s:

 Time                   | Shift                                  \n""" % (user.name())
            schedule += u'------------------------+----------------------------------------\n'
            shifts = user.volunteeroffer_set.filter(request__program=program).order_by('request__timeslot__start')
            for shift in shifts:
                schedule += u' %s| %s\n' % (shift.request.timeslot.pretty_time().ljust(23), shift.request.timeslot.description.ljust(39))

        return schedule

    @aux_call
    @needs_admin
    def onsiteregform(self, request, tl, one, two, module, extra, prog):

        # Hack together a pseudocontext:
        context = { 'onsiteregform': True,
                    'students': [{'classes': [{'friendly_times': [prog.name],
                                               'classrooms': [''],
                                               'prettyrooms': ['______'],
                                               'title': '________________________________________',
                                               'getTeacherNames': [' ']} for i in prog.getTimeSlots()]}]
                    }
        return render_to_response(self.baseDir()+'studentschedule.html', request, context)

    @aux_call
    @needs_admin
    def student_financial_spreadsheet(self, request, tl, one, two, module, extra, prog, onsite=False):
        if onsite:
            students = [ESPUser(User.objects.get(id=request.GET['userid']))]
        else:
            filterObj, found = UserSearchController().create_filter(request, self.program)
    
            if not found:
                return filterObj

            students = list(ESPUser.objects.filter(filterObj.get_Q()).distinct())

        import csv
        from django.http import HttpResponse
        response = HttpResponse(mimetype='text/csv')
        writer = csv.writer(response)
        writer.writerow(('Control ID', 'Student ID', 'Last name', 'First name', 'Total cost', 'Finaid grant', 'Amount paid', 'Amount owed'))
        for student in students:            
            iac = IndividualAccountingController(self.program, student)
            writer.writerow((iac.get_id(), student.id, student.last_name.encode('ascii', 'replace'), student.first_name.encode('ascii', 'replace'), '%.2f' % iac.amount_requested(), '%.2f' % iac.amount_finaid(), '%.2f' % iac.amount_paid(), '%.2f' % iac.amount_due()))

        return response
        
    @aux_call
    @needs_onsite_no_switchback
    def studentschedules(self, request, tl, one, two, module, extra, prog, onsite=False):
        
        context = {'module': self }

        if onsite:
            students = [ESPUser(User.objects.get(id=request.GET['userid']))]
        else:
            filterObj, found = UserSearchController().create_filter(request, self.program)
    
            if not found:
                return filterObj

            students = list(ESPUser.objects.filter(filterObj.get_Q(restrict_to_active=False)).distinct())

        students.sort()
        return ProgramPrintables.get_student_schedules(request, students, prog, extra, onsite)

    @staticmethod
    def get_student_schedules(request, students, prog, extra='', onsite=False):
        """ generate student schedules """
        context = {}

        # to avoid a query per student, get all the classes and SRs upfront
        all_classes = ClassSection.objects.filter(
            nest_Q(StudentRegistration.is_valid_qobject(),
                   'studentregistration'),
            studentregistration__user__in=students,
            studentregistration__relationship__name='Enrolled',
            parent_class__parent_program=prog,
            status=ACCEPTED,
            meeting_times__isnull=False).distinct()
        all_classes = all_classes.select_related('parent_class')
        all_classes = all_classes.prefetch_related('meeting_times')
        classes_by_id = {cls.id: cls for cls in all_classes}

        sr_pairs = all_classes.values_list('id', 'studentregistration__user')
        classes_by_student = collections.defaultdict(list)
        for cls_id, user_id in sr_pairs:
            classes_by_student[user_id].append(classes_by_id[cls_id])

        for user_id in classes_by_student:
            # Sort the classes.  We don't want to use __cmp__ because it will
            # not take advantage of our prefetching of meeting_times.
            classes_by_student[user_id].sort(
                key=lambda cls: (cls.start_time_prefetchable(), cls.title()))

        times_compulsory = Event.objects.filter(program=prog, event_type__description='Compulsory').order_by('start')
        for t in times_compulsory:
            t.friendly_times = [t.pretty_time()]
            t.initial_rooms = []
 
        # TODO: conditional should use Tag.getBooleanTag or somesuch
        show_empty_blocks = Tag.getTag('studentschedule_show_empty_blocks', target=prog)
        timeslots = list(prog.getTimeSlots())
        for student in students:
            student.updateOnsite(request)
            # get list of valid classes
            classes = classes_by_student[student.id]

<<<<<<< HEAD
            #get the student's last class on each day
            last_classes = []
            days = {}
            for cls in classes:
                date = cls.end_time_prefetchable().date().isocalendar()
                if date in days:
                    days[date].append(cls)
                else:
                    days[date]=[cls]

            for day,day_classes in days.items():
                last_classes.append(day_classes[-1])
            last_classes.sort()

            # TODO: conditional should use Tag.getBooleanTag or somesuch
            if Tag.getTag('studentschedule_show_empty_blocks', target=prog):
=======
            if show_empty_blocks:
>>>>>>> 93fc4f8b
                #   If you want to show empty blocks, start with a list of blocks instead
                #   and replace with classes where appropriate.
                times = timeslots[:]
                for cls in classes:
                    index = 0
                    for t in cls.meeting_times.all():
                        if t in times:
                            index = times.index(t)
                            times.remove(t)
                    times.insert(index, cls)
                classes = times

            #   Insert entries for the compulsory timeblocks into the schedule
            min_index = 0
            for t in times_compulsory:
                i = min_index
                while i < len(classes):
                    if classes[i].start_time_prefetchable() > t.start:
                        classes.insert(i, t)
                        break
                    i += 1
                min_index = i
            
            # get payment information
            iac = IndividualAccountingController(prog, student)
            
            # attach payment information to student
            student.invoice_id = iac.get_id()
            student.itemizedcosts = iac.get_transfers()
            student.meals = iac.get_transfers(optional_only=True)  # catch everything that's not admission to the program.
            student.admission = iac.get_transfers(required_only=True)  # Program admission
            student.paid_online = iac.has_paid()
            student.amount_finaid = iac.amount_finaid()
            student.amount_siblingdiscount = iac.amount_siblingdiscount()
            student.itemizedcosttotal = iac.amount_due()

            student.has_paid = ( student.itemizedcosttotal == 0 )
            student.payment_info = True
            student.classes = classes
            student.last_classes = last_classes
            
        context['students'] = students
        context['program'] = prog

        if extra:
            file_type = extra.strip()
        elif 'img_format' in request.GET:
            file_type = request.GET['img_format']
        else:
            if onsite:
                file_type = 'png'
            else:
                file_type = 'pdf'

        from django.conf import settings
        context['PROJECT_ROOT'] = settings.PROJECT_ROOT.rstrip('/') + '/'
    
        basedir = 'program/modules/programprintables/'
        if file_type == 'html':
            return render_to_response(basedir+'studentschedule.html', request, context)
        else:  # elif format == 'pdf':
            from esp.web.util.latex import render_to_latex
            return render_to_latex(basedir+'studentschedule.tex', context, file_type)

    @aux_call
    @needs_admin
    def flatstudentschedules(self, request, tl, one, two, module, extra, prog):
        """ generate student schedules """

        filterObj, found = UserSearchController().create_filter(request, self.program)
        if not found:
            return filterObj

        context = {'module': self }
        students = list(ESPUser.objects.filter(filterObj.get_Q()).distinct())

        students.sort()
        
        scheditems = []

        for student in students:
            # get list of valid classes
            classes = [ cls for cls in student.getEnrolledSections()
                    if cls.parent_program == self.program
                    and cls.isAccepted()                       ]
            # now we sort them by time/title
            classes.sort()
            
            for cls in classes:
                scheditems.append({'name': student.name(),
                                   'cls' : cls})

        context['scheditems'] = scheditems

        from django.conf import settings
        context['PROJECT_ROOT'] = settings.PROJECT_ROOT.rstrip('/') + '/'
        
        return render_to_response(self.baseDir()+'flatstudentschedule.html', request, context)

    @aux_call
    @needs_admin
    def roomschedules(self, request, tl, one, two, module, extra, prog):
        """ generate class room rosters"""
        from esp.cal.models import Event
        
        classes = list(self.program.sections().filter(status=10, parent_class__status=10))

        context = {}
        classes.sort()

        rooms = {}
        scheditems = []

        for cls in classes:
            for room in cls.initial_rooms():
                for event_group in Event.collapse(list(cls.meeting_times.all())):
                    update_dict = {'room': room.name,
                                   'cls': cls,
                                   'timeblock': event_group}
                    if rooms.has_key(room.name):
                        rooms[room.name].append(update_dict)
                    else:
                        rooms[room.name] = [update_dict]
            
        for room_name in rooms:
            rooms[room_name].sort(key=lambda x: x['timeblock'].start)
            for val in rooms[room_name]:
                scheditems.append(val)
                
        context['scheditems'] = scheditems
        context['settings'] = settings
        context['group_name'] = Tag.getTag('full_group_name')
        context['phone_number'] = Tag.getTag('group_phone_number')

        return render_to_response(self.baseDir()+'roomrosters.html', request, context)

    @aux_call
    @needs_admin
    def student_tickets(self, request, tl, one, two, module, extra, prog):
        filterObj, found = UserSearchController().create_filter(request, self.program)
        if not found:
            return filterObj
        
        students = ESPUser.objects.filter(filterObj.get_Q()).distinct().order_by('last_name')
        lastnames = students.values_list('last_name')
        num_lastnames = len(lastnames)
        context = {'name_groups': []}

        try:
            context['colors'] = request.GET['colors'].split(',')
        except:
            context['colors'] = ['Yellow', 'Blue', 'Pink', 'Green', 'Turquoise', 'Purple', 'Yellow', 'Blue']
        
        get_data = request.GET.copy()
        try:
            name_groups = get_data['name_groups']
        except:
            name_groups = 'a,c,e,h,k,o,s,u'
            get_data['name_groups'] = name_groups
            

        if 'name_groups' in get_data:
            name_group_start = get_data['name_groups'].split(',')
            for i in range(len(name_group_start)):
                gs = name_group_start[i]
                if i < len(name_group_start) - 1:
                    gs_end = name_group_start[i + 1]
                    context['name_groups'].append(students.filter(last_name__gte=gs, last_name__lt=gs_end))
                else:
                    context['name_groups'].append(students.filter(last_name__gte=gs))
                    
        else:

            try:
                num_name_groups = int(extra)
            except:
                num_name_groups = 7
            
            names_per_set = float(num_lastnames) / num_name_groups
            for i in range(num_name_groups):
                start_index = int(i * names_per_set)
                end_index = int((i + 1) * names_per_set)
                context['name_groups'].append(students[start_index:end_index])

        num_per_page = 12
        student_tuples = []
        #   Make an ordered list of all students
        for i in range(len(context['name_groups'])):
            color = context['colors'][i]
            line_num = i + 1
            for item in context['name_groups'][i]:
                student_tuples.append((line_num, color, item))
        num_students = len(student_tuples)
        num_pages = (num_students - 1) / num_per_page + 1
        pages = [[] for i in range(num_pages)]
        #   Deal the list out into pages of [num_per_page] stacks
        for i in range(num_students):
            pages[i % num_pages].append(student_tuples[i])

        context['pages'] = pages

        return render_to_response(self.baseDir()+'student_tickets.html', request, context)
    
    @aux_call
    @needs_admin
    def classrosters(self, request, tl, one, two, module, extra, prog):
        """ generate class rosters """


        filterObj, found = UserSearchController().create_filter(request, self.program)
        if not found:
            return filterObj



        context = {'module': self     }
        teachers = list(ESPUser.objects.filter(filterObj.get_Q()).distinct())
        teachers.sort()

        scheditems = []

        for teacher in teachers:
            for cls in teacher.getTaughtClasses(self.program):
                if cls.isAccepted():
                    scheditems.append({'teacher': teacher,
                                       'cls'    : cls})

        context['scheditems'] = scheditems
        if extra == 'attendance':
            tpl = 'classattendance.html'
        else:
            tpl = 'classrosters.html'
        
        return render_to_response(self.baseDir()+tpl, request, context)
        
    @aux_call
    @needs_admin
    def teacherlabels(self, request, tl, one, two, module, extra, prog):
        context = {'module': self}
        teachers = list(self.program.teachers()['class_approved'])
        teachers.sort()
        context['teachers'] = teachers
        context['settings'] = settings
        return render_to_response(self.baseDir()+'teacherlabels.html', request, context)

    @aux_call
    @needs_admin
    def studentchecklist(self, request, tl, one, two, module, extra, prog):
        context = {'module': self}
        filterObj, found = UserSearchController().create_filter(request, self.program)
        if not found:
            return filterObj


        students = list(ESPUser.objects.filter(filterObj.get_Q()).distinct())
        students.sort()

        studentList = []
        for student in students:
            paid_symbol = ''
            finaid_status = 'None'
            if student.appliedFinancialAid(prog):
                if student.financialaidrequest_set.filter(program=prog).order_by('-id')[0].reduced_lunch:
                    finaid_status = 'Req. (RL)'
                else:
                    finaid_status = 'Req. (No RL)'
            
            iac = IndividualAccountingController(self.program, student)
            if iac.amount_due() <= 0:
                paid_symbol = 'X'
            if student.hasFinancialAid(self.program):
                finaid_status = 'Approved'

            studentList.append({'user': student, 'paid': paid_symbol, 'amount_due': iac.amount_due(), 'finaid': finaid_status})

        context['students'] = students
        context['studentList'] = studentList
        return render_to_response(self.baseDir()+'studentchecklist.html', request, context)

    @aux_call
    @needs_admin
    def classchecklists(self, request, tl, one, two, module, extra, prog):
        """ Gives you a checklist for each classroom with the students that are supposed to be in that
            classroom.  The form has boxes for payment and forms.  This is useful for the first day 
            of a program. """
        context = {'module': self}

        students= [ ESPUser(user) for user in self.program.students()['confirmed']]
        students.sort()
    
        class_list = []

        for c in self.program.classes():
            class_dict = {'cls': c}
            student_list = []
            
            for student in students:
                if c in student.getEnrolledClasses(self.program):
                    iac = IndividualAccountingController(self.program, student)
                    if iac.amount_due() <= 0:
                        paid_symbol = 'X'
                    else:
                        paid_symbol = ''
                    student_list.append({'user': student, 'paid': paid_symbol})
            
            class_dict['students'] = student_list
            class_list.append(class_dict)

        context['class_list'] = class_list
        
        return render_to_response(self.baseDir()+'classchecklists.html', request, context)

    @aux_call
    @needs_admin
    def adminbinder(self, request, tl, one, two, module, extra, prog):
        
        if extra not in ['teacher','classid','timeblock']:
            return self.goToCore(tl)
        context = {'module': self}

        scheditems = []

        
        if extra == 'teacher':
            teachers = self.program.teachers()
            teachers.sort()
            map(ESPUser, teachers)
            
            scheditems = []

            for teacher in teachers:
                classes = [ cls for cls in teacher.getTaughtClasses()
                            if cls.isAccepted() and
                               cls.parent_program == self.program     ]
                for cls in classes:
                    scheditems.append({'teacher': teacher,
                                       'class'  : cls})

            context['scheditems'] = scheditems
            return render_to_response(self.baseDir()+'adminteachers.html', request, context)


        
        if extra == 'classid':
            classes = [cls for cls in self.program.classes()
                       if cls.isAccepted()                   ]

            classes.sort(ClassSubject.idcmp)

            for cls in classes:
                for teacher in cls.get_teachers():
                    teacher = ESPUser(teacher)
                    scheditems.append({'teacher': teacher,
                                      'class'  : cls})
            context['scheditems'] = scheditems                    
            return render_to_response(self.baseDir()+'adminclassid.html', request, context)


        if extra == 'timeblock':
            classes = [cls for cls in self.program.classes()
                       if cls.isAccepted()                   ]

            classes.sort()
            
            for cls in classes:
                for teacher in cls.get_teachers():
                    teacher = ESPUser(teacher)
                    scheditems.append({'teacher': teacher,
                                      'cls'  : cls})

            context['scheditems'] = scheditems
            return render_to_response(self.baseDir()+'adminclasstime.html', request, context)

    @aux_call
    @needs_admin
    def certificate(self, request, tl, one, two, module, extra, prog):
        from esp.web.util.latex import render_to_latex
        
        user, found = search_for_user(request, self.program.students_union())
        if not found:
            return user

        if extra:
            file_type = extra.strip()
        else:
            file_type = 'pdf'

        context = {'user': user, 'prog': prog, 
                    'schedule': ProgramPrintables.getTranscript(prog, user, 'latex'),
                    'descriptions': ProgramPrintables.getTranscript(prog, user, 'latex_desc')}

        return render_to_latex(self.baseDir()+'completion_certificate.tex', context, file_type)
        
    @aux_call
    @needs_admin
    def all_classes_spreadsheet(self, request, tl, one, two, module, extra, prog):
        import csv
        from django.http import HttpResponse
        from django.utils.encoding import smart_str

        response = HttpResponse(mimetype="text/csv")
        write_cvs = csv.writer(response)

        write_cvs.writerow(("ID", "Teachers", "Title", "Duration", "GradeMin", "GradeMax", "ClsSizeMin", "ClsSizeMax", "Category", "Class Info", "Requests", "Msg for Directors", "Prereqs", "Directors Notes", "Assigned Times", "Assigned Rooms"))
        for cls in ClassSubject.objects.filter(parent_program=prog):
            write_cvs.writerow(
                (cls.id,
                 ", ".join([smart_str(t.name()) for t in cls.get_teachers()]),
                 smart_str(cls.title),
                 cls.prettyDuration(),
                 cls.grade_min,
                 cls.grade_max,
                 cls.class_size_min,
                 cls.class_size_max,
                 cls.category,
                 smart_str(cls.class_info),
                 ", ".join(set(x.res_type.name for x in cls.getResourceRequests())),
                 smart_str(cls.message_for_directors),
                 smart_str(cls.prereqs),
                 smart_str(cls.directors_notes),
                 ", ".join(cls.friendly_times()),
                 ", ".join(cls.prettyrooms()),
                 ))

        response['Content-Disposition'] = 'attachment; filename=all_classes.csv'
        return response

    @aux_call
    @needs_admin
    def oktimes_spr(self, request, tl, one, two, module, extra, prog):
        """
        Create a spreadsheet with all classes, with info and the times
        at which they can be scheduled to start.

        An extra argument of 'unscheduled' shows only the currently-
        unscheduled classes, taking into account the classes the teacher
        is already teaching and have been scheduled.
        """
        import csv
        from django.http import HttpResponse

        response = HttpResponse(mimetype="text/csv")
        write_csv = csv.writer(response)

        # get the list of all the sections, and all the times for this program.
        sections = prog.sections().order_by('-parent_class__class_size_max')

        # get only the unscheduled sections, rather than all of them
        # also, only approved classes in the spreadsheet; can be changed
        if extra == "unscheduled":
            sections = sections.filter(meeting_times__isnull=True, status=10)

        times = prog.getTimeSlots()
        if extra == "unscheduled":
            sections_possible_times = [(section, section.viable_times(True)) for section in sections]
        else:
            sections_possible_times = [(section, section.viable_times(False)) for section in sections]

        # functions to determine what will fill in the spreadsheet cell for each thing
        def time_possible(time, sections_list):
            if time in sections_list:
                return 'X'
            else:
                return ' '
        def needs_resource(resname, section):
            if section.getResourceRequests().filter(res_type__name=resname):
                return 'Y'
            else:
                return ' '

        if Tag.getTag('oktimes_collapse'):
            time_headers = ['Feasible Start Times']
        else:
            time_headers = [str(time) for time in times]

        # header row, naming each column
        write_csv.writerow(['ID', 'Code', 'Title', 'Duration'] + ['Teachers'] + ['Projector?'] + \
                           ['Computer Lab?'] + ['Resource Requests'] + ['Optimal Size'] + \
                           ['Max Size'] + \
                           ['Grade Levels'] + ['Comments to Director'] + \
                           ['Assigned Time'] + ['Assigned Room'] + \
                           time_headers)

        # this writes each row associated with a section, for the columns determined above.
        for section, timeslist in sections_possible_times:
            if Tag.getTag('oktimes_collapse'):
                time_values = [', '.join([e.start.strftime('%a %I:%M %p') for e in section.viable_times()])]
            else:
                time_values = [time_possible(time, timeslist) for time in times]    
        
            write_csv.writerow([section.id, section.emailcode(), smart_str(section.title()), section.prettyDuration()] + \
                               [smart_str(section.parent_class.pretty_teachers())] + \
                               [needs_resource('LCD Projector', section)] + \
                               [needs_resource('Computer Lab', section)] + \
                               [', '.join(['%s: %s' % (r.res_type.name, r.desired_value) for r in section.getResourceRequests()])] + \
                               [section.parent_class.class_size_optimal] + \
                               [section.parent_class.class_size_max] + \
                               ['%d--%d' %(section.parent_class.grade_min, section.parent_class.grade_max)] +\
                               [smart_str(section.parent_class.message_for_directors)] + \
                               [", ".join(section.friendly_times())] + [", ".join(section.prettyrooms())] + \
                               time_values)
                               
        response['Content-Disposition'] = 'attachment; filename=ok_times.csv'
        return response

    @aux_call
    @needs_admin
    def concise_oktimes_spr(self, request, tl, one, two, module, extra, prog):
        """
        Create a concise spreadsheet with one row per class (not per section), with info and the times
        at which they can be scheduled to start.  This is useful for printing out for scheduling.

        class number
        hours
        sections
        classroom and equipment requests
        viable starting times
        conflicts (other classes taught by same teacher)
        room requests and comments
        """
        import csv
        from django.http import HttpResponse
        from esp.resources.models import ResourceType

        response = HttpResponse(mimetype="text/csv")
        write_csv = csv.writer(response)

        # get first section of each class
        sections = [section for section in prog.sections().order_by('parent_class') if section.index() == 1]

        # get only the unscheduled sections, rather than all of them
        # also, only approved classes in the spreadsheet; can be changed
        #if extra == "unscheduled":
        #    sections = sections.filter(meeting_times__isnull=True, status=10)

        times = prog.getTimeSlots()
        if extra == "unscheduled":
            sections_possible_times = [(section, section.viable_times(True)) for section in sections]
        else:
            sections_possible_times = [(section, section.viable_times(False)) for section in sections]

        # functions to determine what will fill in the spreadsheet cell for each thing
        def time_possible(time, sections_list):
            if time in sections_list:
                return 'X'
            else:
                return ' '

        time_headers = [str(time) for time in times]

        # get all resource types
        resource_types = ResourceType.objects.filter(program=prog)
        resource_headers = [resource_type.description for resource_type in resource_types]

        # header row, naming each column
        write_csv.writerow(['Code', 'Hours'] + ['Sections'] + ['Size'] + resource_headers +\
                           time_headers +  \
                           ['Conflicts'] + \
                           ['Comments'])

        # this writes each row associated with a section, for the columns determined above.
        for section, timeslist in sections_possible_times:
            time_values = [time_possible(time, timeslist) for time in times]

            # get conflicts
            teachers = section.parent_class.get_teachers()
            conflicts = []
            for teacher in teachers:
                conflicts.extend(filter(lambda x: x not in conflicts and x != section.parent_class, teacher.getTaughtClassesFromProgram(prog)))
            conflicts = sorted(conflicts, key = lambda x: x.id)

            write_csv.writerow([section.parent_class.emailcode(), int(round(section.duration))] + \
                               [str(len(section.parent_class.get_sections()))] + \
                               [section.parent_class.class_size_max] + \
                               [', '.join([r.desired_value for r in section.getResourceRequests() if r.res_type == rt]) for rt in resource_types]+ \
                               time_values + \
                               [', '.join([conflict.emailcode() for conflict in conflicts])]  + \
                               [smart_str(((section.parent_class.requested_room + '. ') if section.parent_class.requested_room else '') + section.parent_class.message_for_directors)])

        response['Content-Disposition'] = 'attachment; filename=ok_times_concise.csv'
        return response

    @aux_call
    @needs_admin
    def csv_schedule(self, request, tl, one, two, module, extra, prog):
        """ A CSV-formatted list of existing schedule assignments, intended to
            be used as initial conditions for automatic scheduling.  The response
            has 4 columns:
                -   ID of the class section
                -   Name of the classroom
                -   ID of the timeslot
                -   Lock level (usually 0 for unlocked, 1 or higher for locked)
        """
        import csv
        from django.http import HttpResponse
        from esp.resources.models import ResourceAssignment
        response = HttpResponse(mimetype="text/csv")
        write_csv = csv.writer(response)
        
        data = ResourceAssignment.objects.filter(target__parent_class__parent_program=prog).order_by('target__id', 'resource__event__id').values_list('target__id', 'resource__name', 'resource__event__id', 'lock_level')
        for row in data:
            write_csv.writerow(row)
        
        response['Content-Disposition'] = 'attachment; filename=csv_schedule.csv'
        return response

    class Meta:
        proxy = True
        app_label = 'modules'<|MERGE_RESOLUTION|>--- conflicted
+++ resolved
@@ -927,7 +927,6 @@
             # get list of valid classes
             classes = classes_by_student[student.id]
 
-<<<<<<< HEAD
             #get the student's last class on each day
             last_classes = []
             days = {}
@@ -942,11 +941,7 @@
                 last_classes.append(day_classes[-1])
             last_classes.sort()
 
-            # TODO: conditional should use Tag.getBooleanTag or somesuch
-            if Tag.getTag('studentschedule_show_empty_blocks', target=prog):
-=======
             if show_empty_blocks:
->>>>>>> 93fc4f8b
                 #   If you want to show empty blocks, start with a list of blocks instead
                 #   and replace with classes where appropriate.
                 times = timeslots[:]
