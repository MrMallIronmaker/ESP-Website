--- conflicted
+++ resolved
@@ -919,28 +919,17 @@
             t.initial_rooms = []
  
         # TODO: conditional should use Tag.getBooleanTag or somesuch
-<<<<<<< HEAD
-        studentschedule_show_empty_blocks = Tag.getTag('studentschedule_show_empty_blocks', target=prog)
-=======
         show_empty_blocks = Tag.getTag('studentschedule_show_empty_blocks', target=prog)
->>>>>>> 884404f3
         timeslots = list(prog.getTimeSlots())
         for student in students:
             student.updateOnsite(request)
             # get list of valid classes
             classes = classes_by_student[student.id]
 
-<<<<<<< HEAD
-            if studentschedule_show_empty_blocks:
-                #   If you want to show empty blocks, start with a list of blocks instead
-                #   and replace with classes where appropriate.
-                times = list(timeslots)
-=======
             if show_empty_blocks:
                 #   If you want to show empty blocks, start with a list of blocks instead
                 #   and replace with classes where appropriate.
                 times = timeslots[:]
->>>>>>> 884404f3
                 for cls in classes:
                     index = 0
                     for t in cls.meeting_times.all():
