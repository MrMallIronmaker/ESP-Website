
__author__    = "MIT ESP"
__date__      = "$DATE$"
__rev__       = "$REV$"
__license__   = "GPL v.2"
__copyright__ = """
This file is part of the ESP Web Site
Copyright (c) 2007 MIT ESP

The ESP Web Site is free software; you can redistribute it and/or
modify it under the terms of the GNU General Public License
as published by the Free Software Foundation; either version 2
of the License, or (at your option) any later version.

This program is distributed in the hope that it will be useful,
but WITHOUT ANY WARRANTY; without even the implied warranty of
MERCHANTABILITY or FITNESS FOR A PARTICULAR PURPOSE.  See the
GNU General Public License for more details.

You should have received a copy of the GNU General Public License
along with this program; if not, write to the Free Software
Foundation, Inc., 51 Franklin Street, Fifth Floor, Boston, MA  02110-1301, USA.

Contact Us:
ESP Web Group
MIT Educational Studies Program,
84 Massachusetts Ave W20-467, Cambridge, MA 02139
Phone: 617-253-4882
Email: web@esp.mit.edu
"""
from django.http     import HttpResponseRedirect
from esp.users.views import search_for_user
from esp.program.modules.base import ProgramModuleObj, needs_teacher, needs_student, needs_admin, usercheck_usetl, needs_onsite, main_call, aux_call
from esp.program.modules.handlers.programprintables import ProgramPrintables
from esp.users.models import ESPUser, UserBit
from esp.datatree.models import *
from datetime         import datetime, timedelta

class OnsiteClassSchedule(ProgramModuleObj):
    @classmethod
    def module_properties(cls):
        return {
            "admin_title": "Onsite Scheduling for Students",
            "link_title": "Scheduling and Class Changes",
            "module_type": "onsite",
            "seq": 30
            }

    @aux_call
    @needs_student
    def printschedule(self, request, tl, one, two, module, extra, prog):#(self, request, *args, **kwargs):
        verb  = request.get_node('V/Publish/Print')
        if extra and extra != "":
            verb = verb[extra]

        qsc   = self.program_anchor_cached().tree_create(['Schedule'])

        if len(UserBit.objects.filter(user=self.user,
                                  verb=verb,
                                  qsc=qsc).exclude(enddate__lte=datetime.now())[:1]) == 0:

            newbit = UserBit.objects.create(user=self.user, verb=verb,
                             qsc=qsc, recursive=False, enddate=datetime.now() + timedelta(days=1))

        return HttpResponseRedirect('/learn/%s/studentreg' % self.program.getUrlBase())

    @aux_call
    @needs_student
    def studentschedule(self, request, *args, **kwargs):
        #   tl, one, two, module, extra, prog
        format = 'pdf'
        if 'format' in request.GET:
            format = request.GET['format'].lower()
        request.GET = {'op':'usersearch',
                       'userid': str(self.user.id) }

        module = [module for module in self.program.getModules('manage')
                  if type(module) == ProgramPrintables        ][0]

        module.user = self.user
        module.program = self.program
        
<<<<<<< HEAD
        return module.studentschedules(request, *args, **kwargs)
=======
        new_kwargs = {}

        if 'extra' in kwargs:
            extra = kwargs['extra']
        else:
            extra = 'pdf'

        return module.studentschedules(request, args[0], args[1], args[2], args[3], extra, args[5], onsite=True, format=format)
>>>>>>> b3995429


    @main_call
    @needs_onsite
    def schedule_students(self, request, tl, one, two, module, extra, prog):
        """ Redirect to student registration, having morphed into the desired
        student. """

        user, found = search_for_user(request, ESPUser.getAllOfType('Student', False))
        if not found:
            return user
        
        self.user.switch_to_user(request,
                                 user,
                                 self.getCoreURL(tl),
                                 'OnSite Registration!',
                                 True)

        return HttpResponseRedirect('/learn/%s/studentreg' % self.program.getUrlBase())
<|MERGE_RESOLUTION|>--- conflicted
+++ resolved
@@ -80,9 +80,6 @@
         module.user = self.user
         module.program = self.program
         
-<<<<<<< HEAD
-        return module.studentschedules(request, *args, **kwargs)
-=======
         new_kwargs = {}
 
         if 'extra' in kwargs:
@@ -91,7 +88,6 @@
             extra = 'pdf'
 
         return module.studentschedules(request, args[0], args[1], args[2], args[3], extra, args[5], onsite=True, format=format)
->>>>>>> b3995429
 
 
     @main_call
