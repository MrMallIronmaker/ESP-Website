--- conflicted
+++ resolved
@@ -173,20 +173,7 @@
         return {'timeslots': lunch_timeslots}
 
     @aux_call
-<<<<<<< HEAD
-    @json_response()
-=======
-    @json_response({
-            'emailcode': 'emailcode',
-            'parent_class__title': 'title',
-            'parent_class__id': 'parent_class',
-            'parent_class__category__symbol': 'category',
-            'parent_class__category__id': 'category_id',
-            'parent_class__grade_max': 'grade_max',
-            'parent_class__grade_min': 'grade_min',
-            'parent_class__class_size_max': 'class_size_max',
-            'enrolled_students': 'num_students'})
->>>>>>> c289ddd6
+    @json_response()
     @cached_module_view
     def sections(extra, prog):
         if extra == 'catalog':
@@ -197,7 +184,6 @@
             raise Http404
         teacher_dict = {}
         teachers = []
-<<<<<<< HEAD
         sections = []
         qs = prog.sections().prefetch_related(
             'parent_class__category',
@@ -216,24 +202,10 @@
                 'grade_max': s.parent_class.grade_max,
                 'grade_min': s.parent_class.grade_min,
                 'title': s.parent_class.title,
+                'class_size_max': s.parent_class.class_size_max,
                 'num_students': s.enrolled_students
             }
             sections.append(section)
-=======
-        sections = list(prog.sections().values(
-                'id',
-                'status',
-                'parent_class__id',
-                'parent_class__category__symbol',
-                'parent_class__category__id',
-                'parent_class__grade_max',
-                'parent_class__grade_min',
-                'parent_class__title',
-                'parent_class__class_size_max',
-                'enrolled_students'))
-        for section in sections:
-            s = ClassSection.objects.get(id=section['id'])
->>>>>>> c289ddd6
             section['index'] = s.index()
             section['emailcode'] = s.emailcode()
             section['length'] = float(s.duration)
