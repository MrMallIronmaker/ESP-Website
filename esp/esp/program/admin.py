__author__    = "MIT ESP"
__date__      = "$DATE$"
__rev__       = "$REV$"
__license__   = "GPL v.2"
__copyright__ = """
This file is part of the ESP Web Site
Copyright (c) 2008 MIT ESP

The ESP Web Site is free software; you can redistribute it and/or
modify it under the terms of the GNU General Public License
as published by the Free Software Foundation; either version 2
of the License, or (at your option) any later version.

This program is distributed in the hope that it will be useful,
but WITHOUT ANY WARRANTY; without even the implied warranty of
MERCHANTABILITY or FITNESS FOR A PARTICULAR PURPOSE.  See the
GNU General Public License for more details.

You should have received a copy of the GNU General Public License
along with this program; if not, write to the Free Software
Foundation, Inc., 51 Franklin Street, Fifth Floor, Boston, MA  02110-1301, USA.

Contact Us:
ESP Web Group
MIT Educational Studies Program,
84 Massachusetts Ave W20-467, Cambridge, MA 02139
Phone: 617-253-4882
Email: web@esp.mit.edu
"""

from django.contrib import admin
from django.db.models import ManyToManyField

from esp.program.models import ProgramModule, ArchiveClass, Program, BusSchedule
from esp.program.models import TeacherParticipationProfile, SATPrepRegInfo, RegistrationProfile
from esp.program.models import TeacherBio, FinancialAidRequest

<<<<<<< HEAD
from esp.program.models import ProgramCheckItem, ClassSection, ClassSubject, ClassCategories
from esp.program.models import StudentApplication, StudentAppQuestion, StudentAppResponse, StudentAppReview

=======
from esp.program.models import BooleanToken, BooleanExpression, ScheduleConstraint, ScheduleTestOccupied, ScheduleTestCategory, ScheduleTestSectionList

from esp.program.models import ProgramCheckItem, ClassSection, ClassSubject, ClassCategories
from esp.program.models import StudentApplication, StudentAppQuestion, StudentAppResponse, StudentAppReview


>>>>>>> 4d7d978a
class ProgramModuleAdmin(admin.ModelAdmin):
    list_display = ('link_title', 'admin_title', 'handler', 'main_call')
    search_fields = ['link_title', 'admin_title', 'handler', 'main_call']
admin.site.register(ProgramModule, ProgramModuleAdmin)
<<<<<<< HEAD

=======
    
>>>>>>> 4d7d978a
class ArchiveClassAdmin(admin.ModelAdmin):
    list_display = ('id', 'title', 'year', 'date', 'category', 'program', 'teacher')
    search_fields = ['description', 'title', 'program', 'teacher', 'category']
    pass
admin.site.register(ArchiveClass, ArchiveClassAdmin)

class ProgramAdmin(admin.ModelAdmin):
    class Media:
        css = { 'all': ( 'styles/admin.css', ) }
    formfield_overrides = { ManyToManyField: { 'widget': admin.widgets.FilteredSelectMultiple(verbose_name='', is_stacked=False) } }
    # formfield_overrides will work once we move past Django r9760.
    # At that time we should cut out formfield_for_dbfield.
    def formfield_for_dbfield(self, db_field, **kwargs):
        if isinstance( db_field, ManyToManyField ):
            kwargs['widget'] = admin.widgets.FilteredSelectMultiple(verbose_name='', is_stacked=False)
        return super(ProgramAdmin, self).formfield_for_dbfield(db_field,**kwargs)
admin.site.register(Program, ProgramAdmin)

admin.site.register(BusSchedule)
admin.site.register(TeacherParticipationProfile)

class SATPrepRegInfoAdmin(admin.ModelAdmin):
    list_display = ('user', 'program')
    #list_filter = ('program',)
    search_fields = ['user__username']
    pass
admin.site.register(SATPrepRegInfo, SATPrepRegInfoAdmin)

class RegistrationProfileAdmin(admin.ModelAdmin):
    list_display = ('id', 'user', 'contact_user', 'program')
    pass
admin.site.register(RegistrationProfile, RegistrationProfileAdmin)
<<<<<<< HEAD

=======
    
>>>>>>> 4d7d978a
class TeacherBioAdmin(admin.ModelAdmin):
    list_display = ('user', 'program', 'slugbio')
    search_fields = ['user__username', 'slugbio', 'bio']

admin.site.register(TeacherBio, TeacherBioAdmin)
<<<<<<< HEAD

admin.site.register(FinancialAidRequest)

=======
    
admin.site.register(FinancialAidRequest)

## Schedule stuff (wish it was schedule_.py)

def subclass_instance_type(obj):
    return type(obj.subclass_instance())._meta.object_name
subclass_instance_type.short_description = 'Instance type'
        
class BooleanTokenAdmin(admin.ModelAdmin):
    list_display = ('expr', 'seq', subclass_instance_type, 'text')
    search_fields = ['text']
admin.site.register(BooleanToken, BooleanTokenAdmin)    
    
class BooleanExpressionAdmin(admin.ModelAdmin):
    list_display = ('label', subclass_instance_type, 'num_tokens')
    def num_tokens(self, obj):
        return obj.get_stack().count()
admin.site.register(BooleanExpression, BooleanExpressionAdmin)   

admin.site.register(ScheduleConstraint)

class ScheduleTestOccupiedAdmin(admin.ModelAdmin):
    list_display = ('timeblock', 'expr', 'seq', subclass_instance_type, 'text')
admin.site.register(ScheduleTestOccupied, ScheduleTestOccupiedAdmin)

class ScheduleTestCategoryAdmin(admin.ModelAdmin):
    list_display = ('timeblock', 'category', 'expr', 'seq', subclass_instance_type, 'text')
admin.site.register(ScheduleTestCategory, ScheduleTestCategoryAdmin)

class ScheduleTestSectionListAdmin(admin.ModelAdmin):
    list_display = ('timeblock', 'section_ids', 'expr', 'seq', subclass_instance_type, 'text')
admin.site.register(ScheduleTestSectionList, ScheduleTestSectionListAdmin)

>>>>>>> 4d7d978a
## class_.py

class ProgramCheckItemAdmin(admin.ModelAdmin):
    list_display = ('id', 'title', 'program')
admin.site.register(ProgramCheckItem, ProgramCheckItemAdmin)

class SectionAdmin(admin.ModelAdmin):
    list_display = ('id', 'title', 'friendly_times', 'status', 'duration')
    list_display_links = ('title',)
    list_filter = ['status']
    pass
admin.site.register(ClassSection, SectionAdmin)


class SubjectAdmin(admin.ModelAdmin):
    list_display = ('id', 'title', 'parent_program', 'category')
    list_display_links = ('title',)
    search_fields = ['class_info', 'anchor__friendly_name']
admin.site.register(ClassSubject, SubjectAdmin)

admin.site.register(ClassCategories)

## app_.py

admin.site.register(StudentApplication)
admin.site.register(StudentAppQuestion)
admin.site.register(StudentAppResponse)
admin.site.register(StudentAppReview)<|MERGE_RESOLUTION|>--- conflicted
+++ resolved
@@ -35,27 +35,17 @@
 from esp.program.models import TeacherParticipationProfile, SATPrepRegInfo, RegistrationProfile
 from esp.program.models import TeacherBio, FinancialAidRequest
 
-<<<<<<< HEAD
-from esp.program.models import ProgramCheckItem, ClassSection, ClassSubject, ClassCategories
-from esp.program.models import StudentApplication, StudentAppQuestion, StudentAppResponse, StudentAppReview
-
-=======
 from esp.program.models import BooleanToken, BooleanExpression, ScheduleConstraint, ScheduleTestOccupied, ScheduleTestCategory, ScheduleTestSectionList
 
 from esp.program.models import ProgramCheckItem, ClassSection, ClassSubject, ClassCategories
 from esp.program.models import StudentApplication, StudentAppQuestion, StudentAppResponse, StudentAppReview
 
 
->>>>>>> 4d7d978a
 class ProgramModuleAdmin(admin.ModelAdmin):
     list_display = ('link_title', 'admin_title', 'handler', 'main_call')
     search_fields = ['link_title', 'admin_title', 'handler', 'main_call']
 admin.site.register(ProgramModule, ProgramModuleAdmin)
-<<<<<<< HEAD
 
-=======
-    
->>>>>>> 4d7d978a
 class ArchiveClassAdmin(admin.ModelAdmin):
     list_display = ('id', 'title', 'year', 'date', 'category', 'program', 'teacher')
     search_fields = ['description', 'title', 'program', 'teacher', 'category']
@@ -88,22 +78,13 @@
     list_display = ('id', 'user', 'contact_user', 'program')
     pass
 admin.site.register(RegistrationProfile, RegistrationProfileAdmin)
-<<<<<<< HEAD
 
-=======
-    
->>>>>>> 4d7d978a
 class TeacherBioAdmin(admin.ModelAdmin):
     list_display = ('user', 'program', 'slugbio')
     search_fields = ['user__username', 'slugbio', 'bio']
 
 admin.site.register(TeacherBio, TeacherBioAdmin)
-<<<<<<< HEAD
 
-admin.site.register(FinancialAidRequest)
-
-=======
-    
 admin.site.register(FinancialAidRequest)
 
 ## Schedule stuff (wish it was schedule_.py)
@@ -137,7 +118,6 @@
     list_display = ('timeblock', 'section_ids', 'expr', 'seq', subclass_instance_type, 'text')
 admin.site.register(ScheduleTestSectionList, ScheduleTestSectionListAdmin)
 
->>>>>>> 4d7d978a
 ## class_.py
 
 class ProgramCheckItemAdmin(admin.ModelAdmin):
