
__author__    = "Individual contributors (see AUTHORS file)"
__date__      = "$DATE$"
__rev__       = "$REV$"
__license__   = "AGPL v.3"
__copyright__ = """
This file is part of the ESP Web Site
Copyright (c) 2009 by the individual contributors
  (see AUTHORS file)

The ESP Web Site is free software; you can redistribute it and/or
modify it under the terms of the GNU Affero General Public License
as published by the Free Software Foundation; either version 3
of the License, or (at your option) any later version.

This program is distributed in the hope that it will be useful,
but WITHOUT ANY WARRANTY; without even the implied warranty of
MERCHANTABILITY or FITNESS FOR A PARTICULAR PURPOSE.  See the
GNU Affero General Public License for more details.

You should have received a copy of the GNU Affero General Public
License along with this program; if not, write to the Free Software
Foundation, Inc., 51 Franklin Street, Fifth Floor, Boston, MA 02110-1301, USA.

Contact information:
MIT Educational Studies Program
  84 Massachusetts Ave W20-467, Cambridge, MA 02139
  Phone: 617-253-4882
  Email: esp-webmasters@mit.edu
Learning Unlimited, Inc.
  527 Franklin St, Cambridge, MA 02139
  Phone: 617-379-0178
  Email: web-team@learningu.org
"""

<<<<<<< HEAD
        
from esp.accounting.models import LineItemType
from esp.cal.models import EventType, Event
from esp.program.models import Program, ClassSection, RegistrationProfile, ScheduleMap, ProgramModule, StudentRegistration, RegistrationType, ClassCategories, ClassSubject, BooleanExpression, ScheduleConstraint, ScheduleTestOccupied, ScheduleTestCategory, ScheduleTestSectionList
from esp.qsd.models import QuasiStaticData
from esp.resources.models import Resource, ResourceType
from esp.users.models import ESPUser, ContactInfo, StudentInfo, TeacherInfo, Permission
from esp.web.models import NavBarCategory

from django.contrib.auth.models import Group
=======
from esp.users.models import ESPUser, StudentInfo, Permission
from esp.program.models import ClassSubject, ClassSection, RegistrationProfile, ScheduleMap, ProgramModule, StudentRegistration, RegistrationType, Event, ClassCategories
from esp.resources.models import ResourceType

from django.contrib.auth.models import User, Group
import datetime, random, hashlib
from django.test import LiveServerTestCase

>>>>>>> c221980c
from django.test.client import Client
from django import forms

from esp.program.controllers.classreg import get_custom_fields
from esp.program.controllers.lottery import LotteryAssignmentController
from esp.program.controllers.lunch_constraints import LunchConstraintGenerator
from esp.program.forms import ProgramCreationForm
from esp.program.modules.base import ProgramModuleObj
from esp.program.setup import prepare_program, commit_program
from esp.tests.util import CacheFlushTestCase as TestCase, user_role_setup

from datetime import datetime, timedelta
from decimal import Decimal
import hashlib
import numpy
import random
import re
import unicodedata

class ViewUserInfoTest(TestCase):
    def setUp(self):

        """ Set up a bunch of user accounts to play with """
        self.password = "pass1234"
        
        #   May fail once in a while, but it's not critical.
        self.unique_name = 'Test_UNIQUE%06d' % random.randint(0, 999999)
        self.user, created = ESPUser.objects.get_or_create(first_name=self.unique_name, last_name="User", username="testuser123543", email="server@esp.mit.edu")
        if created:
            self.user.set_password(self.password)
            self.user.save()

        self.admin, created = ESPUser.objects.get_or_create(first_name="Admin", last_name="User", username="adminuser124353", email="server@esp.mit.edu")
        if created:
            self.admin.set_password(self.password)
            self.admin.save()

        self.fake_admin, created = ESPUser.objects.get_or_create(first_name="Not An Admin", last_name="User", username="notanadminuser124353", email="server@esp.mit.edu")
        if created:
            self.fake_admin.set_password(self.password)
            self.fake_admin.save()

        self.admin.makeRole('Administrator')
        
    def assertStringContains(self, string, contents):
        if not (contents in string):
            self.assert_(False, "'%s' not in '%s'" % (contents, string))

    def assertNotStringContains(self, string, contents):
        if contents in string:
            self.assert_(False, "'%s' are in '%s' and shouldn't be" % (contents, string))
            
    def testUserSearchFn(self):
        """
        Tests whether the user-search page works properly.
        Note that this doubles as a test of the find_user function,
        because this page is a very lightweight wrapper around that function.
        """
        c = Client()
        c.login(username=self.admin.username, password=self.password)

        # Try searching by ID
        response = c.get("/manage/usersearch", { "userstr": str(self.admin.id) })
        self.assertEqual(response.status_code, 302)
        self.assertStringContains(response['location'], "/manage/userview?username=adminuser124353")

        # Try searching by username
        response = c.get("/manage/usersearch", { "userstr": str(self.fake_admin.username) })
        self.assertEqual(response.status_code, 302)
        self.assertStringContains(response['location'], "/manage/userview?username=notanadminuser124353")

        # Try some fuzzy searches
        # First name only, unique
        response = c.get("/manage/usersearch", { "userstr": self.unique_name })
        self.assertEqual(response.status_code, 302)
        self.assertStringContains(response['location'], "/manage/userview?username=testuser123543")

        # Full name, unique
        response = c.get("/manage/usersearch", { "userstr": "Admin User" })
        self.assertEqual(response.status_code, 302)
        self.assertStringContains(response['location'], "/manage/userview?username=adminuser124353")

        # Last name, not unique
        response = c.get("/manage/usersearch", { "userstr": "User" })
        self.assertEqual(response.status_code, 200)
        self.assertStringContains(response.content, self.admin.username)
        self.assertStringContains(response.content, self.fake_admin.username)
        self.assertStringContains(response.content, self.user.username)
        self.assertStringContains(response.content, 'href="/manage/userview?username=adminuser124353"')

        # Partial first name, not unique
        response = c.get("/manage/usersearch", { "userstr": "Adm" })
        self.assertEqual(response.status_code, 200)
        self.assertStringContains(response.content, self.admin.username)
        self.assertStringContains(response.content, self.fake_admin.username)
        self.assertNotStringContains(response.content, self.user.username)
        self.assertStringContains(response.content, 'href="/manage/userview?username=adminuser124353"')
        
        # Partial first name and last name, not unique
        response = c.get("/manage/usersearch", { "userstr": "Adm User" })
        self.assertEqual(response.status_code, 200)
        self.assertStringContains(response.content, self.admin.username)
        self.assertStringContains(response.content, self.fake_admin.username)
        self.assertNotStringContains(response.content, self.user.username)
        self.assertStringContains(response.content, 'href="/manage/userview?username=adminuser124353"')
        
        # Now, make sure we properly do nothing when there're no users to do anything to
        response = c.get("/manage/usersearch", { "userstr": "NotAUser9283490238" })
        self.assertStringContains(response.content, "No user found by that name!")
        self.assertNotStringContains(response.content, self.admin.username)
        self.assertNotStringContains(response.content, self.fake_admin.username)
        self.assertNotStringContains(response.content, self.user.username)
        self.assertNotStringContains(response.content, 'href="/manage/userview?username=adminuser124353"')        

        
    def testUserInfoPage(self):
        """ Tests the /manage/userview view, that displays information about arbitrary users to admins """
        c = Client()
        self.failUnless( c.login(username=self.admin.username, password=self.password), "Couldn't log in as admin" )

        # Test to make sure we can get a user's page
        # (I'm just going to assume that the template renders properly;
        # too lame to do a real thorough test of it...)
        response = c.get("/manage/userview", { 'username': self.user.username })
        self.assertEqual(response.status_code, 200)
        self.assertEqual(response.context['user'].id, self.user.id)
        self.assert_(self.user.username in response.content)
        self.assert_(self.user.first_name in response.content)
        self.assert_(self.user.last_name in response.content)
        self.assert_(str(self.user.id) in response.content)

        # Test to make sure we get an error on an unknown user
        response = c.get("/manage/userview", { 'username': "NotARealUser" })
        self.assertEqual(response.status_code, 500)

        # Now, make sure that only admins can view this page
        self.failUnless( c.login(username=self.fake_admin.username, password=self.password), "Couldn't log in as fake admin" )
        response = c.get("/manage/userview", { 'username': self.user.username })
        self.assertEqual(response.status_code, 403)

    def tearDown(self):
        self.user.delete()
        self.admin.delete()
        self.fake_admin.delete()
        
        
        
class ProfileTest(TestCase):

    def setUp(self):
        self.salt = hashlib.sha1(str(random.random())).hexdigest()[:5]

    def testAcctCreate(self):
        self.u=ESPUser(
            first_name='bob',
            last_name='jones',
            username='bjones',
            email='test@bjones.com',
            # is_staff=True,
        )
        self.u.set_password('123!@#')
        self.u.save()
        self.group=Group(name='Test Group')
        self.group.save()
        self.u.groups.add(self.group)
        self.assertEquals(ESPUser.objects.get(username='bjones'), self.u)
        self.assertEquals(Group.objects.get(name='Test Group'), self.group)
        #print self.u.__dict__
        #print self.u.groups.all()


class ProgramHappenTest(TestCase):
    """
    Make a program happen!
    This test case runs through a bunch of essential pages.
    It mostly just makes sure they don't error out.
    """
    
    def loginAdmin(self):
        self.assertEqual( self.client.login(username='ubbadmubbin', password='pubbasswubbord'), True, u'Oops, login failed!' )
    def loginTeacher(self):
        self.assertEqual( self.client.login(username='tubbeachubber', password='pubbasswubbord'), True, u'Oops, login failed!' )
    def loginStudent(self):
        self.assertEqual( self.client.login(username='stubbudubbent', password='pubbasswubbord'), True, u'Oops, login failed!' )
    
    def setUp(self):
        #create Groups for userroles
        user_role_setup()

        def makeuser(f, l, un, email, p):
            u = ESPUser(first_name=f, last_name=l, username=un, email=email)
            u.set_password(p)
            u.save()
            return ESPUser(u)
        
        # make people -- presumably we're testing actual account creation elsewhere
        self.admin = makeuser('Ubbad', 'Mubbin', 'ubbadmubbin', 'ubbadmubbin@esp.mit.edu', 'pubbasswubbord')
        self.student = makeuser('Stubbu', 'Dubbent', 'stubbudubbent', 'stubbudubbent@esp.mit.edu', 'pubbasswubbord')
        self.teacher = makeuser('Tubbea', 'Chubber', 'tubbeachubber', 'tubbeachubber@esp.mit.edu', 'pubbasswubbord')
        
        self.admin.makeRole("Administrator")
        self.student.makeRole("Student")
        self.teacher.makeRole("Teacher")

    def makeprogram(self):
        """ Test program creation through the web form. """
        # Make stuff that a program needs
        ClassCategories.objects.create(symbol='X', category='Everything')
        ClassCategories.objects.create(symbol='N', category='Nothing')
        ProgramModule.objects.create(link_title='Default Module', admin_title='Default Module (do stuff)', module_type='learn', handler='StudentRegCore', seq=0, required=False)
        ProgramModule.objects.create(link_title='Register Your Classes', admin_title='Teacher Class Registration', module_type='teach', handler='TeacherClassRegModule',
            inline_template='listclasses.html', seq=10, required=False)
        ProgramModule.objects.create(link_title='Sign up for Classes', admin_title='Student Class Registration', module_type='learn', handler='StudentClassRegModule',
            seq=10, required=True)
        ProgramModule.objects.create(link_title='Sign up for a Program', admin_title='Student Registration Core', module_type='learn', handler='StudentRegCore',
            seq=-9999, required=False)
        
        # Admin logs in
        self.loginAdmin()
        # Admin prepares program
        prog_dict = {
                'term': '3001_Winter',
                'term_friendly': 'Winter 3001',
                'grade_min': '7',
                'grade_max': '12',
                'director_email': '123456789-223456789-323456789-423456789-523456789-623456789-7234567@mit.edu',
                'program_size_max': '3000',
                'program_type': 'Prubbogrubbam!',
                'program_modules': [x.id for x in ProgramModule.objects.all()],
                'class_categories': [x.id for x in ClassCategories.objects.all()],
                'admins': self.admin.id,
                'teacher_reg_start': '2000-01-01 00:00:00',
                'teacher_reg_end':   '3001-01-01 00:00:00',
                'student_reg_start': '2000-01-01 00:00:00',
                'student_reg_end':   '3001-01-01 00:00:00',
                'publish_start':     '2000-01-01 00:00:00',
                'publish_end':       '3001-01-01 00:00:00',
                'base_cost':         '666',
            }
        self.client.post('/manage/newprogram', prog_dict)
        # TODO: Use the following line once we're officially on Django 1.1
        # self.client.post('/manage/newprogram?checked=1', {})
        self.client.get('/manage/newprogram', {'checked': '1'})
        
        # Now test correctness...
        self.prog = Program.by_prog_inst('Prubbogrubbam', prog_dict['term'])
        # Name
        self.assertEqual( self.prog.niceName(), u'Prubbogrubbam! Winter 3001', u'Program creation failed.' )
        # Options
        self.assertEqual(
            [unicode(x) for x in
                [self.prog.grade_min,         self.prog.grade_max,
                 self.prog.director_email,    self.prog.program_size_max] ],
            [unicode(x) for x in
                [prog_dict['grade_min'],      prog_dict['grade_max'],
                 prog_dict['director_email'], prog_dict['program_size_max']] ],
            u'Program options not properly set.' )
        # Program Cost
        self.assertEqual(
            Decimal(LineItemType.objects.get(required=True, program=self.prog).amount),
            Decimal(prog_dict['base_cost']),
            'Program admission cost not set properly.' )
    
    def teacherreg(self):
        """ Test teacher registration (currently just class reg) through the web form. """

        # Just register a class for now.
        # Make rooms & times, since I'm too lazy to do that as a test just yet.

        self.failUnless( self.prog.classes().count() == 0, 'Website thinks empty program has classes')
        user_obj = ESPUser.objects.get(username='tubbeachubber')
        self.failUnless( user_obj.getTaughtClasses().count() == 0, "User tubbeachubber is teaching classes that don't exist")
        self.failUnless( user_obj.getTaughtSections().count() == 0, "User tubbeachubber is teaching sections that don't exist")
        
        timeslot_type = EventType.get_from_desc('Class Time Block')
        now = datetime.now()
        self.timeslot = Event.objects.create(program=self.prog, description='Now', short_description='Right now',
            start=now, end=now+timedelta(0,3600), event_type=timeslot_type )

        # Make some other time slots
        Event.objects.create(program=self.prog, description='Never', short_description='Never Ever',
            start=now+timedelta(0,3600), end=now+timedelta(0,2*3600), event_type=timeslot_type )
        Event.objects.create(program=self.prog, description='Never', short_description='Never Ever',
            start=now+timedelta(0,2*3600), end=now+timedelta(0,3*3600), event_type=timeslot_type )
        Event.objects.create(program=self.prog, description='Never', short_description='Never Ever',
            start=now+timedelta(0,3*3600), end=now+timedelta(0,4*3600), event_type=timeslot_type )

        classroom_type = ResourceType.objects.create(name='Classroom', consumable=False, priority_default=0,
            description='Each classroom or location is a resource; almost all classes need one.')
        self.classroom = Resource.objects.create(name='Nowhere', num_students=50, res_type=classroom_type, event=self.timeslot)
        
        # Teacher logs in and posts class
        self.loginTeacher()
        num_sections = 3
        class_dict = {
            'title': 'Chairing',
            'category': self.prog.class_categories.all()[0].id,
            'class_info': 'Chairing is fun!',
            'prereqs': 'A chair.',
            'duration': self.prog.getDurations()[0][0],
            'num_sections': str(num_sections),
            'session_count': '1',
            'grade_min': self.prog.grade_min,
            'grade_max': self.prog.grade_max,
            'class_size_max': '10',
            'allow_lateness': 'False',
            'message_for_directors': 'Hi chairs!',
            'class_reg_page': '1',
            'hardness_rating': '**',
        }
        """
            #   Additional keys to test resource forms:
            'request-TOTAL_FORMS': '2',
            'request-INITIAL_FORMS': '2',
            'request-0-resource_type': str(ResourceType.get_or_create('Classroom').id),
            'request-0-desired_value': 'Lecture',
            'request-1-resource_type': str(ResourceType.get_or_create('A/V').id),
            'request-1-desired_value': 'LCD projector',
            'restype-TOTAL_FORMS': '0',
            'restype-INITIAL_FORMS': '0',
        """
        
        #   Fill in required fields from any custom forms used by the program
        #   This should be improved in the future (especially if we have dynamic forms)
        custom_fields_dict = get_custom_fields()
        for field in custom_fields_dict:
            if isinstance(custom_fields_dict[field], forms.ChoiceField):
                class_dict[field] = custom_fields_dict[field].choices[0][0]
            else:
                class_dict[field] = 'foo'
        
        # Check that stuff went through correctly
        response = self.client.post('%smakeaclass' % self.prog.get_teach_url(), class_dict)
        
        # check prog.classes
        classes = self.prog.classes()
        self.assertEqual( classes.count(), 1, 'Classes failing to show up in program' )
        self.classsubject = classes[0]

        # check the title ise good
        self.assertEqual( unicode(self.classsubject.title), unicode(class_dict['title']), 'Failed to save title.' )

        # check getTaughtClasses
        getTaughtClasses = user_obj.getTaughtClasses()
        self.assertEqual( getTaughtClasses.count(), 1, "User's getTaughtClasses is the wrong size" )
        self.assertEqual( getTaughtClasses[0], self.classsubject, "User's getTaughtClasses is wrong" )
        # repeat with program-specific one
        getTaughtClasses = user_obj.getTaughtClasses()
        self.assertEqual( getTaughtClasses.count(), 1, "User's getTaughtClasses is the wrong size" )
        self.assertEqual( getTaughtClasses[0], self.classsubject, "User's getTaughtClasses is wrong" )

        # check getTaughtSections
        getTaughtSections = user_obj.getTaughtSections()
        self.assertEqual( getTaughtSections.count(), num_sections, "User tubbeachubber is not teaching the right number of sections" )
        for section in getTaughtSections:
            self.assertEqual( section.parent_class, self.classsubject, "Created section has incorrect parent_class." )
        # repeat with program-specific one
        getTaughtSections = user_obj.getTaughtSections(program=self.prog)
        self.assertEqual( getTaughtSections.count(), num_sections, "User tubbeachubber is not teaching the right number of sections" )
        for section in getTaughtSections:
            self.assertEqual( section.parent_class, self.classsubject, "Created section has incorrect parent_class." )

    def teacherreg_delete_classes(self):
        #   Check that teacher can delete the classes
        self.loginTeacher()
        user_obj = self.teacher
        target_classes = list(user_obj.getTaughtClasses())
        self.assertTrue(len(target_classes) > 0, 'Expected at least 1 class remaining to test deletion')
        while len(user_obj.getTaughtClasses()) > 0:
            class_to_delete = target_classes[0]
            del target_classes[0]

            #   Test that you can't delete a class with students in it.
            if class_to_delete.num_students() > 0:
                response = self.client.get('/teach/%s/deleteclass/%d' % (self.prog.getUrlBase(), class_to_delete.id))
                self.assertTrue('toomanystudents.html' in response.template.name)
                class_to_delete.clearStudents()

            response = self.client.get('/teach/%s/deleteclass/%d' % (self.prog.getUrlBase(), class_to_delete.id))
            self.assertTrue(set(user_obj.getTaughtClasses()) == set(target_classes), 'Could not delete class; expected to have %s, got %s' % (target_classes, user_obj.getTaughtClasses()))
    
    def studentreg(self):
        # Check that you're in no classes
        self.assertEqual( self.student.getEnrolledClasses().count(), 0, "Student incorrectly enrolled in a class" )
        self.assertEqual( self.student.getEnrolledSections().count(), 0, "Student incorrectly enrolled in a section")
        
        # Approve and schedule a class, because I'm too lazy to have this run as a test just yet.
        self.classsubject.accept()
        sec = self.classsubject.sections.all()[0]
        sec.meeting_times.add(self.timeslot)
        sec.assignClassRoom(self.classroom)
        
        # shortcut student profile creation -- presumably we're also testing this elsewhere
        thisyear = datetime.now().year
        prof = RegistrationProfile.getLastForProgram(self.student, self.prog)
        prof.contact_user = ContactInfo.objects.create( user=self.student, first_name=self.student.first_name, last_name=self.student.last_name, e_mail=self.student.email )
        prof.student_info = StudentInfo.objects.create( user=self.student, graduation_year=ESPUser.YOGFromGrade(10), dob=datetime(thisyear-15, 1, 1) )
        prof.save()
        
        # Student logs in and signs up for classes
        self.loginStudent()
        response = self.client.get('%sstudentreg' % self.prog.get_learn_url())
        reg_dict = {
            'class_id': self.classsubject.id,
            'section_id': sec.id,
        }
        
        # Try signing up for a class.
        self.client.post('%saddclass' % self.prog.get_learn_url(), reg_dict)

        sr = StudentRegistration.objects.all()[0]
        #print "StudentRegTest", StudentRegistration.valid_objects().all(), self.student.id, sec.id, self.prog.getModuleExtension('StudentClassRegModuleInfo').signup_verb.id, sr.user.id, sr.section.id, sr.relationship.id, StudentRegistration.valid_objects().filter(user=self.student, section=sec, relationship=self.prog.getModuleExtension('StudentClassRegModuleInfo').signup_verb), StudentRegistration.valid_objects().filter(user=self.student, section=sec, relationship=self.prog.getModuleExtension('StudentClassRegModuleInfo').signup_verb).count(), StudentRegistration.valid_objects().filter(user=self.student, section=sec, relationship=self.prog.getModuleExtension('StudentClassRegModuleInfo').signup_verb).count() > 0

        self.assertTrue( StudentRegistration.valid_objects().filter(user=self.student, section=sec,
            relationship=self.prog.getModuleExtension('StudentClassRegModuleInfo').signup_verb).count() > 0, 'Registration failed.')

        # Check that you're in it now
        self.assertEqual( self.student.getEnrolledClasses().count(), 1, "Student not enrolled in exactly one class" )
        self.assertEqual( self.student.getEnrolledSections().count(), 1, "Student not enrolled in exactly one section" )
        
        # Try dropping a class.
        self.client.get('%sclearslot/%s' % (self.prog.get_learn_url(), self.timeslot.id))
        self.assertFalse( StudentRegistration.valid_objects().filter(user=self.student, section=sec,
            relationship=self.prog.getModuleExtension('StudentClassRegModuleInfo').signup_verb).count() > 0, 'Registration failed.')

        # Check that you're in no classes
        self.assertEqual( self.student.getEnrolledClasses().count(), 0, "Student incorrectly enrolled in a class" )
        self.assertEqual( self.student.getEnrolledSections().count(), 0, "Student incorrectly enrolled in a section")

    def runTest(self):
        self.makeprogram()
        self.teacherreg()
        self.studentreg()
        self.teacherreg_delete_classes()

class ProgramFrameworkTest(TestCase):
    """ A test case that initializes a program with the parameters passed to setUp(). 
        Everything is done with get_or_create so it can be run multiple times in the
        same session.
        
        This is intended to facilitate the writing of unit tests for program modules
        and other functions that deal with program-specific data.  Once the setUp()
        function is called, you can use self.students, self.teachers, self.program
        and the settings.
    """
    
    def setUp(self, *args, **kwargs):
<<<<<<< HEAD
=======
        from esp.users.models import ESPUser
        from esp.cal.models import Event, EventType
        from esp.cal.models import install as cal_install
        from esp.resources.models import Resource, ResourceType
        # We manually cache the creation of resource types
        # since the cache persists between tests, and the underlying database objects do not
        # we clear it here
        ResourceType._get_or_create_cache = {}

        from esp.program.models import ProgramModule, Program, ClassCategories, ClassSubject
        from esp.program.setup import prepare_program, commit_program
        from esp.program.forms import ProgramCreationForm
        from esp.qsd.models import QuasiStaticData
        from esp.web.models import NavBarCategory
        from datetime import datetime, timedelta
        from esp.program.modules.models import install as program_modules_install

>>>>>>> c221980c
        user_role_setup()
        
        #   Default parameters
        settings = {'num_timeslots': 3,
                    'timeslot_length': 50,
                    'timeslot_gap': 10,
                    'room_capacity': 30,
                    'num_categories': 2,
                    'num_rooms': 4,
                    'num_teachers': 5,
                    'classes_per_teacher': 2,
                    'sections_per_class': 1,
                    'num_students': 10,
                    'num_admins': 1,
                    'modules':[x.id for x in ProgramModule.objects.all()],
                    'program_type': 'TestProgram',
                    'program_instance_name': '2222_Summer',
                    'program_instance_label': 'Summer 2222',
                    'start_time': datetime(2222, 7, 7, 7, 5),
                    }

        #   Override parameters explicitly
        for key in settings:
            if key in kwargs:
                settings[key] = kwargs[key]
                
        self.settings = settings

        #   Create class categories
        self.categories = []
        for i in range(settings['num_categories']):
            cat, created = ClassCategories.objects.get_or_create(category='Category %d' % i, symbol=chr(65+i))
            self.categories.append(cat)

        #   Create users
        self.teachers = []
        self.students = []
        self.admins = []
        for i in range(settings['num_students']):
            name = u'student%04d' % i
            new_student, created = ESPUser.objects.get_or_create(username=name, first_name=name, last_name=name, email=name+u'@learningu.org')
            new_student.set_password('password')
            new_student.save()
            new_student.makeRole("Student")
            self.students.append(ESPUser(new_student)) 
        for i in range(settings['num_teachers']):
            name = u'teacher%04d' % i
            new_teacher, created = ESPUser.objects.get_or_create(username=name, first_name=name, last_name=name, email=name+u'@learningu.org')
            new_teacher.set_password('password')
            new_teacher.save()
            new_teacher.makeRole("Teacher")
            self.teachers.append(ESPUser(new_teacher))
        for i in range(settings['num_admins']):
            name = u'admin%04d' % i
            new_admin, created = ESPUser.objects.get_or_create(username=name, first_name=name, last_name=name, email=name+u'@learningu.org')
            new_admin.set_password('password')
            new_admin.save()
            new_admin.makeRole("Administrator")
            self.admins.append(ESPUser(new_admin))
            
        #   Establish attributes for program
        prog_form_values = {
                'term': settings['program_instance_name'],
                'term_friendly': settings['program_instance_label'],
                'grade_min': '7',
                'grade_max': '12',
                'director_email': '123456789-223456789-323456789-423456789-523456789-623456789-7234567@mit.edu',
                'program_size_max': '3000',
                'program_type': settings['program_type'],
                'program_modules': settings['modules'],
                'class_categories': [x.id for x in self.categories],
                'admins': [x.id for x in self.admins],
                'teacher_reg_start': '2000-01-01 00:00:00',
                'teacher_reg_end':   '3001-01-01 00:00:00',
                'student_reg_start': '2000-01-01 00:00:00',
                'student_reg_end':   '3001-01-01 00:00:00',
                'publish_start':     '2000-01-01 00:00:00',
                'publish_end':       '3001-01-01 00:00:00',
                'base_cost':         '666',
            }        

        #   Create the program much like the /manage/newprogram view does
        pcf = ProgramCreationForm(prog_form_values)
        if not pcf.is_valid():
            print "ProgramCreationForm errors"
            print pcf.data
            print pcf.errors
            print prog_form_values
            raise Exception("Program form creation errors")
        
        temp_prog = pcf.save(commit=False)
        (perms, modules) = prepare_program(temp_prog, pcf.data)
        
        new_prog = pcf.save(commit=False) # don't save, we need to fix it up:

        #   Filter out unwanted characters from program type to form URL
        ptype_slug = re.sub('[-\s]+', '_', re.sub('[^\w\s-]', '', unicodedata.normalize('NFKD', pcf.cleaned_data['program_type']).encode('ascii', 'ignore')).strip())
        new_prog.url = ptype_slug + "/" + pcf.cleaned_data['term']
        new_prog.name = pcf.cleaned_data['program_type'] + " " + pcf.cleaned_data['term_friendly']
        new_prog.save()
        pcf.save_m2m()
        
        commit_program(new_prog, perms, modules, pcf.cleaned_data['base_cost'])

        #   Add recursive permissions to open registration to the appropriate people
        (perm, created) = Permission.objects.get_or_create(role=Group.objects.get(name='Teacher'), permission_type='Teacher/All', program=new_prog)
        (perm, created) = Permission.objects.get_or_create(role=Group.objects.get(name='Student'), permission_type='Student/All', program=new_prog)

        self.program = new_prog

        #   Create timeblocks and resources
        self.event_type = EventType.get_from_desc('Class Time Block')
        for i in range(settings['num_timeslots']):
            start_time = settings['start_time'] + timedelta(minutes=i * (settings['timeslot_length'] + settings['timeslot_gap']))
            end_time = start_time + timedelta(minutes=settings['timeslot_length'])
            event, created = Event.objects.get_or_create(program=self.program, event_type=self.event_type, start=start_time, end=end_time, short_description='Slot %i' % i, description=start_time.strftime("%H:%M %m/%d/%Y"))
        self.timeslots = self.program.getTimeSlots()
        for i in range(settings['num_rooms']):
            for ts in self.timeslots:
                res, created = Resource.objects.get_or_create(name='Room %d' % i, num_students=settings['room_capacity'], event=ts, res_type=ResourceType.get_or_create('Classroom'))
        self.rooms = self.program.getClassrooms()
                   
        #   Create classes and sections
        subject_count = 0
        for t in self.teachers:
            for i in range(settings['classes_per_teacher']):
                current_category = self.categories[subject_count % settings['num_categories']]
                new_class, created = ClassSubject.objects.get_or_create(title='Test class %d' % subject_count, category=current_category, grade_min=7, grade_max=12, parent_program=self.program, class_size_max=settings['room_capacity'], class_info='Description %d!' % subject_count)
                new_class.makeTeacher(t)
                subject_count += 1
                for j in range(settings['sections_per_class']):
                    if new_class.get_sections().count() <= j:
                        new_class.add_section(duration=settings['timeslot_length']/60.0)
                new_class.accept() 

        #   Give the program its own QSD main-page
        (qsd, created) = QuasiStaticData.objects.get_or_create(url='learn/%s/index' % self.program.url,
                                              name="learn:index",
                                              title=new_prog.niceName(),
                                              content="Welcome to %s!  Click <a href='studentreg'>here</a> to go to Student Registration.  Click <a href='catalog'>here</a> to view the course catalog.",
                                              author=self.admins[0],
                                              nav_category=NavBarCategory.objects.get_or_create(name="learn", long_explanation="")[0])

    #   Helper function to give the program a schedule.
    #   Does not get called by default, but subclasses can call it.
    def schedule_randomly(self):
        #   Clear scheduled classes to get a clean schedule
        for cls in self.program.classes():
            for sec in cls.get_sections():
                sec.clearRooms()
                sec.clear_meeting_times()
        #   Force availability
        for t in self.teachers:
            for ts in self.program.getTimeSlots():
                t.addAvailableTime(self.program, ts)
        for cls in self.program.classes():
            for sec in cls.get_sections():
                vt = sec.viable_times()
                if len(vt) > 0:
                    sec.assign_start_time(random.choice(vt))
                    vr = sec.viable_rooms()
                    if len(vr) > 0:
                        sec.assign_room(random.choice(vr))
                        #   print '%s -> %s at %s' % (sec, sec.start_time().short_time(), sec.initial_rooms()[0].name)

    def add_user_profiles(self):
        """Helper function to give each user a profile so they can register.

        Does not get called by default, but subclasses can call it.
        """
        for student in self.students:
            student_studentinfo = StudentInfo(user=student, graduation_year=ESPUser.current_schoolyear(self.program)+2)
            student_studentinfo.save()
            student_regprofile = RegistrationProfile(user=student, program=self.program, student_info=student_studentinfo, most_recent_profile=True)
            student_regprofile.save()
        for teacher in self.teachers:
            teacher_teacherinfo = TeacherInfo(user=teacher)
            teacher_teacherinfo.save()
            digit = teacher.id % 10
            phone = (u'%d' % digit) * 10
            teacher_contactinfo = ContactInfo(
                user=teacher,
                first_name=teacher.first_name,
                last_name=teacher.last_name,
                e_mail=teacher.email,
                phone_day=phone,
                phone_cell=phone,
            )
            teacher_contactinfo.save()
            teacher_regprofile = RegistrationProfile(
                user=teacher,
                program=self.program,
                teacher_info=teacher_teacherinfo,
                contact_user=teacher_contactinfo,
                most_recent_profile=True,
            )
            teacher_regprofile.save()

    # For backwards compatability.
    add_student_profiles = add_user_profiles

    #   Helper function to put the students in classes.
    #   Does not get called by default, but subclasses can call it.
    def classreg_students(self):
        ignore_ts = []
        for student in self.students:
            schedule_full = False
            while not schedule_full:
                sm = ScheduleMap(student, self.program)
                empty_slots = filter(lambda x: x not in ignore_ts and len(sm.map[x]) == 0, sm.map.keys())
                if len(empty_slots) == 0:
                    schedule_full = True
                    break
                target_ts = random.choice(empty_slots)
                if self.program.sections().filter(meeting_times=target_ts).exists():
                    sec = random.choice(self.program.sections().filter(meeting_times=target_ts))
                    sec.preregister_student(student, fast_force_create=True)
                else:
                    ignore_ts.append(target_ts)

    # Helper function to create another program in the past
    # Does not get called by default, but subclasses can call it
    def create_past_program(self):
        # Make a program
        prog_form_values = {
                'term': '1111_Spring',
                'term_friendly': 'Spring 1111',
                'grade_min': '7',
                'grade_max': '12',
                'director_email': '123456789-223456789-323456789-423456789-523456789-623456789-7234568@mit.edu',
                'program_size_max': '3000',
                'program_type': 'TestProgramPast',
                'program_modules': [x.id for x in ProgramModule.objects.all()],
                'class_categories': [x.id for x in self.categories],
                'admins': [x.id for x in self.admins],
                'teacher_reg_start': '1111-01-01 00:00:00',
                'teacher_reg_end':   '2000-01-01 00:00:00',
                'student_reg_start': '1111-01-01 00:00:00',
                'student_reg_end':   '2000-01-01 00:00:00',
                'publish_start':     '1111-01-01 00:00:00',
                'publish_end':       '2000-01-01 00:00:00',
                'base_cost':         '666',
                'finaid_cost':       '37',
            }
        pcf = ProgramCreationForm(prog_form_values)
        if not pcf.is_valid():
            print "ProgramCreationForm errors"
            print pcf.data
            print pcf.errors
            print prog_form_values
            raise Exception()
        
        temp_prog = pcf.save(commit=False)
        (perms, modules) = prepare_program(temp_prog, pcf.cleaned_data)
        
        new_prog = pcf.save(commit=False) # don't save, we need to fix it up:

        #   Filter out unwanted characters from program type to form URL
        ptype_slug = re.sub('[-\s]+', '_', re.sub('[^\w\s-]', '', unicodedata.normalize('NFKD', pcf.cleaned_data['program_type']).encode('ascii', 'ignore')).strip())
        new_prog.url = ptype_slug + "/" + pcf.cleaned_data['term']
        new_prog.name = pcf.cleaned_data['program_type'] + " " + pcf.cleaned_data['term_friendly']
        new_prog.save()
        pcf.save_m2m()
        
        commit_program(new_prog, perms, modules, pcf.cleaned_data['base_cost'])

        self.new_prog = new_prog

def randomized_attrs(program):
    section_list = list(program.sections())
    random.shuffle(section_list)
    timeslot_list = list(program.getTimeSlots())
    random.shuffle(timeslot_list)
    return (section_list, timeslot_list)

class ScheduleMapTest(ProgramFrameworkTest):
    """ Fiddle around with a student's schedule and ensure the changes are
        properly reflected in their schedule map.
    """
    def runTest(self):
        def occupied_slots(map):
            result = []
            for key in map:
                if len(map[key]) > 0:
                    result.append(key)
            return result
        
        #   Initialize
        student = self.students[0]
        program = self.program
        (section_list, timeslot_list) = randomized_attrs(program)
        section1 = section_list[0]
        section2 = section_list[1]
        ts1 = timeslot_list[0]
        ts2 = timeslot_list[1]
        modules = program.getModules()
        scrmi = program.getModuleExtension('StudentClassRegModuleInfo', ProgramModuleObj.objects.filter(program=program, module__handler='StudentClassRegModule')[0].id)
        
        #   Check that the map starts out empty
        sm = ScheduleMap(student, program)
        self.assertTrue(len(occupied_slots(sm.map)) == 0, 'Initial schedule map not empty.')
        
        #   Put the student in a class and check that it's there
        section1.assign_start_time(ts1)
        section1.preregister_student(student)

        section1 = ClassSection.objects.get(id=section1.id)  ## Go get the class (and its size) again
        self.assertEqual(section1.num_students(), 1, "Cache error, didn't correctly update the number of students in the class")
        self.assertEqual(section1.num_students(), ClassSection.objects.get(id=section1.id).enrolled_students, "Triggers error, didn't update enrolled_students with the new enrollee")
        sm = ScheduleMap(student, program)
        self.assertTrue(occupied_slots(sm.map) == [ts1.id], 'Schedule map not occupied at specified timeslot.')
        self.assertTrue(sm.map[ts1.id] == [section1], 'Schedule map contains incorrect value at specified timeslot.')
        
        #   Reschedule the section and check
        section1.assign_start_time(ts2)
        sm = ScheduleMap(student, program)
        self.assertTrue(occupied_slots(sm.map) == [ts2.id], 'Schedule map incorrectly handled rescheduled section.')
        self.assertTrue(sm.map[ts2.id] == [section1], 'Schedule map contains incorrect section in rescheduled timeslot.')
        
        #   Double-book the student and make sure both classes show up
        section2.assign_start_time(ts2)
        section2.preregister_student(student)
        sm = ScheduleMap(student, program)
        self.assertTrue(occupied_slots(sm.map) == [ts2.id], 'Schedule map did not identify double-booked timeslot.')
        self.assertTrue(set(sm.map[ts2.id]) == set([section1, section2]), 'Schedule map contains incorrect sections in double-booked timeslot.')
        
        #   Remove the student and check that the map is empty again
        section1.unpreregister_student(student)
        section2.unpreregister_student(student)
        section1 = ClassSection.objects.get(id=section1.id)  ## Go get the class (and its size) again
        section2 = ClassSection.objects.get(id=section2.id)  ## Go get the class (and its size) again
        self.assertEqual(section1.num_students(), 0, "Cache error, didn't register a student being un-registered")
        self.assertEqual(section1.num_students(), section1.enrolled_students, "Triggers error, didn't update enrolled_students with the new un-enrollee")
        sm = ScheduleMap(student, program)
        self.assertTrue(len(occupied_slots(sm.map)) == 0, 'Schedule map did not clear properly.')
        
        
class BooleanLogicTest(TestCase):
    """ Verify that the Boolean logic models underlying schedule constraints are 
        working correctly.
    """
    def runTest(self):
        #   Create a logic expression with default values
        exp, created = BooleanExpression.objects.get_or_create(label='bltestexp')
        a = exp.add_token('1')
        exp.add_token('not')
        b = exp.add_token('0')
        exp.add_token('not')
        exp.add_token('or')
        c = exp.add_token('0')
        exp.add_token('and')
        d = exp.add_token('1')
        e = exp.add_token('0')
        exp.add_token('and')
        exp.add_token('not')
        exp.add_token('or')
        
        #   Verify that it returns the right result
        self.assertTrue(exp.evaluate(), 'Incorrect Boolean logic result')
        
        #   Change some values and check again
        e.text = '1'
        e.save()
        self.assertFalse(exp.evaluate(), 'Incorrect Boolean logic result')
        
class ScheduleConstraintTest(ProgramFrameworkTest):
    """ This unit test has 2 purposes:
        1. Test the ScheduleTest* classes that act as BooleanTokens and 
           compute whether certain conditions on a student's schedule are true. 
        2. Test whether ScheduleConstraints can track relationships
           between the results of these tests. 
    """
    def runTest(self):
        #   Initialize
        student = self.students[0]
        program = self.program
        (section_list, timeslot_list) = randomized_attrs(program)
        modules = program.getModules()
        scrmi = program.getModuleExtension('StudentClassRegModuleInfo', ProgramModuleObj.objects.filter(program=program, module__handler='StudentClassRegModule')[0].id)
 
        #   Prepare two sections
        section1 = section_list[0]
        section1.assign_start_time(timeslot_list[0])
        section1.parent_class.category = self.categories[0]
        section1.parent_class.save()
        section2 = section_list[1]
        section2.assign_start_time(timeslot_list[0])
        section2.parent_class.category = self.categories[0]
        section2.parent_class.save()      
 
        #   Create boolean tokens
        exp1, created = BooleanExpression.objects.get_or_create(label='exp1')
        token1 = ScheduleTestOccupied(exp=exp1, timeblock=timeslot_list[0])
        token1.save()
        exp2, created = BooleanExpression.objects.get_or_create(label='exp2')
        token2 = ScheduleTestCategory(exp=exp2, timeblock=timeslot_list[0], category=self.categories[0])
        token2.save()
        exp3, created = BooleanExpression.objects.get_or_create(label='exp3')
        token3 = ScheduleTestSectionList(exp=exp3, timeblock=timeslot_list[0], section_ids='%s' % section_list[0].id)
        token3.save()
        
        #   Create constraints which say "if you have a class in this timeslot, it must match my {category, section list}"
        sc1 = ScheduleConstraint(program=program, condition=exp1, requirement=exp2)
        sc1.save()
        sc2 = ScheduleConstraint(program=program, condition=exp1, requirement=exp3)
        sc2.save()

        #   Test initial empty schedule
        sm = ScheduleMap(student, program)
        self.assertFalse(token1.boolean_value(map=sm.map), 'ScheduleTestOccupied broken')
        self.assertFalse(token2.boolean_value(map=sm.map), 'ScheduleTestCategory broken')
        self.assertFalse(token3.boolean_value(map=sm.map), 'ScheduleTestSectionList broken')
        self.assertTrue(sc1.evaluate(sm), 'ScheduleConstraint broken')
        self.assertTrue(sc2.evaluate(sm), 'ScheduleConstraint broken')

        #   Register for a class that meets all conditions
        section1.preregister_student(student)
        sm.populate()
        self.assertTrue(token1.boolean_value(map=sm.map), 'ScheduleTestOccupied broken')
        self.assertTrue(token2.boolean_value(map=sm.map), 'ScheduleTestCategory broken')
        self.assertTrue(token3.boolean_value(map=sm.map), 'ScheduleTestSectionList broken')
        self.assertTrue(sc1.evaluate(sm), 'ScheduleConstraint broken')
        self.assertTrue(sc2.evaluate(sm), 'ScheduleConstraint broken')
        
        #   Change the category and check the category constraint
        section1.parent_class.category = self.categories[1]
        section1.parent_class.save()
        sm.populate()
        self.assertTrue(token1.boolean_value(map=sm.map), 'ScheduleTestOccupied broken')
        self.assertFalse(token2.boolean_value(map=sm.map), 'ScheduleTestCategory broken')
        self.assertTrue(token3.boolean_value(map=sm.map), 'ScheduleTestSectionList broken')
        self.assertFalse(sc1.evaluate(sm), 'ScheduleConstraint broken')
        self.assertTrue(sc2.evaluate(sm), 'ScheduleConstraint broken')
        
        #   Change the section and check the section list constraint
        section1.unpreregister_student(student)
        section2.preregister_student(student)
        sm.populate()
        self.assertTrue(token1.boolean_value(map=sm.map), 'ScheduleTestOccupied broken')
        self.assertTrue(token2.boolean_value(map=sm.map), 'ScheduleTestCategory broken')
        self.assertFalse(token3.boolean_value(map=sm.map), 'ScheduleTestSectionList broken')
        self.assertTrue(sc1.evaluate(sm), 'ScheduleConstraint broken')
        self.assertFalse(sc2.evaluate(sm), 'ScheduleConstraint broken')
        
        #   Change timeslot and check that occupied is false
        section2.assign_start_time(timeslot_list[1])
        sm.populate()
        self.assertFalse(token1.boolean_value(map=sm.map), 'ScheduleTestOccupied broken')
        self.assertFalse(token2.boolean_value(map=sm.map), 'ScheduleTestCategory broken')
        self.assertFalse(token3.boolean_value(map=sm.map), 'ScheduleTestSectionList broken')
        self.assertTrue(sc1.evaluate(sm), 'ScheduleConstraint broken')
        self.assertTrue(sc2.evaluate(sm), 'ScheduleConstraint broken')

class DynamicCapacityTest(ProgramFrameworkTest):
    def runTest(self):
        #   Parameters
        initial_capacity = 37
        mult_test = 0.6
        offset_test = 4
    
        #   Get class capacity
        self.program.getModules()
        options = self.program.getModuleExtension('StudentClassRegModuleInfo')
        sec = random.choice(list(self.program.sections()))
        sec.parent_class.class_size_max = initial_capacity
        sec.parent_class.save()
        sec.max_class_capacity = initial_capacity
        sec.save()
        
        #   Check that initially the capacity is correct
        sec.parent_class._moduleExtension = {}
        self.assertEqual(sec.capacity, initial_capacity)
        #   Check that multiplier works
        options.class_cap_multiplier = str(mult_test)
        options.save()
        sec.parent_program._moduleExtension = {}
        self.assertEqual(sec.capacity, int(initial_capacity * mult_test))
        #   Check that multiplier and offset work
        options.class_cap_offset = offset_test
        options.save()
        sec.parent_program._moduleExtension = {}
        self.assertEqual(sec._get_capacity(), int(initial_capacity * mult_test + offset_test))
        #   Check that offset only works
        options.class_cap_multiplier = '1.0'
        options.save()
        sec.parent_program._moduleExtension = {}
        self.assertEqual(sec.capacity, int(initial_capacity + offset_test))
        #   Check that we can go back to normal
        options.class_cap_offset = 0
        options.save()
        sec.parent_program._moduleExtension = {}
        self.assertEqual(sec.capacity, initial_capacity)


class ModuleControlTest(ProgramFrameworkTest):
    def runTest(self):
        #   Make all default modules non-required
        for pmo in self.program.getModules():
            pmo.__class__ = ProgramModuleObj
            pmo.required = False
            pmo.save()

        #   Pick a student and log in; fill out profile
        student = random.choice(self.students)
        self.failUnless( self.client.login( username=student.username, password='password' ), "Couldn't log in as student %s" % student.username )
        
        #   Check that the main student reg page displays as usual in the initial state.
        response = self.client.get('/learn/%s/studentreg' % self.program.getUrlBase())
        self.assertTrue('Steps for Registration' in response.content)
        
        #   Set a student module to be required and make sure we are shown it.
        fa_module = ProgramModule.objects.filter(handler='FinancialAidAppModule')[0]
        moduleobj = ProgramModuleObj.getFromProgModule(self.program, fa_module)
        moduleobj.__class__ = ProgramModuleObj
        moduleobj.required = True
        moduleobj.save()
        
        response = self.client.get(
                    '/learn/%s/studentreg' % self.program.getUrlBase(),
                    **{'wsgi.url_scheme': 'https'})
        self.assertTrue('Financial Aid' in response.content)
        
        #   Remove the module and make sure we are not shown it anymore.
        self.program.program_modules.remove(fa_module)
        self.program.save()
        
        response = self.client.get('/learn/%s/studentreg' % self.program.getUrlBase())
        self.assertTrue('Steps for Registration' in response.content)
        
class MeetingTimesTest(ProgramFrameworkTest):
    def assertSetEquals(self, a, b):
        self.assertTrue(set(a) == set(b), 'set(%s) != set(%s)' % (a, b))

    def runTest(self):
        #   Get a class section
        section = self.program.sections()[0]
        
        #   Make sure it is not scheduled
        section.meeting_times.clear()
        section.classroomassignments().delete()
        self.assertSetEquals(section.get_meeting_times(), [])
        
        #   Assign a meeting times
        ts_list = self.program.getTimeSlots()
        ts1 = ts_list[0]
        ts2 = ts_list[1]
        
        #   Check whether changes appear as we make them
        section.meeting_times.add(ts1)
        self.assertSetEquals(section.get_meeting_times(), [ts1])
        section.meeting_times.add(ts2)
        self.assertSetEquals(section.get_meeting_times(), [ts1, ts2])
        section.meeting_times.remove(ts1)
        self.assertSetEquals(section.get_meeting_times(), [ts2])
        section.meeting_times.remove(ts2)
        self.assertSetEquals(section.get_meeting_times(), [])

class LSRAssignmentTest(ProgramFrameworkTest):
    def setUp(self):
        random.seed()

        # Create a program, students, classes, teachers, etc.
        super(LSRAssignmentTest, self).setUp(num_students=20, room_capacity=3)
        # Force the modules and extensions to be created
        self.program.getModules()
        # Schedule classes
        while True:
            self.schedule_randomly()
            self.timeslots = Event.objects.filter(meeting_times__parent_class__parent_program = self.program).distinct()
            # We need three timeslots with classes in them 
            # for the multiple lunch constraints test
            if len(self.timeslots) >= 3:
                break

        # Create the registration types
        self.enrolled_rt, created = RegistrationType.objects.get_or_create(name='Enrolled')
        self.priority_rt, created = RegistrationType.objects.get_or_create(name='Priority/1')
        self.interested_rt, created = RegistrationType.objects.get_or_create(name='Interested')
        self.waitlist_rt, created = RegistrationType.objects.get_or_create(name='Waitlist/1')
        self.priority_rts=[self.priority_rt]
        scrmi = self.program.getModuleExtension('StudentClassRegModuleInfo')
        scrmi.priority_limit = 1
        scrmi.save()

        # Add some priorities and interesteds for the lottery
        es = Event.objects.filter(program=self.program)
        for student in self.students:
            # Give the student a starting grade
            startGrade = int(random.random() * 6) + 7
            student_studentinfo = StudentInfo(user=student, graduation_year=ESPUser.YOGFromGrade(startGrade))
            student_studentinfo.save()
            student_regprofile = RegistrationProfile(user=student, student_info=student_studentinfo, most_recent_profile=True)
            student_regprofile.save()
        
            for e in es:
                # 0.5 prob of adding a class in the timeblock as priority
                if random.random() < 0.5:
                    sections = [s for s in self.program.sections() if e in s.meeting_times.all()]
                    if len(sections) == 0: continue
                    pri = random.choice(sections)
                    StudentRegistration.objects.get_or_create(user=student, section=pri, relationship=self.priority_rt)
            for sec in self.program.sections():
                # 0.25 prob of adding a section as interested
                if random.random() < 0.25:
                    StudentRegistration.objects.get_or_create(user=student, section=sec, relationship=self.interested_rt)
            # Make sure the student actually entered the lottery
            if StudentRegistration.objects.filter(user=student, section__parent_class__parent_program=self.program).count() == 0:
                pri = random.choice(self.program.sections())
                StudentRegistration.objects.get_or_create(user=student, section=pri, relationship=self.priority_rt)
                
    def testLottery(self):
        # Run the lottery!
        lotteryController = LotteryAssignmentController(self.program)
        lotteryController.compute_assignments()
        lotteryController.save_assignments()
        

        # Now go through and check that the assignments make sense
        for student in self.students:
            # Figure out which classes they got
            interested_regs = StudentRegistration.objects.filter(user=student, relationship=self.interested_rt)
            priority_regs = StudentRegistration.objects.filter(user=student, relationship__in=self.priority_rts)
            enrolled_regs = StudentRegistration.objects.filter(user=student, relationship=self.enrolled_rt)

            interested_classes = set([sr.section for sr in interested_regs])
            priority_classes = set([sr.section for sr in priority_regs])
            enrolled_classes = set([sr.section for sr in enrolled_regs])
            not_enrolled_classes = (priority_classes | interested_classes) - enrolled_classes
            incorrectly_enrolled_classes = enrolled_classes - (priority_classes | interested_classes)


            # Get their grade
            grade = ESPUser.gradeFromYOG(student.studentinfo_set.all()[0].graduation_year)

            # Check that they can't possibly add a class they didn't get into
            for cls in not_enrolled_classes:
                self.failUnless(cls.cannotAdd(student) or cls.isFull())

            # Check that they only got into classes that they asked for
            self.failIf(incorrectly_enrolled_classes)

    def testStats(self):
        """ Verify that the values returned by compute_stats() are correct
            after running the lottery.  """

        #   Run the lottery!
        lotteryController = LotteryAssignmentController(self.program)
        lotteryController.compute_assignments()
        lotteryController.save_assignments()

        #   Get stats
        stats = lotteryController.compute_stats(display=False)

        #   Check stats for correctness
        #   - Some basic stats
        self.assertEqual(stats['num_enrolled_students'], len(filter(lambda x: len(x.getEnrolledClasses(self.program)) > 0, self.students)))
        self.assertEqual(stats['num_registrations'], len(StudentRegistration.valid_objects().filter(user__in=self.students, relationship__name='Enrolled')))
        #   - 'Screwed students' list
        for student in self.students:
            stats_entry = filter(lambda x: x[1] == student.id, stats['students_by_screwedness'])[0]

            #   Compute 'screwedness' score for this student
            sections_interested = student.getSections(self.program, verbs=['Interested'])
            sections_priority = student.getSections(self.program, verbs=['Priority/1'])
            sections_enrolled = student.getSections(self.program, verbs=['Enrolled'])

            sections_interested_and_enrolled = list((set(sections_interested) - set(sections_priority)) & set(sections_enrolled))
            sections_priority_and_enrolled = list(set(sections_priority) & set(sections_enrolled))

            hours_interested = numpy.sum([len(sec.get_meeting_times()) for sec in sections_interested_and_enrolled])
            hours_priority = numpy.sum([len(sec.get_meeting_times()) for sec in sections_priority_and_enrolled])
            student_utility = (hours_interested + 1.5 * hours_priority) ** 0.5

            student_weight = (len(sections_interested) + len(sections_priority)) ** 0.5
            student_screwed_val = (1.0 + student_utility) / (1.0 + student_weight)

            #   Compare against the value in the stats dict (allow for floating-point error)
            self.assertAlmostEqual(student_screwed_val, stats_entry[0])

    def testSingleLunchConstraint(self):
        # First generate 1 lunch timeslot
        lunch_timeslot = random.choice(self.timeslots)
        lcg = LunchConstraintGenerator(self.program, [lunch_timeslot])
        lcg.generate_all_constraints()

        lunch_sec = ClassSection.objects.filter(parent_class__category = lcg.get_lunch_category())
        self.failUnless(len(lunch_sec) == 1, "Lunch constraint for one timeblock generated multiple Lunch sections")
        lunch_sec = lunch_sec[0]

        # Run the lottery!
        lotteryController = LotteryAssignmentController(self.program)
        lotteryController.compute_assignments()
        lotteryController.save_assignments()


        # Now go through and make sure that lunch assignments make sense
        for student in self.students:
            timeslots = Event.objects.filter(meeting_times__registrations=student).exclude(meeting_times=lunch_sec)

            self.failUnless(not lunch_sec.meeting_times.all()[0] in timeslots, "One of the student's registrations overlaps with the lunch block")

    def testMultipleLunchConstraint(self):
        # First generate 3 lunch timeslots
        lunch_timeslots = random.sample(self.timeslots, 3)
        lcg = LunchConstraintGenerator(self.program, lunch_timeslots)
        lcg.generate_all_constraints()

        lunch_secs = ClassSection.objects.filter(parent_class__category = lcg.get_lunch_category())
        self.failUnless(len(lunch_secs) == 3, "Incorrect number of lunch sections created: %s" % (len(lunch_secs)))

        # Run the lottery!
        lotteryController = LotteryAssignmentController(self.program)
        lotteryController.compute_assignments()
        lotteryController.save_assignments()


        # Now go through and make sure that lunch assignments make sense
        for student in self.students:
            timeslots = Event.objects.filter(meeting_times__registrations=student).exclude(meeting_times__in=lunch_secs)

            lunch_free = False
            for lunch_section in lunch_secs:
                if not lunch_section.meeting_times.all()[0] in timeslots:
                    lunch_free = True
                    break
            self.failUnless(lunch_free, "No lunch sections free for a student!")

    def testNoLunchConstraint(self):
        # Make sure LunchConstraintGenerator won't crash with no lunch timeslots
        # (needed in case a multi-day program has lunch on some days but not others)
        lcg = LunchConstraintGenerator(self.program, [])
        lcg.generate_all_constraints()

        lunch_secs = ClassSection.objects.filter(parent_class__category = lcg.get_lunch_category())
        self.failUnless(len(lunch_secs) == 0, "Lunch constraint for no timeblocks generated Lunch section")
    
    def testLotteryMultiplePriorities(self):
        """Creates some more priorities, then runs testLottery again."""
        self.priority_2_rt, created = RegistrationType.objects.get_or_create(name='Priority/2')
        self.priority_3_rt, created = RegistrationType.objects.get_or_create(name='Priority/3')
        self.priority_rts=[self.priority_rt, self.priority_2_rt, self.priority_3_rt]
        scrmi = self.program.getModuleExtension('StudentClassRegModuleInfo')
        scrmi.priority_limit = 3
        scrmi.save()

        self.testLottery()<|MERGE_RESOLUTION|>--- conflicted
+++ resolved
@@ -30,21 +30,9 @@
 Learning Unlimited, Inc.
   527 Franklin St, Cambridge, MA 02139
   Phone: 617-379-0178
-  Email: web-team@learningu.org
+  Email: web-team@lists.learningu.org
 """
 
-<<<<<<< HEAD
-        
-from esp.accounting.models import LineItemType
-from esp.cal.models import EventType, Event
-from esp.program.models import Program, ClassSection, RegistrationProfile, ScheduleMap, ProgramModule, StudentRegistration, RegistrationType, ClassCategories, ClassSubject, BooleanExpression, ScheduleConstraint, ScheduleTestOccupied, ScheduleTestCategory, ScheduleTestSectionList
-from esp.qsd.models import QuasiStaticData
-from esp.resources.models import Resource, ResourceType
-from esp.users.models import ESPUser, ContactInfo, StudentInfo, TeacherInfo, Permission
-from esp.web.models import NavBarCategory
-
-from django.contrib.auth.models import Group
-=======
 from esp.users.models import ESPUser, StudentInfo, Permission
 from esp.program.models import ClassSubject, ClassSection, RegistrationProfile, ScheduleMap, ProgramModule, StudentRegistration, RegistrationType, Event, ClassCategories
 from esp.resources.models import ResourceType
@@ -53,21 +41,12 @@
 import datetime, random, hashlib
 from django.test import LiveServerTestCase
 
->>>>>>> c221980c
 from django.test.client import Client
-from django import forms
-
-from esp.program.controllers.classreg import get_custom_fields
+from esp.tests.util import CacheFlushTestCase as TestCase, user_role_setup
+
 from esp.program.controllers.lottery import LotteryAssignmentController
 from esp.program.controllers.lunch_constraints import LunchConstraintGenerator
-from esp.program.forms import ProgramCreationForm
-from esp.program.modules.base import ProgramModuleObj
-from esp.program.setup import prepare_program, commit_program
-from esp.tests.util import CacheFlushTestCase as TestCase, user_role_setup
-
-from datetime import datetime, timedelta
-from decimal import Decimal
-import hashlib
+
 import numpy
 import random
 import re
@@ -75,6 +54,7 @@
 
 class ViewUserInfoTest(TestCase):
     def setUp(self):
+        import random
 
         """ Set up a bunch of user accounts to play with """
         self.password = "pass1234"
@@ -240,6 +220,8 @@
         self.assertEqual( self.client.login(username='stubbudubbent', password='pubbasswubbord'), True, u'Oops, login failed!' )
     
     def setUp(self):
+        from esp.users.models import ESPUser
+
         #create Groups for userroles
         user_role_setup()
 
@@ -260,6 +242,15 @@
 
     def makeprogram(self):
         """ Test program creation through the web form. """
+        from esp.users.models import ESPUser
+        from esp.program.models import Program, ProgramModule, ClassCategories
+        from esp.program.modules.base import ProgramModuleObj
+        from esp.accounting.models import LineItemType
+        from decimal import Decimal
+        # Imports for the HttpRequest hack
+        from esp.program.views import newprogram
+        from django.http import HttpRequest
+        
         # Make stuff that a program needs
         ClassCategories.objects.create(symbol='X', category='Everything')
         ClassCategories.objects.create(symbol='N', category='Nothing')
@@ -322,6 +313,11 @@
 
         # Just register a class for now.
         # Make rooms & times, since I'm too lazy to do that as a test just yet.
+        from esp.cal.models import EventType, Event
+        from esp.resources.models import Resource, ResourceType, ResourceAssignment
+        from esp.program.controllers.classreg import get_custom_fields
+        from django import forms
+        from datetime import datetime, timedelta
 
         self.failUnless( self.prog.classes().count() == 0, 'Website thinks empty program has classes')
         user_obj = ESPUser.objects.get(username='tubbeachubber')
@@ -436,6 +432,10 @@
             self.assertTrue(set(user_obj.getTaughtClasses()) == set(target_classes), 'Could not delete class; expected to have %s, got %s' % (target_classes, user_obj.getTaughtClasses()))
     
     def studentreg(self):
+        from esp.users.models import ContactInfo, StudentInfo
+        from esp.program.models import RegistrationProfile, StudentRegistration
+        from datetime import datetime, timedelta
+
         # Check that you're in no classes
         self.assertEqual( self.student.getEnrolledClasses().count(), 0, "Student incorrectly enrolled in a class" )
         self.assertEqual( self.student.getEnrolledSections().count(), 0, "Student incorrectly enrolled in a section")
@@ -501,8 +501,6 @@
     """
     
     def setUp(self, *args, **kwargs):
-<<<<<<< HEAD
-=======
         from esp.users.models import ESPUser
         from esp.cal.models import Event, EventType
         from esp.cal.models import install as cal_install
@@ -520,8 +518,9 @@
         from datetime import datetime, timedelta
         from esp.program.modules.models import install as program_modules_install
 
->>>>>>> c221980c
         user_role_setup()
+        program_modules_install()
+        cal_install()
         
         #   Default parameters
         settings = {'num_timeslots': 3,
@@ -560,22 +559,19 @@
         self.students = []
         self.admins = []
         for i in range(settings['num_students']):
-            name = u'student%04d' % i
-            new_student, created = ESPUser.objects.get_or_create(username=name, first_name=name, last_name=name, email=name+u'@learningu.org')
+            new_student, created = ESPUser.objects.get_or_create(username='student%04d' % i)
             new_student.set_password('password')
             new_student.save()
             new_student.makeRole("Student")
             self.students.append(ESPUser(new_student)) 
         for i in range(settings['num_teachers']):
-            name = u'teacher%04d' % i
-            new_teacher, created = ESPUser.objects.get_or_create(username=name, first_name=name, last_name=name, email=name+u'@learningu.org')
+            new_teacher, created = ESPUser.objects.get_or_create(username='teacher%04d' % i)
             new_teacher.set_password('password')
             new_teacher.save()
             new_teacher.makeRole("Teacher")
             self.teachers.append(ESPUser(new_teacher))
         for i in range(settings['num_admins']):
-            name = u'admin%04d' % i
-            new_admin, created = ESPUser.objects.get_or_create(username=name, first_name=name, last_name=name, email=name+u'@learningu.org')
+            new_admin, created = ESPUser.objects.get_or_create(username='admin%04d' % i)
             new_admin.set_password('password')
             new_admin.save()
             new_admin.makeRole("Administrator")
@@ -686,42 +682,15 @@
                         sec.assign_room(random.choice(vr))
                         #   print '%s -> %s at %s' % (sec, sec.start_time().short_time(), sec.initial_rooms()[0].name)
 
-    def add_user_profiles(self):
-        """Helper function to give each user a profile so they can register.
-
-        Does not get called by default, but subclasses can call it.
-        """
+    #   Helper function to give each student a profile so they can sign up for classes.
+    #   Does not get called by default, but subclasses can call it.
+    def add_student_profiles(self):
         for student in self.students:
             student_studentinfo = StudentInfo(user=student, graduation_year=ESPUser.current_schoolyear(self.program)+2)
             student_studentinfo.save()
             student_regprofile = RegistrationProfile(user=student, program=self.program, student_info=student_studentinfo, most_recent_profile=True)
             student_regprofile.save()
-        for teacher in self.teachers:
-            teacher_teacherinfo = TeacherInfo(user=teacher)
-            teacher_teacherinfo.save()
-            digit = teacher.id % 10
-            phone = (u'%d' % digit) * 10
-            teacher_contactinfo = ContactInfo(
-                user=teacher,
-                first_name=teacher.first_name,
-                last_name=teacher.last_name,
-                e_mail=teacher.email,
-                phone_day=phone,
-                phone_cell=phone,
-            )
-            teacher_contactinfo.save()
-            teacher_regprofile = RegistrationProfile(
-                user=teacher,
-                program=self.program,
-                teacher_info=teacher_teacherinfo,
-                contact_user=teacher_contactinfo,
-                most_recent_profile=True,
-            )
-            teacher_regprofile.save()
-
-    # For backwards compatability.
-    add_student_profiles = add_user_profiles
-
+            
     #   Helper function to put the students in classes.
     #   Does not get called by default, but subclasses can call it.
     def classreg_students(self):
@@ -744,6 +713,9 @@
     # Helper function to create another program in the past
     # Does not get called by default, but subclasses can call it
     def create_past_program(self):
+        from esp.program.models import ProgramModule
+        from esp.program.forms import ProgramCreationForm
+        from esp.program.setup import prepare_program, commit_program
         # Make a program
         prog_form_values = {
                 'term': '1111_Spring',
@@ -801,6 +773,11 @@
         properly reflected in their schedule map.
     """
     def runTest(self):
+        from esp.program.models import ScheduleMap, ProgramModule
+        from esp.program.modules.base import ProgramModuleObj
+        
+        import random
+        
         def occupied_slots(map):
             result = []
             for key in map:
@@ -863,6 +840,7 @@
         working correctly.
     """
     def runTest(self):
+        from esp.program.models import BooleanExpression
         #   Create a logic expression with default values
         exp, created = BooleanExpression.objects.get_or_create(label='bltestexp')
         a = exp.add_token('1')
@@ -894,6 +872,9 @@
            between the results of these tests. 
     """
     def runTest(self):
+        from esp.program.models import BooleanExpression, ScheduleMap, ScheduleConstraint, ScheduleTestOccupied, ScheduleTestCategory, ScheduleTestSectionList
+        from esp.program.modules.base import ProgramModuleObj
+        
         #   Initialize
         student = self.students[0]
         program = self.program
@@ -1017,6 +998,10 @@
 
 class ModuleControlTest(ProgramFrameworkTest):
     def runTest(self):
+        from esp.program.models import ProgramModule
+        from esp.program.modules.base import ProgramModuleObj
+        from esp.program.modules.handlers.financialaidappmodule import FinancialAidAppModule
+    
         #   Make all default modules non-required
         for pmo in self.program.getModules():
             pmo.__class__ = ProgramModuleObj
@@ -1101,9 +1086,6 @@
         self.interested_rt, created = RegistrationType.objects.get_or_create(name='Interested')
         self.waitlist_rt, created = RegistrationType.objects.get_or_create(name='Waitlist/1')
         self.priority_rts=[self.priority_rt]
-        scrmi = self.program.getModuleExtension('StudentClassRegModuleInfo')
-        scrmi.priority_limit = 1
-        scrmi.save()
 
         # Add some priorities and interesteds for the lottery
         es = Event.objects.filter(program=self.program)
@@ -1172,7 +1154,7 @@
         lotteryController.save_assignments()
 
         #   Get stats
-        stats = lotteryController.compute_stats(display=False)
+        stats = lotteryController.compute_stats()
 
         #   Check stats for correctness
         #   - Some basic stats
@@ -1259,8 +1241,8 @@
     
     def testLotteryMultiplePriorities(self):
         """Creates some more priorities, then runs testLottery again."""
-        self.priority_2_rt, created = RegistrationType.objects.get_or_create(name='Priority/2')
-        self.priority_3_rt, created = RegistrationType.objects.get_or_create(name='Priority/3')
+        self.priority_2_rt, created = RegistrationType.objects.get_or_create(name='Priority/1')
+        self.priority_3_rt, created = RegistrationType.objects.get_or_create(name='Priority/1')
         self.priority_rts=[self.priority_rt, self.priority_2_rt, self.priority_3_rt]
         scrmi = self.program.getModuleExtension('StudentClassRegModuleInfo')
         scrmi.priority_limit = 3
