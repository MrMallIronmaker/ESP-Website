from django.contrib.auth.models import User, Group
import datetime, random, hashlib
from esp.tests.util import CacheFlushTestCase as TestCase
from esp.users.models import UserBit, GetNode
from django.test.client import Client

from esp.datatree.models import *
from esp.users.models import ESPUser

class ViewUserInfoTest(TestCase):
    def setUp(self):
        """ Set up a bunch of user accounts to play with """
        self.password = "pass1234"
        
        self.user, created = User.objects.get_or_create(first_name="Test", last_name="User", username="testuser123543", email="server@esp.mit.edu")
        if created:
            self.user.set_password(self.password)
            self.user.save()

        self.admin, created = User.objects.get_or_create(first_name="Admin", last_name="User", username="adminuser124353", email="server@esp.mit.edu")
        if created:
            self.admin.set_password(self.password)
            self.admin.save()

        self.fake_admin, created = User.objects.get_or_create(first_name="Not An Admin", last_name="User", username="notanadminuser124353", email="server@esp.mit.edu")
        if created:
            self.fake_admin.set_password(self.password)
            self.fake_admin.save()

        self.bit, created = UserBit.objects.get_or_create(user=self.admin, verb=GetNode("V/Administer"), qsc=GetNode("Q"))

    def assertStringContains(self, string, contents):
        if not (contents in string):
            self.assert_(False, "'%s' not in '%s'" % (contents, string))

    def assertNotStringContains(self, string, contents):
        if contents in string:
            self.assert_(False, "'%s' are in '%s' and shouldn't be" % (contents, string))
            
    def testUserSearchFn(self):
        """
        Tests whether the user-search page works properly.
        Note that this doubles as a test of the find_user function,
        because this page is a very lightweight wrapper around that function.
        """
        c = Client()
        c.login(username=self.admin.username, password=self.password)

        # Try searching by ID
        response = c.get("/manage/usersearch", { "userstr": str(self.admin.id) })
        self.assertEqual(response.status_code, 302)
        self.assertStringContains(response['location'], "/manage/userview?username=adminuser124353")

        # Try searching by username
        response = c.get("/manage/usersearch", { "userstr": str(self.fake_admin.username) })
        self.assertEqual(response.status_code, 302)
        self.assertStringContains(response['location'], "/manage/userview?username=notanadminuser124353")

        # Try some fuzzy searches
        # First name only, unique
        response = c.get("/manage/usersearch", { "userstr": "Test" })
        self.assertEqual(response.status_code, 302)
        self.assertStringContains(response['location'], "/manage/userview?username=testuser123543")

        # Full name, unique
        response = c.get("/manage/usersearch", { "userstr": "Admin User" })
        self.assertEqual(response.status_code, 302)
        self.assertStringContains(response['location'], "/manage/userview?username=adminuser124353")

        # Last name, not unique
        response = c.get("/manage/usersearch", { "userstr": "User" })
        self.assertEqual(response.status_code, 200)
        self.assertStringContains(response.content, self.admin.username)
        self.assertStringContains(response.content, self.fake_admin.username)
        self.assertStringContains(response.content, self.user.username)
        self.assertStringContains(response.content, 'href="/manage/userview?username=adminuser124353"')

        # Partial first name, not unique
        response = c.get("/manage/usersearch", { "userstr": "Adm" })
        self.assertEqual(response.status_code, 200)
        self.assertStringContains(response.content, self.admin.username)
        self.assertStringContains(response.content, self.fake_admin.username)
        self.assertNotStringContains(response.content, self.user.username)
        self.assertStringContains(response.content, 'href="/manage/userview?username=adminuser124353"')
        
        # Partial first name and last name, not unique
        response = c.get("/manage/usersearch", { "userstr": "Adm User" })
        self.assertEqual(response.status_code, 200)
        self.assertStringContains(response.content, self.admin.username)
        self.assertStringContains(response.content, self.fake_admin.username)
        self.assertNotStringContains(response.content, self.user.username)
        self.assertStringContains(response.content, 'href="/manage/userview?username=adminuser124353"')
        
        # Now, make sure we properly do nothing when there're no users to do anything to
        response = c.get("/manage/usersearch", { "userstr": "NotAUser9283490238" })
        self.assertStringContains(response.content, "No user found by that name!")
        self.assertNotStringContains(response.content, self.admin.username)
        self.assertNotStringContains(response.content, self.fake_admin.username)
        self.assertNotStringContains(response.content, self.user.username)
        self.assertNotStringContains(response.content, 'href="/manage/userview?username=adminuser124353"')        

        
    def testUserInfoPage(self):
        """ Tests the /manage/userview view, that displays information about arbitrary users to admins """
        c = Client()
        self.failUnless( c.login(username=self.admin.username, password=self.password), "Couldn't log in as admin" )

        # Test to make sure we can get a user's page
        # (I'm just going to assume that the template renders properly;
        # too lame to do a real thorough test of it...)
        response = c.get("/manage/userview", { 'username': self.user.username })
        self.assertEqual(response.status_code, 200)
        self.assertEqual(response.context['user'].id, self.user.id)
        self.assert_(self.admin.first_name in response.content)

        # Test to make sure we get an error on an unknown user
        response = c.get("/manage/userview", { 'username': "NotARealUser" })
        self.assertEqual(response.status_code, 500)

        # Now, make sure that only admins can view this page
        self.failUnless( c.login(username=self.fake_admin.username, password=self.password), "Couldn't log in as fake admin" )
        response = c.get("/manage/userview", { 'username': self.user.username })
        self.assertEqual(response.status_code, 403)
<<<<<<< HEAD
=======

    def tearDown(self):
        self.bit.delete()
        self.user.delete()
        self.admin.delete()
        self.fake_admin.delete()
        
>>>>>>> ad5d8527
        
        
class ProfileTest(TestCase):

    def setUp(self):
        self.salt = hashlib.sha1(str(random.random())).hexdigest()[:5]

    def testAcctCreate(self):
        self.u=User(
            first_name='bob',
            last_name='jones',
            username='bjones',
            email='test@bjones.com',
            # is_staff=True,
        )
        self.u.set_password('123!@#')
        self.u.save()
        self.group=Group(name='Test Group')
        self.group.save()
        self.u.groups.add(self.group)
        self.assertEquals(User.objects.get(username='bjones'), self.u)
        self.assertEquals(Group.objects.get(name='Test Group'), self.group)
        print self.u.__dict__
        print self.u.groups.all()


class ProgramHappenTest(TestCase):
    """
    Make a program happen!
    This test case runs through a bunch of essential pages.
    It mostly just makes sure they don't error out.
    """
    
    def loginAdmin(self):
        self.assertEqual( self.client.login(username='ubbadmubbin', password='pubbasswubbord'), True, u'Oops, login failed!' )
    def loginTeacher(self):
        self.assertEqual( self.client.login(username='tubbeachubber', password='pubbasswubbord'), True, u'Oops, login failed!' )
    def loginStudent(self):
        self.assertEqual( self.client.login(username='stubbudubbent', password='pubbasswubbord'), True, u'Oops, login failed!' )
    
    def setUp(self):
        from esp.datatree.models import DataTree, GetNode
        from esp.datatree.models import install as datatree_install
        from esp.users.models import ESPUser, UserBit
        
        # make program type, since we can't do that yet
        self.program_type_anchor = GetNode('Q/Programs/Prubbogrubbam')
        self.program_type_anchor.friendly_name = u'Prubbogrubbam!'
        self.program_type_anchor.save()
        
        def makeuser(f, l, un, email, p):
            u = User(first_name=f, last_name=l, username=un, email=email)
            u.set_password(p)
            u.save()
            return ESPUser(u)
        
        # make people -- presumably we're testing actual account creation elsewhere
        self.admin = makeuser('Ubbad', 'Mubbin', 'ubbadmubbin', 'ubbadmubbin@esp.mit.edu', 'pubbasswubbord')
        self.student = makeuser('Stubbu', 'Dubbent', 'stubbudubbent', 'stubbudubbent@esp.mit.edu', 'pubbasswubbord')
        self.teacher = makeuser('Tubbea', 'Chubber', 'tubbeachubber', 'tubbeachubber@esp.mit.edu', 'pubbasswubbord')
        
        UserBit.objects.create(user=self.admin, verb=GetNode('V/Flags/UserRole/Administrator'), qsc=GetNode('Q'), recursive=False)
        UserBit.objects.create(user=self.admin, verb=GetNode('V/Administer'), qsc=GetNode('Q/Programs/Prubbogrubbam'))
        UserBit.objects.create(user=self.student, verb=GetNode('V/Flags/UserRole/Student'), qsc=GetNode('Q'), recursive=False)
        UserBit.objects.create(user=self.teacher, verb=GetNode('V/Flags/UserRole/Teacher'), qsc=GetNode('Q'), recursive=False)
    
    def makeprogram(self):
        """ Test program creation through the web form. """
        from esp.users.models import ESPUser
        from esp.program.models import Program, ProgramModule, ClassCategories
        from esp.program.modules.base import ProgramModuleObj
        from esp.accounting_core.models import LineItemType
        from decimal import Decimal
        # Imports for the HttpRequest hack
        from esp.program.views import newprogram
        from django.http import HttpRequest
        
        # Make stuff that a program needs
        ClassCategories.objects.create(symbol='X', category='Everything')
        ClassCategories.objects.create(symbol='N', category='Nothing')
        ProgramModule.objects.create(link_title='Default Module', admin_title='Default Module (do stuff)', module_type='learn', handler='StudentRegCore', seq=0, required=False)
        ProgramModule.objects.create(link_title='Register Your Classes', admin_title='Teacher Class Registration', module_type='teach', handler='TeacherClassRegModule',
            main_call='listclasses', aux_calls='class_students,section_students,makeaclass,editclass,deleteclass,coteachers,teacherlookup,class_status,class_docs,select_students',
            seq=10, required=False)
        ProgramModule.objects.create(link_title='Sign up for Classes', admin_title='Student Class Registration', module_type='learn', handler='StudentClassRegModule',
            main_call='classlist', aux_calls='catalog,clearslot,fillslot,changeslot,addclass,swapclass,class_docs',
            seq=10, required=True)
        ProgramModule.objects.create(link_title='Sign up for a Program', admin_title='Student Registration Core', module_type='learn', handler='StudentRegCore',
            main_call='studentreg', aux_calls='confirmreg,cancelreg',
            seq=-9999, required=False)
        
        # Admin logs in
        self.loginAdmin()
        # Admin prepares program
        prog_dict = {
                'term': '3001_Winter',
                'term_friendly': 'Winter 3001',
                'grade_min': '7',
                'grade_max': '12',
                'class_size_min': '0',
                'class_size_max': '500',
                'director_email': '123456789-223456789-323456789-423456789-523456789-623456789-7234567@mit.edu',
                'program_size_max': '3000',
                'anchor': self.program_type_anchor.id,
                'program_modules': [x.id for x in ProgramModule.objects.all()],
                'class_categories': [x.id for x in ClassCategories.objects.all()],
                'admins': self.admin.id,
                'teacher_reg_start': '2000-01-01 00:00:00',
                'teacher_reg_end':   '3001-01-01 00:00:00',
                'student_reg_start': '2000-01-01 00:00:00',
                'student_reg_end':   '3001-01-01 00:00:00',
                'publish_start':     '2000-01-01 00:00:00',
                'publish_end':       '3001-01-01 00:00:00',
                'base_cost':         '666',
                'finaid_cost':       '37',
            }
        self.client.post('/manage/newprogram', prog_dict)
        # TODO: Use the following line once we're officially on Django 1.1
        # self.client.post('/manage/newprogram?checked=1', {})
        self.client.get('/manage/newprogram', {'checked': '1'})
        
        # Now test correctness...
        self.prog = Program.by_prog_inst('Prubbogrubbam', prog_dict['term'])
        # Name
        self.assertEqual( self.prog.niceName(), u'Prubbogrubbam! Winter 3001', u'Program creation failed.' )
        # Options
        self.assertEqual(
            [unicode(x) for x in
                [self.prog.grade_min,         self.prog.grade_max,
                 self.prog.class_size_min,    self.prog.class_size_max,
                 self.prog.director_email,    self.prog.program_size_max] ],
            [unicode(x) for x in
                [prog_dict['grade_min'],      prog_dict['grade_max'],
                 prog_dict['class_size_min'], prog_dict['class_size_max'],
                 prog_dict['director_email'], prog_dict['program_size_max']] ],
            u'Program options not properly set.' )
        # Anchor
        self.assertEqual( self.prog.anchor, self.program_type_anchor[prog_dict['term']], u'Anchor not properly set.' )
        # Program Cost
        self.assertEqual(
            Decimal(-LineItemType.objects.get(anchor__name="Required", anchor__parent__parent=self.prog.anchor).amount),
            Decimal(prog_dict['base_cost']),
            'Program admission cost not set properly.' )
    
    def teacherreg(self):
        """ Test teacher registration (currently just class reg) through the web form. """
        # Just register a class for now.
        # Make rooms & times, since I'm too lazy to do that as a test just yet.
        from esp.cal.models import EventType, Event
        from esp.resources.models import Resource, ResourceType, ResourceAssignment
        from datetime import datetime

        self.failUnless( self.prog.classes().count() == 0, 'Website thinks empty program has classes')
        user_obj = ESPUser.objects.get(username='tubbeachubber')
        self.failUnless( user_obj.getTaughtClasses().count() == 0, "User tubbeachubber is teaching classes that don't exist")
        self.failUnless( user_obj.getTaughtSections().count() == 0, "User tubbeachubber is teaching sections that don't exist")
        
        timeslot_type = EventType.objects.create(description='Class Time Block')
        self.timeslot = Event.objects.create(anchor=self.prog.anchor, description='Never', short_description='Never Ever',
            start=datetime(3001,1,1,12,0), end=datetime(3001,1,1,13,0), event_type=timeslot_type )

        # Make some other time slots
        Event.objects.create(anchor=self.prog.anchor, description='Never', short_description='Never Ever',
            start=datetime(3001,1,1,13,0), end=datetime(3001,1,1,14,0), event_type=timeslot_type )
        Event.objects.create(anchor=self.prog.anchor, description='Never', short_description='Never Ever',
            start=datetime(3001,1,1,14,0), end=datetime(3001,1,1,15,0), event_type=timeslot_type )
        Event.objects.create(anchor=self.prog.anchor, description='Never', short_description='Never Ever',
            start=datetime(3001,1,1,15,0), end=datetime(3001,1,1,16,0), event_type=timeslot_type )

        classroom_type = ResourceType.objects.create(name='Classroom', consumable=False, priority_default=0,
            description='Each classroom or location is a resource; almost all classes need one.')
        self.classroom = Resource.objects.create(name='Nowhere', num_students=50, res_type=classroom_type, event=self.timeslot)
        
        # Teacher logs in and posts class
        self.loginTeacher()
        num_sections = 3
        class_dict = {
            'title': 'Chairing',
            'category': self.prog.class_categories.all()[0].id,
            'class_info': 'Chairing is fun!',
            'prereqs': 'A chair.',
            'duration': self.prog.getDurations()[0][0],
            'num_sections': str(num_sections),
            'session_count': '1',
            'grade_min': self.prog.grade_min,
            'grade_max': self.prog.grade_max,
            'class_size_max': '10',
            'allow_lateness': 'False',
            'has_own_space': 'False',
            'requested_special_resources': 'Two doorstops and a first-aid kit.',
            'message_for_directors': 'Hi chairs!',
            
            'class_reg_page': '1'
        }
        self.client.post('%smakeaclass' % self.prog.get_teach_url(), class_dict)
        
        # Check that stuff went through correctly

        # check prog.classes
        classes = self.prog.classes()
        self.assertEqual( classes.count(), 1, 'Classes failing to show up in program' )
        self.classsubject = classes[0]

        # check the title is good
        self.assertEqual( unicode(self.classsubject.title()), unicode(class_dict['title']), 'Failed to save title.' )

        # check getTaughtClasses
        getTaughtClasses = user_obj.getTaughtClasses()
        self.assertEqual( getTaughtClasses.count(), 1, "User's getTaughtClasses is the wrong size" )
        self.assertEqual( getTaughtClasses[0], self.classsubject, "User's getTaughtClasses is wrong" )
        # repeat with program-specific one
        getTaughtClasses = user_obj.getTaughtClasses()
        self.assertEqual( getTaughtClasses.count(), 1, "User's getTaughtClasses is the wrong size" )
        self.assertEqual( getTaughtClasses[0], self.classsubject, "User's getTaughtClasses is wrong" )

        # check getTaughtSections
        getTaughtSections = user_obj.getTaughtSections()
        self.assertEqual( getTaughtSections.count(), num_sections, "User tubbeachubber is not teaching the right number of sections" )
        for section in getTaughtSections:
            self.assertEqual( section.parent_class, self.classsubject, "Created section has incorrect parent_class." )
        # repeat with program-specific one
        getTaughtSections = user_obj.getTaughtSections(program=self.prog)
        self.assertEqual( getTaughtSections.count(), num_sections, "User tubbeachubber is not teaching the right number of sections" )
        for section in getTaughtSections:
            self.assertEqual( section.parent_class, self.classsubject, "Created section has incorrect parent_class." )
    
    def studentreg(self):
        from esp.users.models import ContactInfo, StudentInfo, UserBit
        from esp.program.models import RegistrationProfile
        from datetime import datetime, timedelta

        # Check that you're in no classes
        self.assertEqual( self.student.getEnrolledClasses().count(), 0, "Student incorrectly enrolled in a class" )
        self.assertEqual( self.student.getEnrolledSections().count(), 0, "Student incorrectly enrolled in a section")
        
        # Approve and schedule a class, because I'm too lazy to have this run as a test just yet.
        self.classsubject.accept()
        sec = self.classsubject.sections.all()[0]
        sec.meeting_times.add(self.timeslot)
        sec.assignClassRoom(self.classroom)
        
        # shortcut student profile creation -- presumably we're also testing this elsewhere
        thisyear = datetime.now().year
        prof = RegistrationProfile.getLastForProgram(self.student, self.prog)
        prof.contact_user = ContactInfo.objects.create( user=self.student, first_name=self.student.first_name, last_name=self.student.last_name, e_mail=self.student.email )
        prof.student_info = StudentInfo.objects.create( user=self.student, graduation_year=thisyear+2, dob=datetime(thisyear-15, 1, 1) )
        prof.save()
        
        # Student logs in and signs up for classes
        self.loginStudent()
        self.client.get('%sstudentreg' % self.prog.get_learn_url())
        reg_dict = {
            'class_id': self.classsubject.id,
            'section_id': sec.id,
        }
        
        # Try signing up for a class.
        self.client.post('%saddclass' % self.prog.get_learn_url(), reg_dict)
        self.assertTrue( UserBit.UserHasPerms(user=self.student, qsc=sec.anchor,
            verb=self.prog.getModuleExtension('StudentClassRegModuleInfo').signup_verb), 'Registration failed.')

        # Check that you're in it now
        self.assertEqual( self.student.getEnrolledClasses().count(), 1, "Student not enrolled in exactly one class" )
        self.assertEqual( self.student.getEnrolledSections().count(), 1, "Student not enrolled in exactly one section" )
        
        # Try dropping a class.
        self.client.get('%sclearslot/%s' % (self.prog.get_learn_url(), self.timeslot.id))
        self.assertFalse( UserBit.UserHasPerms(user=self.student, qsc=sec.anchor,
            verb=self.prog.getModuleExtension('StudentClassRegModuleInfo').signup_verb), 'Registration failed.')

        # Check that you're in no classes
        self.assertEqual( self.student.getEnrolledClasses().count(), 0, "Student incorrectly enrolled in a class" )
        self.assertEqual( self.student.getEnrolledSections().count(), 0, "Student incorrectly enrolled in a section")
        
        pass
    
    def runTest(self):
        self.makeprogram()
        self.teacherreg()
        self.studentreg()

class ProgramFrameworkTest(TestCase):
    """ A test case that initializes a program with the parameters passed to setUp(). 
        Everything is done with get_or_create so it can be run multiple times in the
        same session.
        
        This is intended to facilitate the writing of unit tests for program modules
        and other functions that deal with program-specific data.  Once the setUp()
        function is called, you can use self.students, self.teachers, self.program
        and the settings.
    """
    
    def setUp(self, *args, **kwargs):
        from esp.users.models import ESPUser
        from esp.cal.models import Event, EventType
        from esp.resources.models import Resource, ResourceType
        from esp.program.models import ProgramModule, Program, ClassCategories, ClassSubject
        from esp.program.setup import prepare_program, commit_program
        from esp.program.forms import ProgramCreationForm
        from datetime import datetime, timedelta
        
        #   Default parameters
        settings = {'num_timeslots': 3,
                    'timeslot_length': 50,
                    'timeslot_gap': 10,
                    'room_capacity': 30,
                    'num_categories': 2,
                    'num_rooms': 4,
                    'num_teachers': 5,
                    'classes_per_teacher': 2,
                    'sections_per_class': 1,
                    'num_students': 10,
                    'num_admins': 1,
                    'program_type': 'TestProgram',
                    'program_instance_name': '2222_Summer',
                    'program_instance_label': 'Summer 2222',
                    'start_time': datetime(2222, 7, 7, 7, 5),
                    }
        
        #   Override parameters explicitly
        for key in settings:
            if key in kwargs:
                settings[key] = kwargs[key]
                
        self.settings = settings

        #   Make an anchor for the program type
        self.program_type_anchor = GetNode('Q/Programs/%s' % settings['program_type'])

        #   Create class categories
        self.categories = []
        for i in range(settings['num_categories']):
            cat, created = ClassCategories.objects.get_or_create(category='Category %d' % i, symbol=chr(65+i))
            self.categories.append(cat)

        #   Create users
        self.teachers = []
        self.students = []
        self.admins = []
        for i in range(settings['num_students']):
            new_student, created = User.objects.get_or_create(username='student%d' % i)
            new_student.set_password('password')
            new_student.save()
            role_bit, created = UserBit.objects.get_or_create(user=new_student, verb=GetNode('V/Flags/UserRole/Student'), qsc=GetNode('Q'), recursive=False)
            self.students.append(ESPUser(new_student))
        for i in range(settings['num_teachers']):
            new_teacher, created = User.objects.get_or_create(username='teacher%d' % i)
            new_teacher.set_password('password')
            new_teacher.save()
            role_bit, created = UserBit.objects.get_or_create(user=new_teacher, verb=GetNode('V/Flags/UserRole/Teacher'), qsc=GetNode('Q'), recursive=False)
            self.teachers.append(ESPUser(new_teacher))
        for i in range(settings['num_admins']):
            new_admin, created = User.objects.get_or_create(username='admin%d' % i)
            new_admin.set_password('password')
            new_admin.save()
            role_bit, created = UserBit.objects.get_or_create(user=new_admin, verb=GetNode('V/Flags/UserRole/Administrator'), qsc=GetNode('Q'), recursive=False)
            self.admins.append(ESPUser(new_admin))
            
        #   Establish attributes for program
        prog_form_values = {
                'term': settings['program_instance_name'],
                'term_friendly': settings['program_instance_label'],
                'grade_min': '7',
                'grade_max': '12',
                'class_size_min': '0',
                'class_size_max': '500',
                'director_email': '123456789-223456789-323456789-423456789-523456789-623456789-7234567@mit.edu',
                'program_size_max': '3000',
                'anchor': self.program_type_anchor.id,
                'program_modules': [x.id for x in ProgramModule.objects.all()],
                'class_categories': [x.id for x in self.categories],
                'admins': [x.id for x in self.admins],
                'teacher_reg_start': '2000-01-01 00:00:00',
                'teacher_reg_end':   '3001-01-01 00:00:00',
                'student_reg_start': '2000-01-01 00:00:00',
                'student_reg_end':   '3001-01-01 00:00:00',
                'publish_start':     '2000-01-01 00:00:00',
                'publish_end':       '3001-01-01 00:00:00',
                'base_cost':         '666',
                'finaid_cost':       '37',
            }        

        #   Create the program much like the /manage/newprogram view does
        pcf = ProgramCreationForm(prog_form_values)
        if not pcf.is_valid():
            print pcf.data
            print pcf.errors
            raise Exception()
        
        temp_prog = pcf.save(commit=False)
        datatrees, userbits, modules = prepare_program(temp_prog, pcf.cleaned_data)
        costs = (pcf.cleaned_data['base_cost'], pcf.cleaned_data['finaid_cost'])
        anchor = GetNode(pcf.cleaned_data['anchor'].uri + "/" + pcf.cleaned_data["term"])
        anchor.friendly_name = pcf.cleaned_data['term_friendly']
        anchor.save()
        new_prog = pcf.save(commit=False)
        new_prog.anchor = anchor
        new_prog.save()
        pcf.save_m2m()
        commit_program(new_prog, datatrees, userbits, modules, costs)
        self.program = new_prog
            
        #   Create timeblocks and resources
        self.event_type, created = EventType.objects.get_or_create(description='Default Event Type')
        for i in range(settings['num_timeslots']):
            start_time = settings['start_time'] + timedelta(minutes=i * (settings['timeslot_length'] + settings['timeslot_gap']))
            end_time = start_time + timedelta(minutes=settings['timeslot_length'])
            event, created = Event.objects.get_or_create(anchor=self.program.anchor, event_type=self.event_type, start=start_time, end=end_time, short_description='Slot %i' % i, description=start_time.strftime("%H:%M %m/%d/%Y"))
        self.timeslots = self.program.getTimeSlots()
        for i in range(settings['num_rooms']):
            for ts in self.timeslots:
                res, created = Resource.objects.get_or_create(name='Room %d' % i, num_students=settings['room_capacity'], event=ts, res_type=ResourceType.get_or_create('Classroom'))
                   
        #   Create classes and sections
        subject_count = 0
        class_dummy_anchor = GetNode('Q/DummyClass')
        for t in self.teachers:
            for i in range(settings['classes_per_teacher']):
                current_category = self.categories[subject_count % settings['num_categories']]
                class_anchor = GetNode('%s/Classes/%s%d' % (self.program.anchor.uri, current_category.symbol, subject_count + 1))
                new_class, created = ClassSubject.objects.get_or_create(anchor=class_anchor, category=current_category, grade_min=7, grade_max=12, parent_program=self.program, class_size_max=settings['room_capacity'])
                subject_count += 1
                for j in range(settings['sections_per_class']):
                    if new_class.get_sections().count() <= j:
                        new_class.add_section(duration=settings['timeslot_length']/60.0)
                        
                        
def randomized_attrs(program):
    section_list = list(program.sections())
    random.shuffle(section_list)
    timeslot_list = list(program.getTimeSlots())
    random.shuffle(timeslot_list)
    return (section_list, timeslot_list)
        
class ScheduleMapTest(ProgramFrameworkTest):
    """ Fiddle around with a student's schedule and ensure the changes are
        properly reflected in their schedule map.
    """
    def runTest(self):
        from esp.program.models import ScheduleMap, ProgramModule
        from esp.program.modules.base import ProgramModuleObj
        
        import random
        
        def occupied_slots(map):
            result = []
            for key in map:
                if len(map[key]) > 0:
                    result.append(key)
            return result
        
        #   Initialize
        student = self.students[0]
        program = self.program
        (section_list, timeslot_list) = randomized_attrs(program)
        section1 = section_list[0]
        section2 = section_list[1]
        ts1 = timeslot_list[0]
        ts2 = timeslot_list[1]
        modules = program.getModules()
        scrmi = program.getModuleExtension('StudentClassRegModuleInfo', ProgramModuleObj.objects.filter(program=program, module__handler='StudentClassRegModule')[0].id)
        
        #   Check that the map starts out empty
        sm = ScheduleMap(student, program)
        self.assertTrue(len(occupied_slots(sm.map)) == 0, 'Initial schedule map not empty.')
        
        #   Put the student in a class and check that it's there
        section1.assign_start_time(ts1)
        section1.preregister_student(student)
        sm = ScheduleMap(student, program)
        self.assertTrue(occupied_slots(sm.map) == [ts1.id], 'Schedule map not occupied at specified timeslot.')
        self.assertTrue(sm.map[ts1.id] == [section1], 'Schedule map contains incorrect value at specified timeslot.')
        
        #   Reschedule the section and check
        section1.assign_start_time(ts2)
        sm = ScheduleMap(student, program)
        self.assertTrue(occupied_slots(sm.map) == [ts2.id], 'Schedule map incorrectly handled rescheduled section.')
        self.assertTrue(sm.map[ts2.id] == [section1], 'Schedule map contains incorrect section in rescheduled timeslot.')
        
        #   Double-book the student and make sure both classes show up
        section2.assign_start_time(ts2)
        section2.preregister_student(student)
        sm = ScheduleMap(student, program)
        self.assertTrue(occupied_slots(sm.map) == [ts2.id], 'Schedule map did not identify double-booked timeslot.')
        self.assertTrue(set(sm.map[ts2.id]) == set([section1, section2]), 'Schedule map contains incorrect sections in double-booked timeslot.')
        
        #   Remove the student and check that the map is empty again
        section1.unpreregister_student(student)
        section2.unpreregister_student(student)
        sm = ScheduleMap(student, program)
        self.assertTrue(len(occupied_slots(sm.map)) == 0, 'Schedule map did not clear properly.')
        
        
class BooleanLogicTest(TestCase):
    """ Verify that the Boolean logic models underlying schedule constraints are 
        working correctly.
    """
    def runTest(self):
        from esp.program.models import BooleanExpression
        #   Create a logic expression with default values
        exp, created = BooleanExpression.objects.get_or_create(label='bltestexp')
        a = exp.add_token('1')
        exp.add_token('not')
        b = exp.add_token('0')
        exp.add_token('not')
        exp.add_token('or')
        c = exp.add_token('0')
        exp.add_token('and')
        d = exp.add_token('1')
        e = exp.add_token('0')
        exp.add_token('and')
        exp.add_token('not')
        exp.add_token('or')
        
        #   Verify that it returns the right result
        self.assertTrue(exp.evaluate(), 'Incorrect Boolean logic result')
        
        #   Change some values and check again
        e.text = '1'
        e.save()
        self.assertFalse(exp.evaluate(), 'Incorrect Boolean logic result')
        
class ScheduleConstraintTest(ProgramFrameworkTest):
    """ This unit test has 2 purposes:
        1. Test the ScheduleTest* classes that act as BooleanTokens and 
           compute whether certain conditions on a student's schedule are true. 
        2. Test whether ScheduleConstraints can track relationships
           between the results of these tests. 
    """
    def runTest(self):
        from esp.program.models import BooleanExpression, ScheduleMap, ScheduleConstraint, ScheduleTestOccupied, ScheduleTestCategory, ScheduleTestSectionList
        from esp.program.modules.base import ProgramModuleObj
        
        #   Initialize
        student = self.students[0]
        program = self.program
        (section_list, timeslot_list) = randomized_attrs(program)
        modules = program.getModules()
        scrmi = program.getModuleExtension('StudentClassRegModuleInfo', ProgramModuleObj.objects.filter(program=program, module__handler='StudentClassRegModule')[0].id)
 
        #   Prepare two sections
        section1 = section_list[0]
        section1.assign_start_time(timeslot_list[0])
        section1.parent_class.category = self.categories[0]
        section1.parent_class.save()
        section2 = section_list[1]
        section2.assign_start_time(timeslot_list[0])
        section2.parent_class.category = self.categories[0]
        section2.parent_class.save()      
 
        #   Create boolean tokens
        exp1, created = BooleanExpression.objects.get_or_create(label='exp1')
        token1 = ScheduleTestOccupied(exp=exp1, timeblock=timeslot_list[0])
        token1.save()
        exp2, created = BooleanExpression.objects.get_or_create(label='exp2')
        token2 = ScheduleTestCategory(exp=exp2, timeblock=timeslot_list[0], category=self.categories[0])
        token2.save()
        exp3, created = BooleanExpression.objects.get_or_create(label='exp3')
        token3 = ScheduleTestSectionList(exp=exp3, timeblock=timeslot_list[0], section_ids='%s' % section_list[0].id)
        token3.save()
        
        #   Create constraints which say "if you have a class in this timeslot, it must match my {category, section list}"
        sc1 = ScheduleConstraint(program=program, condition=exp1, requirement=exp2)
        sc1.save()
        sc2 = ScheduleConstraint(program=program, condition=exp1, requirement=exp3)
        sc2.save()

        #   Test initial empty schedule
        sm = ScheduleMap(student, program)
        self.assertFalse(token1.boolean_value(map=sm.map), 'ScheduleTestOccupied broken')
        self.assertFalse(token2.boolean_value(map=sm.map), 'ScheduleTestCategory broken')
        self.assertFalse(token3.boolean_value(map=sm.map), 'ScheduleTestSectionList broken')
        self.assertTrue(sc1.evaluate(sm), 'ScheduleConstraint broken')
        self.assertTrue(sc2.evaluate(sm), 'ScheduleConstraint broken')

        #   Register for a class that meets all conditions
        section1.preregister_student(student)
        sm.populate()
        self.assertTrue(token1.boolean_value(map=sm.map), 'ScheduleTestOccupied broken')
        self.assertTrue(token2.boolean_value(map=sm.map), 'ScheduleTestCategory broken')
        self.assertTrue(token3.boolean_value(map=sm.map), 'ScheduleTestSectionList broken')
        self.assertTrue(sc1.evaluate(sm), 'ScheduleConstraint broken')
        self.assertTrue(sc2.evaluate(sm), 'ScheduleConstraint broken')
        
        #   Change the category and check the category constraint
        section1.parent_class.category = self.categories[1]
        section1.parent_class.save()
        sm.populate()
        self.assertTrue(token1.boolean_value(map=sm.map), 'ScheduleTestOccupied broken')
        self.assertFalse(token2.boolean_value(map=sm.map), 'ScheduleTestCategory broken')
        self.assertTrue(token3.boolean_value(map=sm.map), 'ScheduleTestSectionList broken')
        self.assertFalse(sc1.evaluate(sm), 'ScheduleConstraint broken')
        self.assertTrue(sc2.evaluate(sm), 'ScheduleConstraint broken')
        
        #   Change the section and check the section list constraint
        section1.unpreregister_student(student)
        section2.preregister_student(student)
        sm.populate()
        self.assertTrue(token1.boolean_value(map=sm.map), 'ScheduleTestOccupied broken')
        self.assertTrue(token2.boolean_value(map=sm.map), 'ScheduleTestCategory broken')
        self.assertFalse(token3.boolean_value(map=sm.map), 'ScheduleTestSectionList broken')
        self.assertTrue(sc1.evaluate(sm), 'ScheduleConstraint broken')
        self.assertFalse(sc2.evaluate(sm), 'ScheduleConstraint broken')
        
        #   Change timeslot and check that occupied is false
        section2.assign_start_time(timeslot_list[1])
        sm.populate()
        self.assertFalse(token1.boolean_value(map=sm.map), 'ScheduleTestOccupied broken')
        self.assertFalse(token2.boolean_value(map=sm.map), 'ScheduleTestCategory broken')
        self.assertFalse(token3.boolean_value(map=sm.map), 'ScheduleTestSectionList broken')
        self.assertTrue(sc1.evaluate(sm), 'ScheduleConstraint broken')
        self.assertTrue(sc2.evaluate(sm), 'ScheduleConstraint broken')

from esp.program.modules.tests import *<|MERGE_RESOLUTION|>--- conflicted
+++ resolved
@@ -121,8 +121,6 @@
         self.failUnless( c.login(username=self.fake_admin.username, password=self.password), "Couldn't log in as fake admin" )
         response = c.get("/manage/userview", { 'username': self.user.username })
         self.assertEqual(response.status_code, 403)
-<<<<<<< HEAD
-=======
 
     def tearDown(self):
         self.bit.delete()
@@ -130,7 +128,6 @@
         self.admin.delete()
         self.fake_admin.delete()
         
->>>>>>> ad5d8527
         
         
 class ProfileTest(TestCase):
