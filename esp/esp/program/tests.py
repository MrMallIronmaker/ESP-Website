
__author__    = "Individual contributors (see AUTHORS file)"
__date__      = "$DATE$"
__rev__       = "$REV$"
__license__   = "AGPL v.3"
__copyright__ = """
This file is part of the ESP Web Site
Copyright (c) 2009 by the individual contributors
  (see AUTHORS file)

The ESP Web Site is free software; you can redistribute it and/or
modify it under the terms of the GNU Affero General Public License
as published by the Free Software Foundation; either version 3
of the License, or (at your option) any later version.

This program is distributed in the hope that it will be useful,
but WITHOUT ANY WARRANTY; without even the implied warranty of
MERCHANTABILITY or FITNESS FOR A PARTICULAR PURPOSE.  See the
GNU Affero General Public License for more details.

You should have received a copy of the GNU Affero General Public
License along with this program; if not, write to the Free Software
Foundation, Inc., 51 Franklin Street, Fifth Floor, Boston, MA 02110-1301, USA.

Contact information:
MIT Educational Studies Program
  84 Massachusetts Ave W20-467, Cambridge, MA 02139
  Phone: 617-253-4882
  Email: esp-webmasters@mit.edu
Learning Unlimited, Inc.
  527 Franklin St, Cambridge, MA 02139
  Phone: 617-379-0178
  Email: web-team@lists.learningu.org
"""

from esp.users.models import ESPUser, StudentInfo, Permission
from esp.program.models import ClassSubject, ClassSection, RegistrationProfile, ScheduleMap, ProgramModule, StudentRegistration, RegistrationType, Event, ClassCategories
from esp.resources.models import ResourceType

from django.contrib.auth.models import User, Group
import datetime, random, hashlib

from django.test.client import Client
from esp.tests.util import CacheFlushTestCase as TestCase, user_role_setup

from esp.program.controllers.lottery import LotteryAssignmentController
from esp.program.controllers.lunch_constraints import LunchConstraintGenerator

import numpy
import random
import re
import unicodedata

class ViewUserInfoTest(TestCase):
    def setUp(self):
        import random

        """ Set up a bunch of user accounts to play with """
        self.password = "pass1234"
        
        #   May fail once in a while, but it's not critical.
        self.unique_name = 'Test_UNIQUE%06d' % random.randint(0, 999999)
        self.user, created = ESPUser.objects.get_or_create(first_name=self.unique_name, last_name="User", username="testuser123543", email="server@esp.mit.edu")
        if created:
            self.user.set_password(self.password)
            self.user.save()

        self.admin, created = ESPUser.objects.get_or_create(first_name="Admin", last_name="User", username="adminuser124353", email="server@esp.mit.edu")
        if created:
            self.admin.set_password(self.password)
            self.admin.save()

        self.fake_admin, created = ESPUser.objects.get_or_create(first_name="Not An Admin", last_name="User", username="notanadminuser124353", email="server@esp.mit.edu")
        if created:
            self.fake_admin.set_password(self.password)
            self.fake_admin.save()

        self.admin.makeRole('Administrator')
        
    def assertStringContains(self, string, contents):
        if not (contents in string):
            self.assert_(False, "'%s' not in '%s'" % (contents, string))

    def assertNotStringContains(self, string, contents):
        if contents in string:
            self.assert_(False, "'%s' are in '%s' and shouldn't be" % (contents, string))
            
    def testUserSearchFn(self):
        """
        Tests whether the user-search page works properly.
        Note that this doubles as a test of the find_user function,
        because this page is a very lightweight wrapper around that function.
        """
        c = Client()
        c.login(username=self.admin.username, password=self.password)

        # Try searching by ID
        response = c.get("/manage/usersearch", { "userstr": str(self.admin.id) })
        self.assertEqual(response.status_code, 302)
        self.assertStringContains(response['location'], "/manage/userview?username=adminuser124353")

        # Try searching by username
        response = c.get("/manage/usersearch", { "userstr": str(self.fake_admin.username) })
        self.assertEqual(response.status_code, 302)
        self.assertStringContains(response['location'], "/manage/userview?username=notanadminuser124353")

        # Try some fuzzy searches
        # First name only, unique
        response = c.get("/manage/usersearch", { "userstr": self.unique_name })
        self.assertEqual(response.status_code, 302)
        self.assertStringContains(response['location'], "/manage/userview?username=testuser123543")

        # Full name, unique
        response = c.get("/manage/usersearch", { "userstr": "Admin User" })
        self.assertEqual(response.status_code, 302)
        self.assertStringContains(response['location'], "/manage/userview?username=adminuser124353")

        # Last name, not unique
        response = c.get("/manage/usersearch", { "userstr": "User" })
        self.assertEqual(response.status_code, 200)
        self.assertStringContains(response.content, self.admin.username)
        self.assertStringContains(response.content, self.fake_admin.username)
        self.assertStringContains(response.content, self.user.username)
        self.assertStringContains(response.content, 'href="/manage/userview?username=adminuser124353"')

        # Partial first name, not unique
        response = c.get("/manage/usersearch", { "userstr": "Adm" })
        self.assertEqual(response.status_code, 200)
        self.assertStringContains(response.content, self.admin.username)
        self.assertStringContains(response.content, self.fake_admin.username)
        self.assertNotStringContains(response.content, self.user.username)
        self.assertStringContains(response.content, 'href="/manage/userview?username=adminuser124353"')
        
        # Partial first name and last name, not unique
        response = c.get("/manage/usersearch", { "userstr": "Adm User" })
        self.assertEqual(response.status_code, 200)
        self.assertStringContains(response.content, self.admin.username)
        self.assertStringContains(response.content, self.fake_admin.username)
        self.assertNotStringContains(response.content, self.user.username)
        self.assertStringContains(response.content, 'href="/manage/userview?username=adminuser124353"')
        
        # Now, make sure we properly do nothing when there're no users to do anything to
        response = c.get("/manage/usersearch", { "userstr": "NotAUser9283490238" })
        self.assertStringContains(response.content, "No user found by that name!")
        self.assertNotStringContains(response.content, self.admin.username)
        self.assertNotStringContains(response.content, self.fake_admin.username)
        self.assertNotStringContains(response.content, self.user.username)
        self.assertNotStringContains(response.content, 'href="/manage/userview?username=adminuser124353"')        

        
    def testUserInfoPage(self):
        """ Tests the /manage/userview view, that displays information about arbitrary users to admins """
        c = Client()
        self.failUnless( c.login(username=self.admin.username, password=self.password), "Couldn't log in as admin" )

        # Test to make sure we can get a user's page
        # (I'm just going to assume that the template renders properly;
        # too lame to do a real thorough test of it...)
        response = c.get("/manage/userview", { 'username': self.user.username })
        self.assertEqual(response.status_code, 200)
        self.assertEqual(response.context['user'].id, self.user.id)
        self.assert_(self.admin.first_name in response.content)

        # Test to make sure we get an error on an unknown user
        response = c.get("/manage/userview", { 'username': "NotARealUser" })
        self.assertEqual(response.status_code, 500)

        # Now, make sure that only admins can view this page
        self.failUnless( c.login(username=self.fake_admin.username, password=self.password), "Couldn't log in as fake admin" )
        response = c.get("/manage/userview", { 'username': self.user.username })
        self.assertEqual(response.status_code, 403)

    def tearDown(self):
        self.user.delete()
        self.admin.delete()
        self.fake_admin.delete()
        
        
        
class ProfileTest(TestCase):

    def setUp(self):
        self.salt = hashlib.sha1(str(random.random())).hexdigest()[:5]

    def testAcctCreate(self):
        self.u=ESPUser(
            first_name='bob',
            last_name='jones',
            username='bjones',
            email='test@bjones.com',
            # is_staff=True,
        )
        self.u.set_password('123!@#')
        self.u.save()
        self.group=Group(name='Test Group')
        self.group.save()
        self.u.groups.add(self.group)
        self.assertEquals(ESPUser.objects.get(username='bjones'), self.u)
        self.assertEquals(Group.objects.get(name='Test Group'), self.group)
        #print self.u.__dict__
        #print self.u.groups.all()


class ProgramHappenTest(TestCase):
    """
    Make a program happen!
    This test case runs through a bunch of essential pages.
    It mostly just makes sure they don't error out.
    """
    
    def loginAdmin(self):
        self.assertEqual( self.client.login(username='ubbadmubbin', password='pubbasswubbord'), True, u'Oops, login failed!' )
    def loginTeacher(self):
        self.assertEqual( self.client.login(username='tubbeachubber', password='pubbasswubbord'), True, u'Oops, login failed!' )
    def loginStudent(self):
        self.assertEqual( self.client.login(username='stubbudubbent', password='pubbasswubbord'), True, u'Oops, login failed!' )
    
    def setUp(self):
        from esp.users.models import ESPUser

        #create Groups for userroles
        user_role_setup()

        def makeuser(f, l, un, email, p):
            u = ESPUser(first_name=f, last_name=l, username=un, email=email)
            u.set_password(p)
            u.save()
            return ESPUser(u)
        
        # make people -- presumably we're testing actual account creation elsewhere
        self.admin = makeuser('Ubbad', 'Mubbin', 'ubbadmubbin', 'ubbadmubbin@esp.mit.edu', 'pubbasswubbord')
        self.student = makeuser('Stubbu', 'Dubbent', 'stubbudubbent', 'stubbudubbent@esp.mit.edu', 'pubbasswubbord')
        self.teacher = makeuser('Tubbea', 'Chubber', 'tubbeachubber', 'tubbeachubber@esp.mit.edu', 'pubbasswubbord')
        
        self.admin.makeRole("Administrator")
        self.student.makeRole("Student")
        self.teacher.makeRole("Teacher")

    def makeprogram(self):
        """ Test program creation through the web form. """
        from esp.users.models import ESPUser
        from esp.program.models import Program, ProgramModule, ClassCategories
        from esp.program.modules.base import ProgramModuleObj
        from esp.accounting.models import LineItemType
        from decimal import Decimal
        # Imports for the HttpRequest hack
        from esp.program.views import newprogram
        from django.http import HttpRequest
        
        # Make stuff that a program needs
        ClassCategories.objects.create(symbol='X', category='Everything')
        ClassCategories.objects.create(symbol='N', category='Nothing')
        ProgramModule.objects.create(link_title='Default Module', admin_title='Default Module (do stuff)', module_type='learn', handler='StudentRegCore', seq=0, required=False)
        ProgramModule.objects.create(link_title='Register Your Classes', admin_title='Teacher Class Registration', module_type='teach', handler='TeacherClassRegModule',
            inline_template='listclasses.html', seq=10, required=False)
        ProgramModule.objects.create(link_title='Sign up for Classes', admin_title='Student Class Registration', module_type='learn', handler='StudentClassRegModule',
            seq=10, required=True)
        ProgramModule.objects.create(link_title='Sign up for a Program', admin_title='Student Registration Core', module_type='learn', handler='StudentRegCore',
            seq=-9999, required=False)
        
        # Admin logs in
        self.loginAdmin()
        # Admin prepares program
        prog_dict = {
                'term': '3001_Winter',
                'term_friendly': 'Winter 3001',
                'grade_min': '7',
                'grade_max': '12',
                'director_email': '123456789-223456789-323456789-423456789-523456789-623456789-7234567@mit.edu',
                'program_size_max': '3000',
                'program_type': 'Prubbogrubbam!',
                'program_modules': [x.id for x in ProgramModule.objects.all()],
                'class_categories': [x.id for x in ClassCategories.objects.all()],
                'admins': self.admin.id,
                'teacher_reg_start': '2000-01-01 00:00:00',
                'teacher_reg_end':   '3001-01-01 00:00:00',
                'student_reg_start': '2000-01-01 00:00:00',
                'student_reg_end':   '3001-01-01 00:00:00',
                'publish_start':     '2000-01-01 00:00:00',
                'publish_end':       '3001-01-01 00:00:00',
                'base_cost':         '666',
            }
        self.client.post('/manage/newprogram', prog_dict)
        # TODO: Use the following line once we're officially on Django 1.1
        # self.client.post('/manage/newprogram?checked=1', {})
        self.client.get('/manage/newprogram', {'checked': '1'})
        
        # Now test correctness...
        self.prog = Program.by_prog_inst('Prubbogrubbam', prog_dict['term'])
        # Name
        self.assertEqual( self.prog.niceName(), u'Prubbogrubbam! Winter 3001', u'Program creation failed.' )
        # Options
        self.assertEqual(
            [unicode(x) for x in
                [self.prog.grade_min,         self.prog.grade_max,
                 self.prog.director_email,    self.prog.program_size_max] ],
            [unicode(x) for x in
                [prog_dict['grade_min'],      prog_dict['grade_max'],
                 prog_dict['director_email'], prog_dict['program_size_max']] ],
            u'Program options not properly set.' )
        # Program Cost
        self.assertEqual(
            Decimal(LineItemType.objects.get(required=True, program=self.prog).amount),
            Decimal(prog_dict['base_cost']),
            'Program admission cost not set properly.' )
    
    def teacherreg(self):
        """ Test teacher registration (currently just class reg) through the web form. """

        # Just register a class for now.
        # Make rooms & times, since I'm too lazy to do that as a test just yet.
        from esp.cal.models import EventType, Event
        from esp.resources.models import Resource, ResourceType, ResourceAssignment
        from esp.program.controllers.classreg import get_custom_fields
        from django import forms
        from datetime import datetime

        self.failUnless( self.prog.classes().count() == 0, 'Website thinks empty program has classes')
        user_obj = ESPUser.objects.get(username='tubbeachubber')
        self.failUnless( user_obj.getTaughtClasses().count() == 0, "User tubbeachubber is teaching classes that don't exist")
        self.failUnless( user_obj.getTaughtSections().count() == 0, "User tubbeachubber is teaching sections that don't exist")
        
        timeslot_type = EventType.objects.create(description='Class Time Block')
        self.timeslot = Event.objects.create(program=self.prog, description='Never', short_description='Never Ever',
            start=datetime(3001,1,1,12,0), end=datetime(3001,1,1,13,0), event_type=timeslot_type )

        # Make some other time slots
        Event.objects.create(program=self.prog, description='Never', short_description='Never Ever',
            start=datetime(3001,1,1,13,0), end=datetime(3001,1,1,14,0), event_type=timeslot_type )
        Event.objects.create(program=self.prog, description='Never', short_description='Never Ever',
            start=datetime(3001,1,1,14,0), end=datetime(3001,1,1,15,0), event_type=timeslot_type )
        Event.objects.create(program=self.prog, description='Never', short_description='Never Ever',
            start=datetime(3001,1,1,15,0), end=datetime(3001,1,1,16,0), event_type=timeslot_type )

        classroom_type = ResourceType.objects.create(name='Classroom', consumable=False, priority_default=0,
            description='Each classroom or location is a resource; almost all classes need one.')
        self.classroom = Resource.objects.create(name='Nowhere', num_students=50, res_type=classroom_type, event=self.timeslot)
        
        # Teacher logs in and posts class
        self.loginTeacher()
        num_sections = 3
        class_dict = {
            'title': 'Chairing',
            'category': self.prog.class_categories.all()[0].id,
            'class_info': 'Chairing is fun!',
            'prereqs': 'A chair.',
            'duration': self.prog.getDurations()[0][0],
            'num_sections': str(num_sections),
            'session_count': '1',
            'grade_min': self.prog.grade_min,
            'grade_max': self.prog.grade_max,
            'class_size_max': '10',
            'allow_lateness': 'False',
            'message_for_directors': 'Hi chairs!',
            'class_reg_page': '1',
            'hardness_rating': '**',
        }
        """
            #   Additional keys to test resource forms:
            'request-TOTAL_FORMS': '2',
            'request-INITIAL_FORMS': '2',
            'request-0-resource_type': str(ResourceType.get_or_create('Classroom').id),
            'request-0-desired_value': 'Lecture',
            'request-1-resource_type': str(ResourceType.get_or_create('A/V').id),
            'request-1-desired_value': 'LCD projector',
            'restype-TOTAL_FORMS': '0',
            'restype-INITIAL_FORMS': '0',
        """
        
        #   Fill in required fields from any custom forms used by the program
        #   This should be improved in the future (especially if we have dynamic forms)
        custom_fields_dict = get_custom_fields()
        for field in custom_fields_dict:
            if isinstance(custom_fields_dict[field], forms.ChoiceField):
                class_dict[field] = custom_fields_dict[field].choices[0][0]
            else:
                class_dict[field] = 'foo'
        
        # Check that stuff went through correctly
        response = self.client.post('%smakeaclass' % self.prog.get_teach_url(), class_dict)  
        
        # check prog.classes
        classes = self.prog.classes()
        self.assertEqual( classes.count(), 1, 'Classes failing to show up in program' )
        self.classsubject = classes[0]

        # check the title ise good
        self.assertEqual( unicode(self.classsubject.title), unicode(class_dict['title']), 'Failed to save title.' )

        # check getTaughtClasses
        getTaughtClasses = user_obj.getTaughtClasses()
        self.assertEqual( getTaughtClasses.count(), 1, "User's getTaughtClasses is the wrong size" )
        self.assertEqual( getTaughtClasses[0], self.classsubject, "User's getTaughtClasses is wrong" )
        # repeat with program-specific one
        getTaughtClasses = user_obj.getTaughtClasses()
        self.assertEqual( getTaughtClasses.count(), 1, "User's getTaughtClasses is the wrong size" )
        self.assertEqual( getTaughtClasses[0], self.classsubject, "User's getTaughtClasses is wrong" )

        # check getTaughtSections
        getTaughtSections = user_obj.getTaughtSections()
        self.assertEqual( getTaughtSections.count(), num_sections, "User tubbeachubber is not teaching the right number of sections" )
        for section in getTaughtSections:
            self.assertEqual( section.parent_class, self.classsubject, "Created section has incorrect parent_class." )
        # repeat with program-specific one
        getTaughtSections = user_obj.getTaughtSections(program=self.prog)
        self.assertEqual( getTaughtSections.count(), num_sections, "User tubbeachubber is not teaching the right number of sections" )
        for section in getTaughtSections:
            self.assertEqual( section.parent_class, self.classsubject, "Created section has incorrect parent_class." )

    def teacherreg_delete_classes(self):
        #   Check that teacher can delete the classes
        self.loginTeacher()
        user_obj = self.teacher
        target_classes = list(user_obj.getTaughtClasses())
        self.assertTrue(len(target_classes) > 0, 'Expected at least 1 class remaining to test deletion')
        while len(user_obj.getTaughtClasses()) > 0:
            class_to_delete = target_classes[0]
            del target_classes[0]

            #   Test that you can't delete a class with students in it.
            if class_to_delete.num_students() > 0:
                response = self.client.get('/teach/%s/deleteclass/%d' % (self.prog.getUrlBase(), class_to_delete.id))
                self.assertTrue('toomanystudents.html' in response.template.name)
                class_to_delete.clearStudents()

            response = self.client.get('/teach/%s/deleteclass/%d' % (self.prog.getUrlBase(), class_to_delete.id))
            self.assertTrue(set(user_obj.getTaughtClasses()) == set(target_classes), 'Could not delete class; expected to have %s, got %s' % (target_classes, user_obj.getTaughtClasses()))
    
    def studentreg(self):
        from esp.users.models import ContactInfo, StudentInfo
        from esp.program.models import RegistrationProfile, StudentRegistration
        from datetime import datetime, timedelta

        # Check that you're in no classes
        self.assertEqual( self.student.getEnrolledClasses().count(), 0, "Student incorrectly enrolled in a class" )
        self.assertEqual( self.student.getEnrolledSections().count(), 0, "Student incorrectly enrolled in a section")
        
        # Approve and schedule a class, because I'm too lazy to have this run as a test just yet.
        self.classsubject.accept()
        sec = self.classsubject.sections.all()[0]
        sec.meeting_times.add(self.timeslot)
        sec.assignClassRoom(self.classroom)
        
        # shortcut student profile creation -- presumably we're also testing this elsewhere
        thisyear = datetime.now().year
        prof = RegistrationProfile.getLastForProgram(self.student, self.prog)
        prof.contact_user = ContactInfo.objects.create( user=self.student, first_name=self.student.first_name, last_name=self.student.last_name, e_mail=self.student.email )
        prof.student_info = StudentInfo.objects.create( user=self.student, graduation_year=thisyear+2, dob=datetime(thisyear-15, 1, 1) )
        prof.save()
        
        # Student logs in and signs up for classes
        self.loginStudent()
        self.client.get('%sstudentreg' % self.prog.get_learn_url())
        reg_dict = {
            'class_id': self.classsubject.id,
            'section_id': sec.id,
        }
        
        # Try signing up for a class.
        self.client.post('%saddclass' % self.prog.get_learn_url(), reg_dict)

        sr = StudentRegistration.objects.all()[0]
        #print "StudentRegTest", StudentRegistration.valid_objects().all(), self.student.id, sec.id, self.prog.getModuleExtension('StudentClassRegModuleInfo').signup_verb.id, sr.user.id, sr.section.id, sr.relationship.id, StudentRegistration.valid_objects().filter(user=self.student, section=sec, relationship=self.prog.getModuleExtension('StudentClassRegModuleInfo').signup_verb), StudentRegistration.valid_objects().filter(user=self.student, section=sec, relationship=self.prog.getModuleExtension('StudentClassRegModuleInfo').signup_verb).count(), StudentRegistration.valid_objects().filter(user=self.student, section=sec, relationship=self.prog.getModuleExtension('StudentClassRegModuleInfo').signup_verb).count() > 0

        self.assertTrue( StudentRegistration.valid_objects().filter(user=self.student, section=sec,
            relationship=self.prog.getModuleExtension('StudentClassRegModuleInfo').signup_verb).count() > 0, 'Registration failed.')

        # Check that you're in it now
        self.assertEqual( self.student.getEnrolledClasses().count(), 1, "Student not enrolled in exactly one class" )
        self.assertEqual( self.student.getEnrolledSections().count(), 1, "Student not enrolled in exactly one section" )
        
        # Try dropping a class.
        self.client.get('%sclearslot/%s' % (self.prog.get_learn_url(), self.timeslot.id))
        self.assertFalse( StudentRegistration.valid_objects().filter(user=self.student, section=sec,
            relationship=self.prog.getModuleExtension('StudentClassRegModuleInfo').signup_verb).count() > 0, 'Registration failed.')

        # Check that you're in no classes
        self.assertEqual( self.student.getEnrolledClasses().count(), 0, "Student incorrectly enrolled in a class" )
        self.assertEqual( self.student.getEnrolledSections().count(), 0, "Student incorrectly enrolled in a section")

    def runTest(self):
        self.makeprogram()
        self.teacherreg()
        self.studentreg()
        self.teacherreg_delete_classes()

class ProgramFrameworkTest(TestCase):
    """ A test case that initializes a program with the parameters passed to setUp(). 
        Everything is done with get_or_create so it can be run multiple times in the
        same session.
        
        This is intended to facilitate the writing of unit tests for program modules
        and other functions that deal with program-specific data.  Once the setUp()
        function is called, you can use self.students, self.teachers, self.program
        and the settings.
    """
    
    def setUp(self, *args, **kwargs):
        from esp.users.models import ESPUser
        from esp.cal.models import Event, EventType
        from esp.resources.models import Resource, ResourceType
        from esp.program.models import ProgramModule, Program, ClassCategories, ClassSubject
        from esp.program.setup import prepare_program, commit_program
        from esp.program.forms import ProgramCreationForm
        from esp.qsd.models import QuasiStaticData
        from esp.web.models import NavBarCategory
        from datetime import datetime, timedelta
        from esp.program.modules.models import install as program_modules_install
<<<<<<< HEAD
        
        #   Force Datatree to not use transactions
        import esp.datatree.sql.set_isolation_level
        esp.datatree.sql.set_isolation_level.DISABLE_TRANSACTIONS = True

=======

        user_role_setup()
>>>>>>> 14eecb4f
        program_modules_install()
        
        #   Default parameters
        settings = {'num_timeslots': 3,
                    'timeslot_length': 50,
                    'timeslot_gap': 10,
                    'room_capacity': 30,
                    'num_categories': 2,
                    'num_rooms': 4,
                    'num_teachers': 5,
                    'classes_per_teacher': 2,
                    'sections_per_class': 1,
                    'num_students': 10,
                    'num_admins': 1,
                    'modules':[x.id for x in ProgramModule.objects.all()],
                    'program_type': 'TestProgram',
                    'program_instance_name': '2222_Summer',
                    'program_instance_label': 'Summer 2222',
                    'start_time': datetime(2222, 7, 7, 7, 5),
                    }

        #   Override parameters explicitly
        for key in settings:
            if key in kwargs:
                settings[key] = kwargs[key]
                
        self.settings = settings

        #   Create class categories
        self.categories = []
        for i in range(settings['num_categories']):
            cat, created = ClassCategories.objects.get_or_create(category='Category %d' % i, symbol=chr(65+i))
            self.categories.append(cat)

        #   Create users
        self.teachers = []
        self.students = []
        self.admins = []
        for i in range(settings['num_students']):
            new_student, created = ESPUser.objects.get_or_create(username='student%04d' % i)
            new_student.set_password('password')
            new_student.save()
            new_student.makeRole("Student")
            self.students.append(ESPUser(new_student)) 
        for i in range(settings['num_teachers']):
            new_teacher, created = ESPUser.objects.get_or_create(username='teacher%04d' % i)
            new_teacher.set_password('password')
            new_teacher.save()
            new_teacher.makeRole("Teacher")
            self.teachers.append(ESPUser(new_teacher))
        for i in range(settings['num_admins']):
            new_admin, created = ESPUser.objects.get_or_create(username='admin%04d' % i)
            new_admin.set_password('password')
            new_admin.save()
            new_admin.makeRole("Administrator")
            self.admins.append(ESPUser(new_admin))
            
        #   Establish attributes for program
        prog_form_values = {
                'term': settings['program_instance_name'],
                'term_friendly': settings['program_instance_label'],
                'grade_min': '7',
                'grade_max': '12',
                'director_email': '123456789-223456789-323456789-423456789-523456789-623456789-7234567@mit.edu',
                'program_size_max': '3000',
                'program_type': settings['program_type'],
                'program_modules': settings['modules'],
                'class_categories': [x.id for x in self.categories],
                'admins': [x.id for x in self.admins],
                'teacher_reg_start': '2000-01-01 00:00:00',
                'teacher_reg_end':   '3001-01-01 00:00:00',
                'student_reg_start': '2000-01-01 00:00:00',
                'student_reg_end':   '3001-01-01 00:00:00',
                'publish_start':     '2000-01-01 00:00:00',
                'publish_end':       '3001-01-01 00:00:00',
                'base_cost':         '666',
            }        

        #   Create the program much like the /manage/newprogram view does
        pcf = ProgramCreationForm(prog_form_values)
        if not pcf.is_valid():
            print "ProgramCreationForm errors"
            print pcf.data
            print pcf.errors
            print prog_form_values
            raise Exception("Program form creation errors")
        
        temp_prog = pcf.save(commit=False)
        (perms, modules) = prepare_program(temp_prog, pcf.cleaned_data)
        
        new_prog = pcf.save(commit=False) # don't save, we need to fix it up:

        #   Filter out unwanted characters from program type to form URL
        ptype_slug = re.sub('[-\s]+', '_', re.sub('[^\w\s-]', '', unicodedata.normalize('NFKD', pcf.cleaned_data['program_type']).encode('ascii', 'ignore')).strip())
        new_prog.url = ptype_slug + "/" + pcf.cleaned_data['term']
        new_prog.name = pcf.cleaned_data['program_type'] + " " + pcf.cleaned_data['term_friendly']
        new_prog.save()
        pcf.save_m2m()
        
        commit_program(new_prog, perms, modules, pcf.cleaned_data['base_cost'])

        #   Add recursive permissions to open registration to the appropriate people
        (perm, created) = Permission.objects.get_or_create(role=Group.objects.get(name='Teacher'), permission_type='Teacher/All', program=new_prog)
        (perm, created) = Permission.objects.get_or_create(role=Group.objects.get(name='Student'), permission_type='Student/All', program=new_prog)

        self.program = new_prog

        #   Create timeblocks and resources
        self.event_type, created = EventType.objects.get_or_create(description='Class Time Block')
        for i in range(settings['num_timeslots']):
            start_time = settings['start_time'] + timedelta(minutes=i * (settings['timeslot_length'] + settings['timeslot_gap']))
            end_time = start_time + timedelta(minutes=settings['timeslot_length'])
            event, created = Event.objects.get_or_create(program=self.program, event_type=self.event_type, start=start_time, end=end_time, short_description='Slot %i' % i, description=start_time.strftime("%H:%M %m/%d/%Y"))
        self.timeslots = self.program.getTimeSlots()
        for i in range(settings['num_rooms']):
            for ts in self.timeslots:
                res, created = Resource.objects.get_or_create(name='Room %d' % i, num_students=settings['room_capacity'], event=ts, res_type=ResourceType.get_or_create('Classroom'))
        self.rooms = self.program.getClassrooms()
                   
        #   Create classes and sections
        subject_count = 0
        for t in self.teachers:
            for i in range(settings['classes_per_teacher']):
                current_category = self.categories[subject_count % settings['num_categories']]
                new_class, created = ClassSubject.objects.get_or_create(title='Test class %d' % subject_count, category=current_category, grade_min=7, grade_max=12, parent_program=self.program, class_size_max=settings['room_capacity'], class_info='Description %d!' % subject_count)
                new_class.makeTeacher(t)
                subject_count += 1
                for j in range(settings['sections_per_class']):
                    if new_class.get_sections().count() <= j:
                        new_class.add_section(duration=settings['timeslot_length']/60.0)
                new_class.accept() 

        #   Give the program its own QSD main-page
        (qsd, created) = QuasiStaticData.objects.get_or_create(url='learn/%s/index' % self.program.url,
                                              name="learn:index",
                                              title=new_prog.niceName(),
                                              content="Welcome to %s!  Click <a href='studentreg'>here</a> to go to Student Registration.  Click <a href='catalog'>here</a> to view the course catalog.",
                                              author=self.admins[0],
                                              nav_category=NavBarCategory.objects.get_or_create(name="learn", long_explanation="")[0])

    #   Helper function to give the program a schedule.
    #   Does not get called by default, but subclasses can call it.
    def schedule_randomly(self):
        #   Force availability
        for t in self.teachers:
            for ts in self.program.getTimeSlots():
                t.addAvailableTime(self.program, ts)
        for cls in self.program.classes():
            for sec in cls.get_sections():
                vt = sec.viable_times()
                if len(vt) > 0:
                    sec.assign_start_time(random.choice(vt))
                    vr = sec.viable_rooms()
                    if len(vr) > 0:
                        sec.assign_room(random.choice(vr))
                        #   print '%s -> %s at %s' % (sec, sec.start_time().short_time(), sec.initial_rooms()[0].name)

    #   Helper function to give each student a profile so they can sign up for classes.
    #   Does not get called by default, but subclasses can call it.
    def add_student_profiles(self):
        for student in self.students:
            student_studentinfo = StudentInfo(user=student, graduation_year=ESPUser.YOGFromGrade(10))
            student_studentinfo.save()
            student_regprofile = RegistrationProfile(user=student, program=self.program, student_info=student_studentinfo, most_recent_profile=True)
            student_regprofile.save()
            
    #   Helper function to put the students in classes.
    #   Does not get called by default, but subclasses can call it.
    def classreg_students(self):
        ignore_ts = []
        for student in self.students:
            schedule_full = False
            while not schedule_full:
                sm = ScheduleMap(student, self.program)
                empty_slots = filter(lambda x: x not in ignore_ts and len(sm.map[x]) == 0, sm.map.keys())
                if len(empty_slots) == 0:
                    schedule_full = True
                    break
                target_ts = random.choice(empty_slots)
                if self.program.sections().filter(meeting_times=target_ts).exists():
                    sec = random.choice(self.program.sections().filter(meeting_times=target_ts))
                    sec.preregister_student(student, fast_force_create=True)
                else:
                    ignore_ts.append(target_ts)

    # Helper function to create another program in the past
    # Does not get called by default, but subclasses can call it
    def create_past_program(self):
        from esp.program.models import ProgramModule
        from esp.program.forms import ProgramCreationForm
        from esp.program.setup import prepare_program, commit_program
        # Make a program
        prog_form_values = {
                'term': '1111_Spring',
                'term_friendly': 'Spring 1111',
                'grade_min': '7',
                'grade_max': '12',
                'director_email': '123456789-223456789-323456789-423456789-523456789-623456789-7234568@mit.edu',
                'program_size_max': '3000',
                'program_type': 'TestProgramPast',
                'program_modules': [x.id for x in ProgramModule.objects.all()],
                'class_categories': [x.id for x in self.categories],
                'admins': [x.id for x in self.admins],
                'teacher_reg_start': '1111-01-01 00:00:00',
                'teacher_reg_end':   '2000-01-01 00:00:00',
                'student_reg_start': '1111-01-01 00:00:00',
                'student_reg_end':   '2000-01-01 00:00:00',
                'publish_start':     '1111-01-01 00:00:00',
                'publish_end':       '2000-01-01 00:00:00',
                'base_cost':         '666',
                'finaid_cost':       '37',
            }
        pcf = ProgramCreationForm(prog_form_values)
        if not pcf.is_valid():
            print "ProgramCreationForm errors"
            print pcf.data
            print pcf.errors
            print prog_form_values
            raise Exception()
        
        temp_prog = pcf.save(commit=False)
        (perms, modules) = prepare_program(temp_prog, pcf.cleaned_data)
        
        new_prog = pcf.save(commit=False) # don't save, we need to fix it up:

        #   Filter out unwanted characters from program type to form URL
        ptype_slug = re.sub('[-\s]+', '_', re.sub('[^\w\s-]', '', unicodedata.normalize('NFKD', pcf.cleaned_data['program_type']).encode('ascii', 'ignore')).strip())
        new_prog.url = ptype_slug + "/" + pcf.cleaned_data['term']
        new_prog.name = pcf.cleaned_data['program_type'] + " " + pcf.cleaned_data['term_friendly']
        new_prog.save()
        pcf.save_m2m()
        
        commit_program(new_prog, perms, modules, pcf.cleaned_data['base_cost'])

        self.new_prog = new_prog

def randomized_attrs(program):
    section_list = list(program.sections())
    random.shuffle(section_list)
    timeslot_list = list(program.getTimeSlots())
    random.shuffle(timeslot_list)
    return (section_list, timeslot_list)

class ScheduleMapTest(ProgramFrameworkTest):
    """ Fiddle around with a student's schedule and ensure the changes are
        properly reflected in their schedule map.
    """
    def runTest(self):
        from esp.program.models import ScheduleMap, ProgramModule
        from esp.program.modules.base import ProgramModuleObj
        
        import random
        
        def occupied_slots(map):
            result = []
            for key in map:
                if len(map[key]) > 0:
                    result.append(key)
            return result
        
        #   Initialize
        student = self.students[0]
        program = self.program
        (section_list, timeslot_list) = randomized_attrs(program)
        section1 = section_list[0]
        section2 = section_list[1]
        ts1 = timeslot_list[0]
        ts2 = timeslot_list[1]
        modules = program.getModules()
        scrmi = program.getModuleExtension('StudentClassRegModuleInfo', ProgramModuleObj.objects.filter(program=program, module__handler='StudentClassRegModule')[0].id)
        
        #   Check that the map starts out empty
        sm = ScheduleMap(student, program)
        self.assertTrue(len(occupied_slots(sm.map)) == 0, 'Initial schedule map not empty.')
        
        #   Put the student in a class and check that it's there
        section1.assign_start_time(ts1)
        section1.preregister_student(student)

        section1 = ClassSection.objects.get(id=section1.id)  ## Go get the class (and its size) again
        self.assertEqual(section1.num_students(), 1, "Cache error, didn't correctly update the number of students in the class")
        self.assertEqual(section1.num_students(), ClassSection.objects.get(id=section1.id).enrolled_students, "Triggers error, didn't update enrolled_students with the new enrollee")
        sm = ScheduleMap(student, program)
        self.assertTrue(occupied_slots(sm.map) == [ts1.id], 'Schedule map not occupied at specified timeslot.')
        self.assertTrue(sm.map[ts1.id] == [section1], 'Schedule map contains incorrect value at specified timeslot.')
        
        #   Reschedule the section and check
        section1.assign_start_time(ts2)
        sm = ScheduleMap(student, program)
        self.assertTrue(occupied_slots(sm.map) == [ts2.id], 'Schedule map incorrectly handled rescheduled section.')
        self.assertTrue(sm.map[ts2.id] == [section1], 'Schedule map contains incorrect section in rescheduled timeslot.')
        
        #   Double-book the student and make sure both classes show up
        section2.assign_start_time(ts2)
        section2.preregister_student(student)
        sm = ScheduleMap(student, program)
        self.assertTrue(occupied_slots(sm.map) == [ts2.id], 'Schedule map did not identify double-booked timeslot.')
        self.assertTrue(set(sm.map[ts2.id]) == set([section1, section2]), 'Schedule map contains incorrect sections in double-booked timeslot.')
        
        #   Remove the student and check that the map is empty again
        section1.unpreregister_student(student)
        section2.unpreregister_student(student)
        section1 = ClassSection.objects.get(id=section1.id)  ## Go get the class (and its size) again
        section2 = ClassSection.objects.get(id=section2.id)  ## Go get the class (and its size) again
        self.assertEqual(section1.num_students(), 0, "Cache error, didn't register a student being un-registered")
        self.assertEqual(section1.num_students(), section1.enrolled_students, "Triggers error, didn't update enrolled_students with the new un-enrollee")
        sm = ScheduleMap(student, program)
        self.assertTrue(len(occupied_slots(sm.map)) == 0, 'Schedule map did not clear properly.')
        
        
class BooleanLogicTest(TestCase):
    """ Verify that the Boolean logic models underlying schedule constraints are 
        working correctly.
    """
    def runTest(self):
        from esp.program.models import BooleanExpression
        #   Create a logic expression with default values
        exp, created = BooleanExpression.objects.get_or_create(label='bltestexp')
        a = exp.add_token('1')
        exp.add_token('not')
        b = exp.add_token('0')
        exp.add_token('not')
        exp.add_token('or')
        c = exp.add_token('0')
        exp.add_token('and')
        d = exp.add_token('1')
        e = exp.add_token('0')
        exp.add_token('and')
        exp.add_token('not')
        exp.add_token('or')
        
        #   Verify that it returns the right result
        self.assertTrue(exp.evaluate(), 'Incorrect Boolean logic result')
        
        #   Change some values and check again
        e.text = '1'
        e.save()
        self.assertFalse(exp.evaluate(), 'Incorrect Boolean logic result')
        
class ScheduleConstraintTest(ProgramFrameworkTest):
    """ This unit test has 2 purposes:
        1. Test the ScheduleTest* classes that act as BooleanTokens and 
           compute whether certain conditions on a student's schedule are true. 
        2. Test whether ScheduleConstraints can track relationships
           between the results of these tests. 
    """
    def runTest(self):
        from esp.program.models import BooleanExpression, ScheduleMap, ScheduleConstraint, ScheduleTestOccupied, ScheduleTestCategory, ScheduleTestSectionList
        from esp.program.modules.base import ProgramModuleObj
        
        #   Initialize
        student = self.students[0]
        program = self.program
        (section_list, timeslot_list) = randomized_attrs(program)
        modules = program.getModules()
        scrmi = program.getModuleExtension('StudentClassRegModuleInfo', ProgramModuleObj.objects.filter(program=program, module__handler='StudentClassRegModule')[0].id)
 
        #   Prepare two sections
        section1 = section_list[0]
        section1.assign_start_time(timeslot_list[0])
        section1.parent_class.category = self.categories[0]
        section1.parent_class.save()
        section2 = section_list[1]
        section2.assign_start_time(timeslot_list[0])
        section2.parent_class.category = self.categories[0]
        section2.parent_class.save()      
 
        #   Create boolean tokens
        exp1, created = BooleanExpression.objects.get_or_create(label='exp1')
        token1 = ScheduleTestOccupied(exp=exp1, timeblock=timeslot_list[0])
        token1.save()
        exp2, created = BooleanExpression.objects.get_or_create(label='exp2')
        token2 = ScheduleTestCategory(exp=exp2, timeblock=timeslot_list[0], category=self.categories[0])
        token2.save()
        exp3, created = BooleanExpression.objects.get_or_create(label='exp3')
        token3 = ScheduleTestSectionList(exp=exp3, timeblock=timeslot_list[0], section_ids='%s' % section_list[0].id)
        token3.save()
        
        #   Create constraints which say "if you have a class in this timeslot, it must match my {category, section list}"
        sc1 = ScheduleConstraint(program=program, condition=exp1, requirement=exp2)
        sc1.save()
        sc2 = ScheduleConstraint(program=program, condition=exp1, requirement=exp3)
        sc2.save()

        #   Test initial empty schedule
        sm = ScheduleMap(student, program)
        self.assertFalse(token1.boolean_value(map=sm.map), 'ScheduleTestOccupied broken')
        self.assertFalse(token2.boolean_value(map=sm.map), 'ScheduleTestCategory broken')
        self.assertFalse(token3.boolean_value(map=sm.map), 'ScheduleTestSectionList broken')
        self.assertTrue(sc1.evaluate(sm), 'ScheduleConstraint broken')
        self.assertTrue(sc2.evaluate(sm), 'ScheduleConstraint broken')

        #   Register for a class that meets all conditions
        section1.preregister_student(student)
        sm.populate()
        self.assertTrue(token1.boolean_value(map=sm.map), 'ScheduleTestOccupied broken')
        self.assertTrue(token2.boolean_value(map=sm.map), 'ScheduleTestCategory broken')
        self.assertTrue(token3.boolean_value(map=sm.map), 'ScheduleTestSectionList broken')
        self.assertTrue(sc1.evaluate(sm), 'ScheduleConstraint broken')
        self.assertTrue(sc2.evaluate(sm), 'ScheduleConstraint broken')
        
        #   Change the category and check the category constraint
        section1.parent_class.category = self.categories[1]
        section1.parent_class.save()
        sm.populate()
        self.assertTrue(token1.boolean_value(map=sm.map), 'ScheduleTestOccupied broken')
        self.assertFalse(token2.boolean_value(map=sm.map), 'ScheduleTestCategory broken')
        self.assertTrue(token3.boolean_value(map=sm.map), 'ScheduleTestSectionList broken')
        self.assertFalse(sc1.evaluate(sm), 'ScheduleConstraint broken')
        self.assertTrue(sc2.evaluate(sm), 'ScheduleConstraint broken')
        
        #   Change the section and check the section list constraint
        section1.unpreregister_student(student)
        section2.preregister_student(student)
        sm.populate()
        self.assertTrue(token1.boolean_value(map=sm.map), 'ScheduleTestOccupied broken')
        self.assertTrue(token2.boolean_value(map=sm.map), 'ScheduleTestCategory broken')
        self.assertFalse(token3.boolean_value(map=sm.map), 'ScheduleTestSectionList broken')
        self.assertTrue(sc1.evaluate(sm), 'ScheduleConstraint broken')
        self.assertFalse(sc2.evaluate(sm), 'ScheduleConstraint broken')
        
        #   Change timeslot and check that occupied is false
        section2.assign_start_time(timeslot_list[1])
        sm.populate()
        self.assertFalse(token1.boolean_value(map=sm.map), 'ScheduleTestOccupied broken')
        self.assertFalse(token2.boolean_value(map=sm.map), 'ScheduleTestCategory broken')
        self.assertFalse(token3.boolean_value(map=sm.map), 'ScheduleTestSectionList broken')
        self.assertTrue(sc1.evaluate(sm), 'ScheduleConstraint broken')
        self.assertTrue(sc2.evaluate(sm), 'ScheduleConstraint broken')

class DynamicCapacityTest(ProgramFrameworkTest):
    def runTest(self):
        #   Parameters
        initial_capacity = 37
        mult_test = 0.6
        offset_test = 4
    
        #   Get class capacity
        self.program.getModules()
        options = self.program.getModuleExtension('StudentClassRegModuleInfo')
        sec = random.choice(list(self.program.sections()))
        sec.parent_class.class_size_max = initial_capacity
        sec.parent_class.save()
        sec.max_class_capacity = initial_capacity
        sec.save()
        
        #   Check that initially the capacity is correct
        sec.parent_class._moduleExtension = {}
        self.assertEqual(sec.capacity, initial_capacity)
        #   Check that multiplier works
        options.class_cap_multiplier = str(mult_test)
        options.save()
        sec.parent_program._moduleExtension = {}
        self.assertEqual(sec.capacity, int(initial_capacity * mult_test))
        #   Check that multiplier and offset work
        options.class_cap_offset = offset_test
        options.save()
        sec.parent_program._moduleExtension = {}
        self.assertEqual(sec._get_capacity(), int(initial_capacity * mult_test + offset_test))
        #   Check that offset only works
        options.class_cap_multiplier = '1.0'
        options.save()
        sec.parent_program._moduleExtension = {}
        self.assertEqual(sec.capacity, int(initial_capacity + offset_test))
        #   Check that we can go back to normal
        options.class_cap_offset = 0
        options.save()
        sec.parent_program._moduleExtension = {}
        self.assertEqual(sec.capacity, initial_capacity)


class ModuleControlTest(ProgramFrameworkTest):
    def runTest(self):
        from esp.program.models import ProgramModule
        from esp.program.modules.base import ProgramModuleObj
        from esp.program.modules.handlers.financialaidappmodule import FinancialAidAppModule
    
        #   Make all default modules non-required
        for pmo in self.program.getModules():
            pmo.__class__ = ProgramModuleObj
            pmo.required = False
            pmo.save()

        #   Pick a student and log in; fill out profile
        student = random.choice(self.students)
        self.failUnless( self.client.login( username=student.username, password='password' ), "Couldn't log in as student %s" % student.username )
        
        #   Check that the main student reg page displays as usual in the initial state.
        response = self.client.get('/learn/%s/studentreg' % self.program.getUrlBase())
        self.assertTrue('Steps for Registration' in response.content)
        
        #   Set a student module to be required and make sure we are shown it.
        fa_module = ProgramModule.objects.filter(handler='FinancialAidAppModule')[0]
        moduleobj = ProgramModuleObj.getFromProgModule(self.program, fa_module)
        moduleobj.__class__ = ProgramModuleObj
        moduleobj.required = True
        moduleobj.save()
        
        response = self.client.get('/learn/%s/studentreg' % self.program.getUrlBase())
        self.assertTrue('Financial Aid' in response.content)
        
        #   Remove the module and make sure we are not shown it anymore.
        self.program.program_modules.remove(fa_module)
        self.program.save()
        
        response = self.client.get('/learn/%s/studentreg' % self.program.getUrlBase())
        self.assertTrue('Steps for Registration' in response.content)
        
class MeetingTimesTest(ProgramFrameworkTest):
    def assertSetEquals(self, a, b):
        self.assertTrue(set(a) == set(b), 'set(%s) != set(%s)' % (a, b))

    def runTest(self):
        #   Get a class section
        section = self.program.sections()[0]
        
        #   Make sure it is not scheduled
        section.meeting_times.clear()
        section.classroomassignments().delete()
        self.assertSetEquals(section.get_meeting_times(), [])
        
        #   Assign a meeting times
        ts_list = self.program.getTimeSlots()
        ts1 = ts_list[0]
        ts2 = ts_list[1]
        
        #   Check whether changes appear as we make them
        section.meeting_times.add(ts1)
        self.assertSetEquals(section.get_meeting_times(), [ts1])
        section.meeting_times.add(ts2)
        self.assertSetEquals(section.get_meeting_times(), [ts1, ts2])
        section.meeting_times.remove(ts1)
        self.assertSetEquals(section.get_meeting_times(), [ts2])
        section.meeting_times.remove(ts2)
        self.assertSetEquals(section.get_meeting_times(), [])

class LSRAssignmentTest(ProgramFrameworkTest):
    def setUp(self):
        random.seed()

        # Create a program, students, classes, teachers, etc.
        super(LSRAssignmentTest, self).setUp(num_students=20, room_capacity=3)
        # Force the modules and extensions to be created
        self.program.getModules()
        # Schedule classes
        self.schedule_randomly()
        self.timeslots = Event.objects.filter(meeting_times__parent_class__parent_program = self.program).distinct()

        # Create the registration types
        self.enrolled_rt, created = RegistrationType.objects.get_or_create(name='Enrolled')
        self.priority_rt, created = RegistrationType.objects.get_or_create(name='Priority/1')
        self.interested_rt, created = RegistrationType.objects.get_or_create(name='Interested')
        self.waitlist_rt, created = RegistrationType.objects.get_or_create(name='Waitlist/1')

        # Add some priorities and interesteds for the lottery
        es = Event.objects.filter(program=self.program)
        for student in self.students:
            # Give the student a starting grade
            startGrade = int(random.random() * 6) + 7
            student_studentinfo = StudentInfo(user=student, graduation_year=ESPUser.YOGFromGrade(startGrade))
            student_studentinfo.save()
            student_regprofile = RegistrationProfile(user=student, student_info=student_studentinfo, most_recent_profile=True)
            student_regprofile.save()
        
            for e in es:
                # 0.5 prob of adding a class in the timeblock as priority
                if random.random() < 0.5:
                    sections = [s for s in self.program.sections() if e in s.meeting_times.all()]
                    if len(sections) == 0: continue
                    pri = random.choice(sections)
                    StudentRegistration.objects.get_or_create(user=student, section=pri, relationship=self.priority_rt)
            for sec in self.program.sections():
                # 0.25 prob of adding a section as interested
                if random.random() < 0.25:
                    StudentRegistration.objects.get_or_create(user=student, section=sec, relationship=self.interested_rt)

    def testLottery(self):
        # Run the lottery!
        lotteryController = LotteryAssignmentController(self.program)
        lotteryController.compute_assignments()
        lotteryController.save_assignments()
        

        # Now go through and check that the assignments make sense
        for student in self.students:
            # Figure out which classes they got
            interested_regs = StudentRegistration.objects.filter(user=student, relationship=self.interested_rt)
            priority_regs = StudentRegistration.objects.filter(user=student, relationship=self.priority_rt)
            enrolled_regs = StudentRegistration.objects.filter(user=student, relationship=self.enrolled_rt)

            interested_classes = set([sr.section for sr in interested_regs])
            priority_classes = set([sr.section for sr in priority_regs])
            enrolled_classes = set([sr.section for sr in enrolled_regs])
            not_enrolled_classes = (priority_classes | interested_classes) - enrolled_classes


            # Get their grade
            grade = ESPUser.gradeFromYOG(student.studentinfo_set.all()[0].graduation_year)

            # Check that they can't possibly add a class they didn't get into
            for cls in not_enrolled_classes:
                self.failUnless(cls.cannotAdd(student) or cls.isFull())

    def testStats(self):
        """ Verify that the values returned by compute_stats() are correct
            after running the lottery.  """

        #   Run the lottery!
        lotteryController = LotteryAssignmentController(self.program)
        lotteryController.compute_assignments()
        lotteryController.save_assignments()

        #   Get stats
        stats = lotteryController.compute_stats()

        #   Check stats for correctness
        #   - Some basic stats
        self.assertEqual(stats['num_enrolled_students'], len(filter(lambda x: len(x.getEnrolledClasses(self.program)) > 0, self.students)))
        self.assertEqual(stats['num_registrations'], len(StudentRegistration.valid_objects().filter(user__in=self.students, relationship__name='Enrolled')))
        #   - 'Screwed students' list
        for student in self.students:
            stats_entry = filter(lambda x: x[1] == student.id, stats['students_by_screwedness'])[0]

            #   Compute 'screwedness' score for this student
            sections_interested = student.getSections(self.program, verbs=['Interested'])
            sections_priority = student.getSections(self.program, verbs=['Priority/1'])
            sections_enrolled = student.getSections(self.program, verbs=['Enrolled'])

            sections_interested_and_enrolled = list((set(sections_interested) - set(sections_priority)) & set(sections_enrolled))
            sections_priority_and_enrolled = list(set(sections_priority) & set(sections_enrolled))

            hours_interested = numpy.sum([len(sec.get_meeting_times()) for sec in sections_interested_and_enrolled])
            hours_priority = numpy.sum([len(sec.get_meeting_times()) for sec in sections_priority_and_enrolled])
            student_utility = (hours_interested + 1.5 * hours_priority) ** 0.5

            student_weight = (len(sections_interested) + len(sections_priority)) ** 0.5
            student_screwed_val = (1.0 + student_utility) / (1.0 + student_weight)

            #   Compare against the value in the stats dict (allow for floating-point error)
            self.assertAlmostEqual(student_screwed_val, stats_entry[0])

    def testSingleLunchConstraint(self):
        # First generate 1 lunch timeslot
        lunch_timeslot = random.choice(self.timeslots)
        lcg = LunchConstraintGenerator(self.program, [lunch_timeslot])
        lcg.generate_all_constraints()

        # Run the lottery!
        lotteryController = LotteryAssignmentController(self.program)
        lotteryController.compute_assignments()
        lotteryController.save_assignments()


        # Now go through and make sure that lunch assignments make sense
        for student in self.students:
            lunch_sec = ClassSection.objects.filter(parent_class__category = lcg.get_lunch_category())
            self.failUnless(len(lunch_sec) == 1, "Lunch constraint for one timeblock generated multiple Lunch sections")
            lunch_sec = lunch_sec[0]
            timeslots = Event.objects.filter(meeting_times__registrations=student).exclude(meeting_times=lunch_sec)

            self.failUnless(not lunch_sec.meeting_times.all()[0] in timeslots, "One of the student's registrations overlaps with the lunch block")

    def testMultipleLunchConstraint(self):
        # First generate 3 lunch timeslots
        ts_copy = list(self.timeslots)[:]
        lt1 = random.choice(ts_copy)
        ts_copy.remove(lt1)
        lt2 = random.choice(ts_copy)
        ts_copy.remove(lt2)
        lt3 = random.choice(ts_copy)
        lcg = LunchConstraintGenerator(self.program, [lt1, lt2, lt3])
        lcg.generate_all_constraints()

        # Run the lottery!
        lotteryController = LotteryAssignmentController(self.program)
        lotteryController.compute_assignments()
        lotteryController.save_assignments()


        # Now go through and make sure that lunch assignments make sense
        for student in self.students:
            lunch_secs = ClassSection.objects.filter(parent_class__category = lcg.get_lunch_category())
            self.failUnless(len(lunch_secs) == 3, "Incorrect number of lunch sections created: %s" % (len(lunch_secs)))
            timeslots = Event.objects.filter(meeting_times__registrations=student).exclude(meeting_times__in=lunch_secs)

            lunch_free = False
            for lunch_section in lunch_secs:
                if not lunch_section.meeting_times.all()[0] in timeslots:
                    lunch_free = True
                    break
            self.failUnless(lunch_free, "No lunch sections free for a student!")<|MERGE_RESOLUTION|>--- conflicted
+++ resolved
@@ -506,16 +506,8 @@
         from esp.web.models import NavBarCategory
         from datetime import datetime, timedelta
         from esp.program.modules.models import install as program_modules_install
-<<<<<<< HEAD
-        
-        #   Force Datatree to not use transactions
-        import esp.datatree.sql.set_isolation_level
-        esp.datatree.sql.set_isolation_level.DISABLE_TRANSACTIONS = True
-
-=======
 
         user_role_setup()
->>>>>>> 14eecb4f
         program_modules_install()
         
         #   Default parameters
