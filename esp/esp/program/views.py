--- conflicted
+++ resolved
@@ -67,13 +67,7 @@
 from django.conf import settings
 import pickle
 import operator
-<<<<<<< HEAD
 import json
-import re
-import unicodedata
-=======
-import simplejson as json
->>>>>>> e655c2e3
 from collections import defaultdict
 from decimal import Decimal
 
