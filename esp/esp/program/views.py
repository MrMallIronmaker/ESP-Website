
__author__    = "Individual contributors (see AUTHORS file)"
__date__      = "$DATE$"
__rev__       = "$REV$"
__license__   = "AGPL v.3"
__copyright__ = """
This file is part of the ESP Web Site
Copyright (c) 2007 by the individual contributors
  (see AUTHORS file)

The ESP Web Site is free software; you can redistribute it and/or
modify it under the terms of the GNU Affero General Public License
as published by the Free Software Foundation; either version 3
of the License, or (at your option) any later version.

This program is distributed in the hope that it will be useful,
but WITHOUT ANY WARRANTY; without even the implied warranty of
MERCHANTABILITY or FITNESS FOR A PARTICULAR PURPOSE.  See the
GNU Affero General Public License for more details.

You should have received a copy of the GNU Affero General Public
License along with this program; if not, write to the Free Software
Foundation, Inc., 51 Franklin Street, Fifth Floor, Boston, MA 02110-1301, USA.

Contact information:
MIT Educational Studies Program
  84 Massachusetts Ave W20-467, Cambridge, MA 02139
  Phone: 617-253-4882
  Email: esp-webmasters@mit.edu
Learning Unlimited, Inc.
  527 Franklin St, Cambridge, MA 02139
  Phone: 617-379-0178
  Email: web-team@lists.learningu.org
"""

from esp.web.util import render_to_response
from esp.qsd.models import QuasiStaticData
from esp.qsd.forms import QSDMoveForm, QSDBulkMoveForm
from esp.datatree.models import *
from django.http import HttpResponseRedirect, Http404
from django.core.mail import send_mail
from esp.users.models import ESPUser, UserBit, GetNodeOrNoBits, admin_required, ZipCode

from django.contrib.auth.models import User
from django.contrib.auth.decorators import login_required
from django.db.models.query import Q
from django.db.models import Min
from django.core.mail import mail_admins
from django.core.cache import cache
from django.views.decorators.csrf import csrf_exempt
from django.template.loader import render_to_string
from django.http import HttpResponse
from django import forms

from esp.datatree.sql.query_utils import QTree
from esp.program.models import Program, TeacherBio, RegistrationType, ClassSection, StudentRegistration
from esp.program.forms import ProgramCreationForm, StatisticsQueryForm
from esp.program.setup import prepare_program, commit_program
from esp.program.controllers.confirmation import ConfirmationEmailController
from esp.accounting_docs.models import Document
from esp.middleware import ESPError
from esp.accounting_core.models import LineItemType, CompletedTransactionException
from esp.mailman import create_list, load_list_settings, apply_list_settings, add_list_member
from django.conf import settings
import pickle
import operator
import simplejson as json
from collections import defaultdict

try:
    from cStringIO import StringIO
except ImportError:
    from StringIO import StringIO


@login_required
def lottery_student_reg(request, program = None):
    """
    Serve the student reg page.

    This is just a static page;
    it gets all of its content from AJAX callbacks.
    """

    # First check whether the user is actually a student.
    if not request.user.isStudent():
        raise ESPError(False), "You must be a student in order to access Splash student registration."

    context = {}
    
    return render_to_response('program/modules/lotterystudentregmodule/student_reg.html', request, None, {})

@login_required
def lottery_student_reg_simple(request, program = None):
    """
    Serve the student reg page.

    This is just a static page;
    it gets all of its content from AJAX callbacks.
    """

    # First check whether the user is actually a student.
    if not request.user.isStudent():
        raise ESPError(False), "You must be a student in order to access Splash student registration."

    context = {}
    
    return render_to_response('program/modules/lotterystudentregmodule/student_reg_simple.html', request, None, {})


#@transaction.commit_manually
@login_required
def lsr_submit(request, program = None): 
    
    priority_limit = program.priorityLimit()

    # First check whether the user is actually a student.
    if not request.user.isStudent():
        raise ESPError(False), "You must be a student in order to access student registration."

    data = json.loads(request.POST['json_data'])
    
    if priority_limit > 1: 
        return lsr_submit_HSSP(request, program, priority_limit, data) # temporary function. will merge the two later -jmoldow 05/31

    classes_interest = set()
    classes_no_interest = set()
    classes_flagged = set()
    classes_not_flagged = set()

    reg_priority, created = RegistrationType.objects.get_or_create(name="Priority/1", category="student")
    reg_interested, created = RegistrationType.objects.get_or_create(name="Interested", category="student",
                                                                     defaults={"description":"For lottery reg, a student would be interested in being placed into this class, but it isn't their first choice"})

    for reg_token, reg_status in data.iteritems():
        parts = reg_token.split('_')
        if parts[0] == 'flag':
            ## Flagged class
            flag, secid = parts
            if reg_status:
                classes_flagged.add(int(secid))
            else:
                classes_not_flagged.add(int(secid))
        else:
            secid = parts[0]
            if reg_status:
                classes_interest.add(int(secid))
                classes_no_interest.add(int(secid))

    errors = []

    already_flagged_sections = request.user.getSections(program=program, verbs=[reg_priority]).annotate(first_block=Min('meeting_times__start'))
    already_flagged_secids = set(int(x.id) for x in already_flagged_sections)
    
    flag_related_sections = classes_flagged | classes_not_flagged
    flagworthy_sections = ClassSection.objects.filter(id__in=flag_related_sections-already_flagged_secids).select_related('anchor').annotate(first_block=Min('meeting_times__start'))
    
    sections_by_block = defaultdict(list)
    sections_by_id = {}   
    for s in list(flagworthy_sections) + list(already_flagged_sections):
        sections_by_id[int(s.id)] = s
        print s.first_block
        if int(s.id) not in classes_not_flagged:
            sections_by_block[s.first_block].append(s)

    for val in sections_by_block.values():
        if len(val) > 1:
            errors.append({"text": "Can't flag two classes at the same time!", "cls_sections": [x.id for x in val], "block": val[0].firstBlockEvent().id, "flagged": True})

    if len(errors) == 0:
        for s_id in (already_flagged_secids - classes_flagged):
            sections_by_id[s_id].unpreregister_student(request.user, prereg_verb=reg_priority.name)
        for s_id in classes_flagged - already_flagged_secids:
            if not sections_by_id[s_id].preregister_student(request.user, prereg_verb=reg_priority.name, overridefull=True):
                errors.append({"text": "Unable to add flagged class", "cls_sections": [s_id], "emailcode": sections_by_id[s_id].emailcode(), "block": None, "flagged": True})

    already_interested_sections = request.user.getSections(program=program, verbs=[reg_interested])
    already_interested_secids = set(int(x.id) for x in already_interested_sections)
    interest_related_sections = classes_interest | classes_no_interest
    sections = ClassSection.objects.filter(id__in = (interest_related_sections - flag_related_sections - already_flagged_secids - already_interested_secids)).select_related('anchor')

    ## No need to reset sections_by_id
    for s in list(sections) + list(already_interested_sections):
        sections_by_id[int(s.id)] = s

    for s_id in (already_interested_secids - classes_interest):
        sections_by_id[s_id].unpreregister_student(request.user, prereg_verb=reg_interested.name)
    for s_id in classes_interest - already_interested_secids:
        print s_id
        if not sections_by_id[s_id].preregister_student(request.user, prereg_verb=reg_interested.name, overridefull=True):
            errors.append({"text": "Unable to add interested class", "cls_sections": [s_id], "emailcode": sections_by_id[s_id].emailcode(), "block": None, "flagged": False})

    if len(errors) != 0:
        s = StringIO()
        print(errors, s)
        mail_admins('Error in class reg', s.getvalue(), fail_silently=True)

    cfe = ConfirmationEmailController()
    cfe.send_confirmation_email(request.user, program)

    return HttpResponse(json.dumps(errors), mimetype='application/json')


#@transaction.commit_manually
@login_required
def lsr_submit_HSSP(request, program, priority_limit, data):  # temporary function. will merge the two later -jmoldow 05/31
    
    classes_flagged = [set() for i in range(0,priority_limit+1)] # 1-indexed
    sections_by_block = [defaultdict(set) for i in range(0,priority_limit+1)] # 1-indexed - sections_by_block[i][block] is a set of classes that were given priority i in timeblock block. This should hopefully be a set of size 0 or 1.
    
    for section_id, (priority, block_id) in data.iteritems():
        section_id = int(section_id)
        priority = int(priority)
        block_id = int(block_id)
        classes_flagged[0].add(section_id)
        classes_flagged[priority].add(section_id)
        sections_by_block[priority][block_id].add(section_id)

    errors = []
    
    for i in range(1, priority_limit+1):
        for block in sections_by_block[i].keys():
            if len(sections_by_block[i][block]) > 1:
                errors.append({"text": "Can't flag two classes with the same priority at the same time!", "cls_sections": list(sections_by_block[i][block]), "block": block, "priority": i, "doubled_priority": True})
    
    if len(errors): 
        return HttpResponse(json.dumps(errors), mimetype='application/json')

    reg_priority = [(None,None)] + [RegistrationType.objects.get_or_create(name="Priority/"+str(i), category="student") for i in range(1,priority_limit+1)]
    reg_priority = [reg_priority[i][0] for i in range(0, priority_limit+1)] 
    
    allStudentRegistrations = StudentRegistration.valid_objects().filter(section__parent_class__parent_program=program, user=request.user)
    oldRegistrations = [] #[[] for i in range(0, priority_limit+1)] # 1-indexed for priority registrations, the 0-index is for interested registrations
    
    for i in range(1, priority_limit+1):
        oldRegistrations += [(oldRegistration, i) for oldRegistration in list(allStudentRegistrations.filter(relationship=reg_priority[i]).select_related(depth=3))]
    
    for (oldRegistration, priority) in oldRegistrations:
        if oldRegistration.section.id not in classes_flagged[0]:
            oldRegistration.expire()
            continue
        for i in range(1, priority_limit + 1):
            if oldRegistration.section.id in classes_flagged[i]:
                if i != priority:
                    oldRegistration.expire()
                elif i == priority:
                    classes_flagged[i].remove(oldRegistration.section.id)
                    classes_flagged[0].remove(oldRegistration.section.id)
                break
    
    flagworthy_sections = [None] + [ClassSection.objects.filter(id__in=classes_flagged[i]).select_related('anchor').select_related(depth=2).annotate(first_block=Min('meeting_times__start')) for i in range(1, priority_limit + 1)]
    
    for i in range(1, priority_limit + 1):
        for s in list(flagworthy_sections[i]):
            if not s.preregister_student(request.user, prereg_verb=reg_priority[i].name, overridefull=True):
                errors.append({"text": "Unable to add flagged class", "cls_sections": [s.id], "emailcode": s.emailcode(), "block": s.first_block, "flagged": True, "priority": i, "doubled_priority": False})

    if len(errors) != 0:
        s = StringIO()
        pprint(errors, s)
        mail_admins('Error in class reg', s.getvalue(), fail_silently=True)

    return HttpResponse(json.dumps(errors), mimetype='application/json')


def find_user(userstr):
    """
    Do a best-guess effort at finding a user based on a string identifying that user.
    The string may be a user ID, username, or some permuation of the user's real name.
    Will return a list of users if the string is not a username and more than one
    name approximately matches.
    Will return something that evaluates to False iff no matching users are found.
    """
    # First, is this a User ID?
    try:
        found_user = ESPUser.objects.get(id=int(userstr))
        return found_user
    except ValueError:
        pass # Well, that wasn't even an integer; can't be an ID
    except ESPUser.DoesNotExist:
        pass # Well, maybe it is an integer, but it's not a valid user ID.

    # Second, is it a username?
    try:
        found_user = ESPUser.objects.get(username=userstr)
        return found_user
    except ESPUser.DoesNotExist:
        pass # Well, not a username either.  Oh well.

    # Third, try e-mail?
    if '@' in userstr:  # but don't even bother hitting the DB if it doesn't even have an '@'
        found_users = ESPUser.objects.filter(email=userstr)
        if len(found_users) == 1:
            return found_users[0]
        elif len(found_users) > 1:
            return found_users
        # else, not an e-mail either.  Oh well.

    # Fourth, try titles of courses a teacher has taught?
    found_users = ESPUser.objects.filter(userbit__qsc__friendly_name__icontains=userstr).distinct()
    if len(found_users) == 1:
        return found_users[0]
    elif len(found_users) > 1:
        return found_users

    # Maybe it's a name?
    # Let's do some playing.

    # Is it multipart?        
    # If so, we don't know which parts got filed under first name and
    # which under last name.
    # So, try them all!
    # First, try for an exact match (ie., all parts of the firstname, lastname pair are somewhere in the given string)
    userstr_parts = userstr.split(' ')

    # First, try single-part, since it's easier
    if len(userstr_parts) == 1:
        found_users = ESPUser.objects.filter(Q(first_name__iexact=userstr) | Q(last_name__iexact=userstr))
        if len(found_users) == 1:
            return found_users[0]
        elif len(found_users) > 1:
            return found_users

        found_users = ESPUser.objects.filter(Q(first_name__icontains=userstr) | Q(last_name__icontains=userstr))
        if len(found_users) == 1:
            return found_users[0]
        elif len(found_users) > 1:
            return found_users
        
    q_list = []
    for i in xrange(len(userstr_parts) + 1):
        q_list.append( Q( first_name__iexact = ' '.join(userstr_parts[:i]), last_name__iexact = ' '.join(userstr_parts[i:]) ) )

    # Allow any of the above permutations
    q = reduce(operator.or_, q_list)
    found_users = ESPUser.objects.filter( q )
    if len(found_users) == 1:
        return found_users[0]
    elif len(found_users) > 1:
        return found_users
    # else, we found no one.  Oops.

    # Now, repeat the same thing, but with "contains" so we match some nicknames and whatnot
    
    q_list = []
    for i in xrange(len(userstr_parts)):
        q_list.append( Q( first_name__icontains = ' '.join(userstr_parts[:i]), last_name__icontains = ' '.join(userstr_parts[i:]) ) )
    # Allow any of the above permutations
    q = reduce(operator.or_, q_list)
    found_users = ESPUser.objects.filter( q )
    if len(found_users) == 1:
        return found_users[0]
    elif len(found_users) > 1:
        return found_users
    # else, we found no one.  Oops.

    # Well, we fail.  Sorry.
    return None

def isiterable(i):
    """ returns true iff i is iterable """
    try:
        for x in i:
            return True
    except TypeError:
        return False

@admin_required
def usersearch(request):
    """
    Given a string that's somehow associated with a user,
    do our best to find that user.
    Either redirect to that user's "userview" page, or
    display a list of users to pick from."""
    if not request.GET.has_key('userstr'):
        raise ESPError(False), "You didn't specify a user to search for!"
                               
    userstr = request.GET['userstr']
    found_users = find_user(userstr)

    if not found_users:
        raise ESPError(False), "No user found by that name!"

    if isiterable(found_users):
        return render_to_response('users/userview_search.html', request, GetNode("Q/Web"), { 'found_users': found_users })
    else:
        from urllib import urlencode
        return HttpResponseRedirect('/manage/userview?%s' % urlencode({'username': found_users.username}))

@admin_required
def userview(request):
    """ Render a template displaying all the information about the specified user """
    try:
        user = ESPUser.objects.get(username=request.GET['username'])
    except:
        raise ESPError(False), "Sorry, can't find anyone with that username."

    teacherbio = TeacherBio.getLastBio(user)
    if not teacherbio.picture:
        teacherbio.picture = 'images/not-available.jpg'
    
    from esp.users.forms.user_profile import StudentInfoForm
    
    if 'graduation_year' in request.GET:
        student_info = user.getLastProfile().student_info
        student_info.graduation_year = int(request.GET['graduation_year'])
        student_info.save()
    
    change_grade_form = StudentInfoForm(user=user)
    if 'disabled' in change_grade_form.fields['graduation_year'].widget.attrs:
        del change_grade_form.fields['graduation_year'].widget.attrs['disabled']
    change_grade_form.fields['graduation_year'].initial = ESPUser.YOGFromGrade(user.getGrade())
    change_grade_form.fields['graduation_year'].choices = filter(lambda choice: bool(choice[0]), change_grade_form.fields['graduation_year'].choices)
    
    context = {
        'user': user,
<<<<<<< HEAD
        'taught_classes' : user.getTaughtClasses().order_by('parent_program'),
        'enrolled_classes' : user.getEnrolledSections().order_by('parent_class__parent_program'),
        'taken_classes' : user.getSections().order_by('parent_class__parent_program'),
=======
        'taught_classes' : user.getTaughtClasses().order_by('parent_program', 'id'),
        'enrolled_classes' : user.getEnrolledSections().order_by('parent_class__parent_program', 'id'),
        'taken_classes' : user.getSections().order_by('parent_class__parent_program', 'id'),
>>>>>>> 1cc9eee4
        'teacherbio': teacherbio,
        'domain': settings.SITE_INFO[1],
        'change_grade_form': change_grade_form,
    }
    return render_to_response("users/userview.html", request, GetNode("Q/Web"), context )
    
def programTemplateEditor(request):
    """ Generate and display a listing of all QSD pages in the Programs template
    (QSD pages that are created automatically when a new program is created) """
    qsd_pages = []

    template_node = GetNode('Q/Programs/Template')

    for qsd in template_node.quasistaticdata_set.all():
        qsd_pages.append( { 'edit_url': qsd.name + ".edit.html",
                            'view_url': qsd.name + ".html",
                            'page': qsd } )

    have_create = UserBit.UserHasPerms(request.user, template_node, GetNode('V/Administer/Edit'))

    return render_to_response('display/qsd_listing.html', request, GetNode('Q/Web'), {'qsd_pages': qsd_pages, 'have_create': have_create })

def classTemplateEditor(request, program, session):
    """ Generate and display a listing of all QSD pages in the Class template within the specified program
    (QSD pages that are created automatically when a new class is created) """
    qsd_pages = []

    try:
        template_node = GetNodeOrNoBits('Q/Programs/' + program + '/' + session + '/Template', request.user)
    except DataTree.NoSuchNodeException:
        raise Http404

    for qsd in template_node.quasistaticdata_set.all():
        qsd_pages.append( { 'edit_url': qsd.name + ".edit.html",
                            'view_url': qsd.name + ".html",
                            'page': qsd } )

    have_create = UserBit.UserHasPerms(request.user, template_node, GetNode('V/Administer/Edit'))

    return render_to_response('display/qsd_listing.html', request, program, {'qsd_pages': qsd_pages,
                                                            'have_create': have_create })

@admin_required
def manage_programs(request):
    admPrograms = ESPUser(request.user).getEditable(Program).order_by('-id')
    context = {'admPrograms': admPrograms,
               'user': request.user}
    return render_to_response('program/manage_programs.html', request, GetNode('Q/Web/myesp'), context)

@admin_required
def newprogram(request):
    template_prog = None
    template_prog_id = None
    if 'template_prog' in request.GET and (int(request.GET["template_prog"])) != 0:       # if user selects None which value is 0,so we need to check for 0.
       #try:
        template_prog_id = int(request.GET["template_prog"])
        tprogram = Program.objects.get(id=template_prog_id)
        template_prog = {}
        template_prog.update(tprogram.__dict__)
        del template_prog["id"]
        
        template_prog["program_modules"] = tprogram.program_modules.all().values_list("id", flat=True)
        template_prog["class_categories"] = tprogram.class_categories.all().values_list("id", flat=True)
        '''
        As Program Name should be new for each new program created then it is better to not to show old program names in input box .
        template_prog["term"] = tprogram.anchor.name
        template_prog["term_friendly"] = tprogram.anchor.friendly_name
        '''
        template_prog["anchor"] = tprogram.anchor.parent.id
        
        # aseering 5/18/2008 -- List everyone who was granted V/Administer on the specified program
        template_prog["admins"] = ESPUser.objects.filter(userbit__verb=GetNode("V/Administer"), userbit__qsc=tprogram.anchor).values_list("id", flat=True)

        # aseering 5/18/2008 -- More aggressively list everyone who was an Admin
        #template_prog["admins"] = [ x.id for x in UserBit.objects.bits_get_users(verb=GetNode("V/Administer"), qsc=tprogram.anchor, user_objs=True) ]
        
        program_visible_bits = list(UserBit.objects.bits_get_users(verb=GetNode("V/Flags/Public"), qsc=tprogram.anchor).filter(user__isnull=True).order_by("-startdate"))
        if len(program_visible_bits) > 0:
            newest_bit = program_visible_bits[0]
            oldest_bit = program_visible_bits[-1]

            template_prog["publish_start"] = oldest_bit.startdate
            template_prog["publish_end"] = newest_bit.enddate

        student_reg_bits = list(UserBit.objects.bits_get_users(verb=GetNode("V/Deadline/Registration/Student"), qsc=tprogram.anchor).filter(user__isnull=True).order_by("-startdate"))
        if len(student_reg_bits) > 0:
            newest_bit = student_reg_bits[0]
            oldest_bit = student_reg_bits[-1]

            template_prog["student_reg_start"] = oldest_bit.startdate
            template_prog["student_reg_end"] = newest_bit.enddate

        teacher_reg_bits = list(UserBit.objects.bits_get_users(verb=GetNode("V/Deadline/Registration/Teacher"), qsc=tprogram.anchor).filter(user__isnull=True).order_by("-startdate"))
        if len(teacher_reg_bits) > 0:
            newest_bit = teacher_reg_bits[0]
            oldest_bit = teacher_reg_bits[-1]

            template_prog["teacher_reg_start"] = oldest_bit.startdate
            template_prog["teacher_reg_end"] = newest_bit.enddate

        
        line_items = LineItemType.objects.filter(anchor__name="Required", anchor__parent__parent=tprogram.anchor).values("amount", "finaid_amount")

        template_prog["base_cost"] = int(-sum([ x["amount"] for x in line_items]))
        template_prog["finaid_cost"] = int(-sum([ x["finaid_amount"] for x in line_items ]))

    if 'checked' in request.GET:
        # Our form's anchor is wrong, because the form asks for the parent of the anchor that we really want.
        # Don't bother trying to fix the form; just re-set the anchor when we're done.
        context = pickle.loads(request.session['context_str'])
        pcf = ProgramCreationForm(context['prog_form_raw'])
        if pcf.is_valid():
            # Fix the anchor friendly name right away, otherwise in-memory caches cause (mild) issues later on
            anchor = GetNode(pcf.cleaned_data['anchor'].get_uri() + "/" + pcf.cleaned_data["term"])
            anchor.friendly_name = pcf.cleaned_data['term_friendly']
            anchor.save()

            new_prog = pcf.save(commit = False) # don't save, we need to fix it up:
            new_prog.anchor = anchor
            new_prog.save()
            pcf.save_m2m()
            
            commit_program(new_prog, context['datatrees'], context['userbits'], context['modules'], context['costs'])
            
            #   Force all ProgramModuleObjs and their extensions to be created now
            new_prog.getModules()
            
            manage_url = '/manage/' + new_prog.url() + '/resources'

            # While we're at it, create the program's mailing list
            mailing_list_name = "%s_%s" % (new_prog.anchor.parent.name, new_prog.anchor.name)
            teachers_list_name = "%s-%s" % (mailing_list_name, "teachers")
            students_list_name = "%s-%s" % (mailing_list_name, "students")

            create_list(students_list_name, "esp-moderators@mit.edu")
            create_list(teachers_list_name, "esp-moderators@mit.edu")

            load_list_settings(teachers_list_name, "lists/program_mailman.config")
            load_list_settings(students_list_name, "lists/program_mailman.config")
        
            apply_list_settings(teachers_list_name, {'owner': ['esp-moderators@mit.edu', new_prog.director_email]})
            apply_list_settings(students_list_name, {'owner': ['esp-moderators@mit.edu', new_prog.director_email]})

            add_list_member(students_list_name, [new_prog.director_email, "esparchive@gmail.com"])
            add_list_member(teachers_list_name, [new_prog.director_email, "esparchive@gmail.com"])
            

            return HttpResponseRedirect(manage_url)
        else:
            raise ESPError(False), "Improper form data submitted."
          

    #   If the form has been submitted, process it.
    if request.method == 'POST':
        form = ProgramCreationForm(request.POST)

        if form.is_valid():
            temp_prog = form.save(commit=False)
            datatrees, userbits, modules = prepare_program(temp_prog, form.cleaned_data)
            #   Save the form's raw data instead of the form itself, or its clean data.
            #   Unpacking of the data happens at the next step.

            context_pickled = pickle.dumps({'prog_form_raw': form.data, 'datatrees': datatrees, 'userbits': userbits, 'modules': modules, 'costs': ( form.cleaned_data['base_cost'], form.cleaned_data['finaid_cost'] )})
            request.session['context_str'] = context_pickled
            
            return render_to_response('program/newprogram_review.html', request, GetNode('Q/Programs/'), {'prog': temp_prog, 'datatrees': datatrees, 'userbits': userbits, 'modules': modules})
        
    else:
        #   Otherwise, the default view is a blank form.
        if template_prog:
            form = ProgramCreationForm(template_prog)
        else:
            form = ProgramCreationForm()

    return render_to_response('program/newprogram.html', request, GetNode('Q/Programs/'), {'form': form, 'programs': Program.objects.all().order_by('-id'),'template_prog_id':template_prog_id})

@csrf_exempt
@login_required
def submit_transaction(request):
    #   We might also need to forward post variables to http://shopmitprd.mit.edu/controller/index.php?action=log_transaction
    
    if request.POST.has_key("decision") and request.POST["decision"] != "REJECT":

        try:
            from decimal import Decimal
            post_locator = request.POST['merchantDefinedData1']
            post_amount = Decimal(request.POST['orderAmount'])
            post_id = request.POST['requestID']
            
            document = Document.receive_creditcard(request.user, post_locator, post_amount, post_id)
        except CompletedTransactionException:
            from django.conf import settings
            invoice = Document.get_by_locator(post_locator)
            # Look for duplicate payment by checking old receipts for different cc_ref.
            cc_receipts = invoice.docs_next.filter(cc_ref__isnull=False).exclude(cc_ref=post_id)
            # Prepare to send e-mail notification of duplicate postback.
            # This should be cleaned up sometime. And we shouldn't hardcode esp-treasurer@mit.edu.
            recipient_list = [contact[1] for contact in settings.ADMINS]
            refs = 'Cybersource request ID: %s' % post_id
            if cc_receipts:
                #recipient_list.append('esp-treasurer@mit.edu')
                #recipient_list.append('ageng@mit.edu') # Because I want to play space invaders too!
                recipient_list.append('esp-credit-cards@mit.edu') 
                subject = 'DUPLICATE PAYMENT'
                refs += '\n\nPrevious payments\' Cybersource IDs: ' + ( u', '.join([x.cc_ref for x in cc_receipts]) )
            else:
                subject = 'Duplicate Postback'
            # Send mail!
            send_mail('[ ESP CC ] ' + subject + ' for #' + post_locator + ' by ' + invoice.user.first_name + ' ' + invoice.user.last_name, \
                  """%s Notification\n--------------------------------- \n\nDocument: %s\n\n%s\n\nUser: %s %s (%s)\n\nCardholder: %s, %s\n\nProgram anchor: %s\n\nRequest: %s\n\n""" % \
                  (subject, invoice.locator, refs, invoice.user.first_name, invoice.user.last_name, invoice.user.id, request.POST.get('billTo_lastName', '--'), request.POST.get('billTo_firstName', '--'), invoice.anchor.get_uri(), request) , \
                  settings.SERVER_EMAIL, recipient_list, True)
            # Get the document that would've been created instead
            document = invoice.docs_next.all()[0]
        except:
            raise ESPError(), "Your credit card transaction was successful, but a server error occurred while logging it.  The transaction has not been lost (please do not try to pay again!); this just means that the green Credit Card checkbox on the registration page may not be checked off.  Please <a href=\"mailto:esp-web@mit.edu\">e-mail us</a> and ask us to correct this manually.  We apologize for the inconvenience."

        one = document.anchor.parent.name
        two = document.anchor.name

        return HttpResponseRedirect("http://%s/learn/%s/%s/confirmreg" % (request.META['HTTP_HOST'], one, two))
        
    return render_to_response( 'accounting_docs/credit_rejected.html', request, GetNode('Q/Accounting'), {} )

# This really should go in qsd
@admin_required
def manage_pages(request):
    if request.method == 'POST':
        data = request.POST
        if request.GET['cmd'] == 'bulk_move':
            if data.has_key('confirm'):
                form = QSDBulkMoveForm(data)
                #   Handle submission of bulk move form
                if form.is_valid():
                    form.save_data()
                    return HttpResponseRedirect('/manage/pages')

            #   Create and display the form
            qsd_id_list = []
            for key in data.keys():
                if key.startswith('check_'):
                    qsd_id_list.append(int(key[6:]))
            if len(qsd_id_list) > 0:
                form = QSDBulkMoveForm()
                qsd_list = QuasiStaticData.objects.filter(id__in=qsd_id_list)
                anchor = form.load_data(qsd_list)
                if anchor:
                    return render_to_response('qsd/bulk_move.html', request, DataTree.get_by_uri('Q/Web'), {'common_anchor': anchor, 'qsd_list': qsd_list, 'form': form})
        
        qsd = QuasiStaticData.objects.get(id=request.GET['id'])
        if request.GET['cmd'] == 'move':
            #   Handle submission of move form
            form = QSDMoveForm(data)
            if form.is_valid():
                form.save_data()
            else:
                return render_to_response('qsd/move.html', request, DataTree.get_by_uri('Q/Web'), {'qsd': qsd, 'form': form})
        elif request.GET['cmd'] == 'delete':
            #   Mark as inactive all QSD pages matching the one with ID request.GET['id']
            if data['sure'] == 'True':
                all_qsds = QuasiStaticData.objects.filter(path=qsd.path, name=qsd.name)
                for q in all_qsds:
                    q.disabled = True
                    q.save()
        return HttpResponseRedirect('/manage/pages')

    elif request.GET.has_key('cmd'):
        qsd = QuasiStaticData.objects.get(id=request.GET['id'])
        if request.GET['cmd'] == 'delete':
            #   Show confirmation of deletion
            return render_to_response('qsd/delete_confirm.html', request, DataTree.get_by_uri('Q/Web'), {'qsd': qsd})
        elif request.GET['cmd'] == 'undelete':
            #   Make all the QSDs enabled and return to viewing the list
            all_qsds = QuasiStaticData.objects.filter(path=qsd.path, name=qsd.name)
            for q in all_qsds:
                q.disabled = False
                q.save()
        elif request.GET['cmd'] == 'move':
            #   Show move form
            form = QSDMoveForm()
            form.load_data(qsd)
            return render_to_response('qsd/move.html', request, DataTree.get_by_uri('Q/Web'), {'qsd': qsd, 'form': form})
            
    #   Show QSD listing 
    qsd_ids = []
    qsds = QuasiStaticData.objects.all().order_by('-create_date').values_list('id', 'path', 'name')
    seen_keys = set()
    for id, path, name in qsds:
        key = path, name
        if key not in seen_keys:
            qsd_ids.append(id)
            seen_keys.add(key)
    qsd_list = list(QuasiStaticData.objects.filter(id__in=qsd_ids))
    qsd_list.sort(key=lambda q: q.url())
    return render_to_response('qsd/list.html', request, DataTree.get_by_uri('Q/Web'), {'qsd_list': qsd_list})
    
@admin_required
def flushcache(request):
    context = {}
    if request.POST:
        if request.POST.has_key("reason") and len(request.POST['reason']) > 5:
            reason = request.POST['reason']
            _cache = cache
            while hasattr(_cache, "_wrapped_cache"):
                _cache = _cache._wrapped_cache
            if hasattr(_cache, "clear"):
                _cache.clear()
                mail_admins("Cache Flushed on server '%s'!" % request.META['SERVER_NAME'], "The cache was flushed by %s!  The following reason was given:\n\n%s" % (request.user.username, reason))
                context['success'] = "Cache Cleared."
            else:
                context['error'] = "Error: This cache backend doesn't support the 'clear' method.  Sorry; you'll have to flush this one manually."
        else:
            context['error'] = "Sorry, that doesn't count as a reason."

    return render_to_response('admin/cache_flush.html', request, DataTree.get_by_uri('Q/Web'), context)
                         

@admin_required
def statistics(request, program=None):

    def get_field_ids(form):
        field_ids = []
        #   Hack to make sure radio buttons are re-parsed correctly by Dojo
        for field_name in form.fields:
            if isinstance(form.fields[field_name].widget, forms.RadioSelect):
                for i in range(len(form.fields[field_name].choices)):
                    field_ids.append('%s_%d' % (field_name, i))
            else:
                field_ids.append(field_name)
        return field_ids
                    
    if request.method == 'POST':
        #   Hack for proper behavior when multiselect fields are hidden
        #   (they contain '' instead of simply being absent like they should)
        post_data = request.POST.copy()
        multiselect_fields = StatisticsQueryForm.get_multiselect_fields()
        for field_name in multiselect_fields:
            if field_name in post_data and post_data[field_name] == '':
                del post_data[field_name]
        
        form = StatisticsQueryForm(post_data, program=program)

        #   Handle case where all we want is a new form
        if 'update_form' in request.GET:
            form.hide_unwanted_fields()

            #   Return result
            context = {'form': form}
            context['clear_first'] = True
            context['field_ids'] = get_field_ids(form)
            result = {}
            result['statistics_form_contents_html'] = render_to_string('program/statistics/form.html', context)
            result['script'] = render_to_string('program/statistics/script.js', context)
            return HttpResponse(json.dumps(result), mimetype='application/json')
            
        if form.is_valid():
            #   A dictionary for template rendering the results of this query
            result_dict = {}
            #   A dictionary for template rendering the final response
            context = {}

            #   Get list of programs the query applies to
            programs = Program.objects.all()
            if not form.cleaned_data['program_type_all']:
                programs = programs.filter(anchor__parent__name=form.cleaned_data['program_type'])
            if not form.cleaned_data['program_instance_all']:
                programs = programs.filter(anchor__name__in=form.cleaned_data['program_instances'])
            result_dict['programs'] = programs
            
            #   Get list of students the query applies to
            students_q = Q()
            for program in programs:
                for reg_type in form.cleaned_data['reg_types']:
                    students_q = students_q | program.students(QObjects=True)[reg_type]
                    
            #   Narrow down by school (perhaps not ideal results, but faster)
            if form.cleaned_data['school_query_type'] == 'name':
                students_q = students_q & (Q(studentinfo__school__icontains=form.cleaned_data['school_name']) | Q(studentinfo__k12school__name__icontains=form.cleaned_data['school_name']))
            elif form.cleaned_data['school_query_type'] == 'list':
                k12school_ids = []
                school_names = []
                for item in form.cleaned_data['school_multisel']:
                    if item.startswith('K12:'):
                        k12school_ids.append(int(item[4:]))
                    elif item.startwith('Sch:'):
                        school_names.append(item[4:])
                students_q = students_q & (Q(studentinfo__school__in=school_names) | Q(studentinfo__k12school__id__in=k12school_ids))
            
            #   Narrow down by Zip code, simply using the latest profile
            #   Note: it would be harder to track students better (i.e. zip code A in fall 2008, zip code B in fall 2009)
            if form.cleaned_data['zip_query_type'] == 'exact':
                students_q = students_q & Q(registrationprofile__contact_user__address_zip=form.cleaned_data['zip_code'], registrationprofile__most_recent_profile=True)
            elif form.cleaned_data['zip_query_type'] == 'partial':
                students_q = students_q & Q(registrationprofile__contact_user__address_zip__startswith=form.cleaned_data['zip_code_partial'], registrationprofile__most_recent_profile=True)
            elif form.cleaned_data['zip_query_type'] == 'distance':
                zipc = ZipCode.objects.get(zip_code=form.cleaned_data['zip_code'])
                zipcodes = zipc.close_zipcodes(form.cleaned_data['zip_code_distance'])
                students_q = students_q & Q(registrationprofile__contact_user__address_zip__in = zipcodes, registrationprofile__most_recent_profile=True)
                
            students = ESPUser.objects.filter(students_q).distinct()
            result_dict['num_students'] = students.count()
            profiles = [student.getLastProfile() for student in students]
            
            #   Accumulate desired information for selected query
            from esp.program import statistics as statistics_functions
            if hasattr(statistics_functions, form.cleaned_data['query']):
                context['result'] = getattr(statistics_functions, form.cleaned_data['query'])(form, programs, students, profiles, result_dict)
            else:
                context['result'] = 'Unsupported query'
                
            #   Generate response
            form.hide_unwanted_fields()
            context['form'] = form
            context['clear_first'] = False
            context['field_ids'] = get_field_ids(form)
            
            if request.is_ajax():
                result = {}
                result['result_html'] = context['result']
                result['script'] = render_to_string('program/statistics/script.js', context)
                return HttpResponse(json.dumps(result), mimetype='application/json')
            else:
                return render_to_response('program/statistics.html', request, DataTree.get_by_uri('Q/Web'), context)
        else:
            #   Form was submitted but there are problems with it
            form.hide_unwanted_fields()
            context = {'form': form}
            context['clear_first'] = False
            context['field_ids'] = get_field_ids(form)
            if request.is_ajax():
                return HttpResponse(json.dumps(result), mimetype='application/json')
            else:
                return render_to_response('program/statistics.html', request, DataTree.get_by_uri('Q/Web'), context)

    #   First request, form not yet submitted
    form = StatisticsQueryForm(program=program)
    form.hide_unwanted_fields()
    context = {'form': form}
    context['clear_first'] = False
    context['field_ids'] = get_field_ids(form)

    if request.is_ajax():
        return HttpResponse(json.dumps(context), mimetype='application/json')
    else:
        return render_to_response('program/statistics.html', request, DataTree.get_by_uri('Q/Web'), context)

@admin_required
def template_preview(request):

    if 'template' in request.GET:
        template = request.GET['template']
    else:
        template = 'main.html'
        
    context = {}

    return render_to_response(template, request, DataTree.get_by_uri('Q/Web'), context)
    <|MERGE_RESOLUTION|>--- conflicted
+++ resolved
@@ -414,15 +414,9 @@
     
     context = {
         'user': user,
-<<<<<<< HEAD
-        'taught_classes' : user.getTaughtClasses().order_by('parent_program'),
-        'enrolled_classes' : user.getEnrolledSections().order_by('parent_class__parent_program'),
-        'taken_classes' : user.getSections().order_by('parent_class__parent_program'),
-=======
         'taught_classes' : user.getTaughtClasses().order_by('parent_program', 'id'),
         'enrolled_classes' : user.getEnrolledSections().order_by('parent_class__parent_program', 'id'),
         'taken_classes' : user.getSections().order_by('parent_class__parent_program', 'id'),
->>>>>>> 1cc9eee4
         'teacherbio': teacherbio,
         'domain': settings.SITE_INFO[1],
         'change_grade_form': change_grade_form,
