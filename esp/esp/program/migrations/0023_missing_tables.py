--- conflicted
+++ resolved
@@ -1,4 +1,3 @@
-<<<<<<< HEAD
 # encoding: utf-8
 import datetime
 from south.db import db
@@ -510,518 +509,4 @@
         }
     }
 
-    complete_apps = ['program']
-=======
-# encoding: utf-8
-import datetime
-from south.db import db
-from south.v2 import DataMigration
-from django.db import models
-
-from esp.utils.migration import db_table_exists
-
-class Migration(DataMigration):
-
-    def forwards(self, orm):
-        "Write your forwards methods here."
-        
-        if not db_table_exists('program_junctionstudentapp_questions'):
-            # Adding ManyToManyField 'StudentApplication.questions'
-            db.create_table('program_junctionstudentapp_questions', (
-                ('id', models.AutoField(verbose_name='ID', primary_key=True, auto_created=True)),
-                ('studentapplication', models.ForeignKey(orm['program.StudentApplication'], null=False)),
-                ('studentappquestion', models.ForeignKey(orm['program.StudentAppQuestion'], null=False))
-            ))
-        
-        if not db_table_exists('program_junctionstudentapp_responses'):
-            # Adding ManyToManyField 'StudentApplication.responses'
-            db.create_table('program_junctionstudentapp_responses', (
-                ('id', models.AutoField(verbose_name='ID', primary_key=True, auto_created=True)),
-                ('studentapplication', models.ForeignKey(orm['program.StudentApplication'], null=False)),
-                ('studentappresponse', models.ForeignKey(orm['program.StudentAppResponse'], null=False))
-            ))
-            
-        if not db_table_exists('program_junctionstudentapp_reviews'):
-            # Adding ManyToManyField 'StudentApplication.reviews'
-            db.create_table('program_junctionstudentapp_reviews', (
-                ('id', models.AutoField(verbose_name='ID', primary_key=True, auto_created=True)),
-                ('studentapplication', models.ForeignKey(orm['program.StudentApplication'], null=False)),
-                ('studentappreview', models.ForeignKey(orm['program.StudentAppReview'], null=False))
-            ))
-        
-    def backwards(self, orm):
-        "Write your backwards methods here."
-
-
-    models = {
-        'auth.group': {
-            'Meta': {'object_name': 'Group'},
-            'id': ('django.db.models.fields.AutoField', [], {'primary_key': 'True'}),
-            'name': ('django.db.models.fields.CharField', [], {'unique': 'True', 'max_length': '80'}),
-            'permissions': ('django.db.models.fields.related.ManyToManyField', [], {'to': "orm['auth.Permission']", 'symmetrical': 'False', 'blank': 'True'})
-        },
-        'auth.permission': {
-            'Meta': {'ordering': "('content_type__app_label', 'content_type__model', 'codename')", 'unique_together': "(('content_type', 'codename'),)", 'object_name': 'Permission'},
-            'codename': ('django.db.models.fields.CharField', [], {'max_length': '100'}),
-            'content_type': ('django.db.models.fields.related.ForeignKey', [], {'to': "orm['contenttypes.ContentType']"}),
-            'id': ('django.db.models.fields.AutoField', [], {'primary_key': 'True'}),
-            'name': ('django.db.models.fields.CharField', [], {'max_length': '50'})
-        },
-        'auth.user': {
-            'Meta': {'object_name': 'User'},
-            'date_joined': ('django.db.models.fields.DateTimeField', [], {'default': 'datetime.datetime.now'}),
-            'email': ('django.db.models.fields.EmailField', [], {'max_length': '75', 'blank': 'True'}),
-            'first_name': ('django.db.models.fields.CharField', [], {'max_length': '30', 'blank': 'True'}),
-            'groups': ('django.db.models.fields.related.ManyToManyField', [], {'to': "orm['auth.Group']", 'symmetrical': 'False', 'blank': 'True'}),
-            'id': ('django.db.models.fields.AutoField', [], {'primary_key': 'True'}),
-            'is_active': ('django.db.models.fields.BooleanField', [], {'default': 'True'}),
-            'is_staff': ('django.db.models.fields.BooleanField', [], {'default': 'False'}),
-            'is_superuser': ('django.db.models.fields.BooleanField', [], {'default': 'False'}),
-            'last_login': ('django.db.models.fields.DateTimeField', [], {'default': 'datetime.datetime.now'}),
-            'last_name': ('django.db.models.fields.CharField', [], {'max_length': '30', 'blank': 'True'}),
-            'password': ('django.db.models.fields.CharField', [], {'max_length': '128'}),
-            'user_permissions': ('django.db.models.fields.related.ManyToManyField', [], {'to': "orm['auth.Permission']", 'symmetrical': 'False', 'blank': 'True'}),
-            'username': ('django.db.models.fields.CharField', [], {'unique': 'True', 'max_length': '30'})
-        },
-        'cal.event': {
-            'Meta': {'object_name': 'Event'},
-            'anchor': ('django.db.models.fields.related.ForeignKey', [], {'to': "orm['datatree.DataTree']"}),
-            'description': ('django.db.models.fields.TextField', [], {}),
-            'end': ('django.db.models.fields.DateTimeField', [], {}),
-            'event_type': ('django.db.models.fields.related.ForeignKey', [], {'to': "orm['cal.EventType']"}),
-            'id': ('django.db.models.fields.AutoField', [], {'primary_key': 'True'}),
-            'priority': ('django.db.models.fields.IntegerField', [], {'null': 'True', 'blank': 'True'}),
-            'short_description': ('django.db.models.fields.TextField', [], {}),
-            'start': ('django.db.models.fields.DateTimeField', [], {})
-        },
-        'cal.eventtype': {
-            'Meta': {'object_name': 'EventType'},
-            'description': ('django.db.models.fields.TextField', [], {}),
-            'id': ('django.db.models.fields.AutoField', [], {'primary_key': 'True'})
-        },
-        'contenttypes.contenttype': {
-            'Meta': {'ordering': "('name',)", 'unique_together': "(('app_label', 'model'),)", 'object_name': 'ContentType', 'db_table': "'django_content_type'"},
-            'app_label': ('django.db.models.fields.CharField', [], {'max_length': '100'}),
-            'id': ('django.db.models.fields.AutoField', [], {'primary_key': 'True'}),
-            'model': ('django.db.models.fields.CharField', [], {'max_length': '100'}),
-            'name': ('django.db.models.fields.CharField', [], {'max_length': '100'})
-        },
-        'datatree.datatree': {
-            'Meta': {'unique_together': "(('name', 'parent'),)", 'object_name': 'DataTree'},
-            'friendly_name': ('django.db.models.fields.TextField', [], {}),
-            'id': ('django.db.models.fields.AutoField', [], {'primary_key': 'True'}),
-            'lock_table': ('django.db.models.fields.IntegerField', [], {'default': '0'}),
-            'name': ('django.db.models.fields.CharField', [], {'max_length': '64'}),
-            'parent': ('django.db.models.fields.related.ForeignKey', [], {'blank': 'True', 'related_name': "'child_set'", 'null': 'True', 'to': "orm['datatree.DataTree']"}),
-            'range_correct': ('django.db.models.fields.BooleanField', [], {'default': 'True'}),
-            'rangeend': ('django.db.models.fields.IntegerField', [], {}),
-            'rangestart': ('django.db.models.fields.IntegerField', [], {}),
-            'uri': ('django.db.models.fields.CharField', [], {'max_length': '1024'}),
-            'uri_correct': ('django.db.models.fields.BooleanField', [], {'default': 'False'})
-        },
-        'program.archiveclass': {
-            'Meta': {'object_name': 'ArchiveClass'},
-            'category': ('django.db.models.fields.CharField', [], {'max_length': '32'}),
-            'date': ('django.db.models.fields.CharField', [], {'max_length': '128'}),
-            'description': ('django.db.models.fields.TextField', [], {}),
-            'id': ('django.db.models.fields.AutoField', [], {'primary_key': 'True'}),
-            'num_old_students': ('django.db.models.fields.IntegerField', [], {'default': '0'}),
-            'original_id': ('django.db.models.fields.IntegerField', [], {'null': 'True', 'blank': 'True'}),
-            'program': ('django.db.models.fields.CharField', [], {'max_length': '256'}),
-            'student_ids': ('django.db.models.fields.TextField', [], {}),
-            'teacher': ('django.db.models.fields.CharField', [], {'max_length': '1024'}),
-            'teacher_ids': ('django.db.models.fields.CharField', [], {'max_length': '256', 'null': 'True', 'blank': 'True'}),
-            'title': ('django.db.models.fields.CharField', [], {'max_length': '1024'}),
-            'year': ('django.db.models.fields.CharField', [], {'max_length': '4'})
-        },
-        'program.booleanexpression': {
-            'Meta': {'object_name': 'BooleanExpression'},
-            'id': ('django.db.models.fields.AutoField', [], {'primary_key': 'True'}),
-            'label': ('django.db.models.fields.CharField', [], {'max_length': '80'})
-        },
-        'program.booleantoken': {
-            'Meta': {'object_name': 'BooleanToken'},
-            'exp': ('django.db.models.fields.related.ForeignKey', [], {'to': "orm['program.BooleanExpression']"}),
-            'id': ('django.db.models.fields.AutoField', [], {'primary_key': 'True'}),
-            'seq': ('django.db.models.fields.IntegerField', [], {'default': '0'}),
-            'text': ('django.db.models.fields.TextField', [], {'default': "''", 'blank': 'True'})
-        },
-        'program.busschedule': {
-            'Meta': {'object_name': 'BusSchedule'},
-            'arrives': ('django.db.models.fields.DateTimeField', [], {}),
-            'departs': ('django.db.models.fields.DateTimeField', [], {}),
-            'id': ('django.db.models.fields.AutoField', [], {'primary_key': 'True'}),
-            'program': ('django.db.models.fields.related.ForeignKey', [], {'to': "orm['program.Program']"}),
-            'src_dst': ('django.db.models.fields.CharField', [], {'max_length': '128'})
-        },
-        'program.classcategories': {
-            'Meta': {'object_name': 'ClassCategories'},
-            'category': ('django.db.models.fields.TextField', [], {}),
-            'id': ('django.db.models.fields.AutoField', [], {'primary_key': 'True'}),
-            'seq': ('django.db.models.fields.IntegerField', [], {'default': '0'}),
-            'symbol': ('django.db.models.fields.CharField', [], {'default': "'?'", 'max_length': '1'})
-        },
-        'program.classimplication': {
-            'Meta': {'object_name': 'ClassImplication', 'db_table': "'program_classimplications'"},
-            'cls': ('django.db.models.fields.related.ForeignKey', [], {'to': "orm['program.ClassSubject']", 'null': 'True'}),
-            'enforce': ('django.db.models.fields.BooleanField', [], {'default': 'True'}),
-            'id': ('django.db.models.fields.AutoField', [], {'primary_key': 'True'}),
-            'is_prereq': ('django.db.models.fields.BooleanField', [], {'default': 'True'}),
-            'member_ids': ('django.db.models.fields.CommaSeparatedIntegerField', [], {'max_length': '100', 'blank': 'True'}),
-            'operation': ('django.db.models.fields.CharField', [], {'max_length': '4'}),
-            'parent': ('django.db.models.fields.related.ForeignKey', [], {'default': 'None', 'to': "orm['program.ClassImplication']", 'null': 'True'})
-        },
-        'program.classsection': {
-            'Meta': {'ordering': "['anchor__name']", 'object_name': 'ClassSection'},
-            'anchor': ('django.db.models.fields.related.ForeignKey', [], {'to': "orm['datatree.DataTree']"}),
-            'checklist_progress': ('django.db.models.fields.related.ManyToManyField', [], {'to': "orm['program.ProgramCheckItem']", 'symmetrical': 'False', 'blank': 'True'}),
-            'duration': ('django.db.models.fields.DecimalField', [], {'null': 'True', 'max_digits': '5', 'decimal_places': '2', 'blank': 'True'}),
-            'enrolled_students': ('django.db.models.fields.IntegerField', [], {'default': '0'}),
-            'id': ('django.db.models.fields.AutoField', [], {'primary_key': 'True'}),
-            'max_class_capacity': ('django.db.models.fields.IntegerField', [], {'null': 'True', 'blank': 'True'}),
-            'meeting_times': ('django.db.models.fields.related.ManyToManyField', [], {'symmetrical': 'False', 'related_name': "'meeting_times'", 'blank': 'True', 'to': "orm['cal.Event']"}),
-            'parent_class': ('django.db.models.fields.related.ForeignKey', [], {'related_name': "'sections'", 'to': "orm['program.ClassSubject']"}),
-            'registration_status': ('django.db.models.fields.IntegerField', [], {'default': '0'}),
-            'registrations': ('django.db.models.fields.related.ManyToManyField', [], {'to': "orm['auth.User']", 'through': "orm['program.StudentRegistration']", 'symmetrical': 'False'}),
-            'status': ('django.db.models.fields.IntegerField', [], {'default': '0'})
-        },
-        'program.classsizerange': {
-            'Meta': {'object_name': 'ClassSizeRange'},
-            'id': ('django.db.models.fields.AutoField', [], {'primary_key': 'True'}),
-            'program': ('django.db.models.fields.related.ForeignKey', [], {'to': "orm['program.Program']", 'null': 'True', 'blank': 'True'}),
-            'range_max': ('django.db.models.fields.IntegerField', [], {}),
-            'range_min': ('django.db.models.fields.IntegerField', [], {})
-        },
-        'program.classsubject': {
-            'Meta': {'object_name': 'ClassSubject', 'db_table': "'program_class'"},
-            'allow_lateness': ('django.db.models.fields.BooleanField', [], {'default': 'False'}),
-            'allowable_class_size_ranges': ('django.db.models.fields.related.ManyToManyField', [], {'blank': 'True', 'related_name': "'classsubject_allowedsizes'", 'null': 'True', 'symmetrical': 'False', 'to': "orm['program.ClassSizeRange']"}),
-            'anchor': ('django.db.models.fields.related.ForeignKey', [], {'to': "orm['datatree.DataTree']"}),
-            'category': ('django.db.models.fields.related.ForeignKey', [], {'related_name': "'cls'", 'to': "orm['program.ClassCategories']"}),
-            'checklist_progress': ('django.db.models.fields.related.ManyToManyField', [], {'to': "orm['program.ProgramCheckItem']", 'symmetrical': 'False', 'blank': 'True'}),
-            'class_info': ('django.db.models.fields.TextField', [], {'blank': 'True'}),
-            'class_size_max': ('django.db.models.fields.IntegerField', [], {'null': 'True', 'blank': 'True'}),
-            'class_size_min': ('django.db.models.fields.IntegerField', [], {'null': 'True', 'blank': 'True'}),
-            'class_size_optimal': ('django.db.models.fields.IntegerField', [], {'null': 'True', 'blank': 'True'}),
-            'custom_form_data': ('esp.utils.fields.JSONField', [], {'null': 'True', 'blank': 'True'}),
-            'directors_notes': ('django.db.models.fields.TextField', [], {'null': 'True', 'blank': 'True'}),
-            'duration': ('django.db.models.fields.DecimalField', [], {'null': 'True', 'max_digits': '5', 'decimal_places': '2', 'blank': 'True'}),
-            'grade_max': ('django.db.models.fields.IntegerField', [], {}),
-            'grade_min': ('django.db.models.fields.IntegerField', [], {}),
-            'hardness_rating': ('django.db.models.fields.TextField', [], {'null': 'True', 'blank': 'True'}),
-            'id': ('django.db.models.fields.AutoField', [], {'primary_key': 'True'}),
-            'meeting_times': ('django.db.models.fields.related.ManyToManyField', [], {'to': "orm['cal.Event']", 'symmetrical': 'False', 'blank': 'True'}),
-            'message_for_directors': ('django.db.models.fields.TextField', [], {'blank': 'True'}),
-            'optimal_class_size_range': ('django.db.models.fields.related.ForeignKey', [], {'to': "orm['program.ClassSizeRange']", 'null': 'True', 'blank': 'True'}),
-            'parent_program': ('django.db.models.fields.related.ForeignKey', [], {'to': "orm['program.Program']"}),
-            'prereqs': ('django.db.models.fields.TextField', [], {'null': 'True', 'blank': 'True'}),
-            'purchase_requests': ('django.db.models.fields.TextField', [], {'null': 'True', 'blank': 'True'}),
-            'requested_room': ('django.db.models.fields.TextField', [], {'null': 'True', 'blank': 'True'}),
-            'requested_special_resources': ('django.db.models.fields.TextField', [], {'null': 'True', 'blank': 'True'}),
-            'schedule': ('django.db.models.fields.TextField', [], {'blank': 'True'}),
-            'session_count': ('django.db.models.fields.IntegerField', [], {'default': '1'}),
-            'status': ('django.db.models.fields.IntegerField', [], {'default': '0'})
-        },
-        'program.financialaidrequest': {
-            'Meta': {'object_name': 'FinancialAidRequest'},
-            'amount_needed': ('django.db.models.fields.IntegerField', [], {'null': 'True', 'blank': 'True'}),
-            'amount_received': ('django.db.models.fields.IntegerField', [], {'null': 'True', 'blank': 'True'}),
-            'approved': ('django.db.models.fields.DateTimeField', [], {'null': 'True', 'blank': 'True'}),
-            'done': ('django.db.models.fields.BooleanField', [], {'default': 'False'}),
-            'extra_explaination': ('django.db.models.fields.TextField', [], {'null': 'True', 'blank': 'True'}),
-            'household_income': ('django.db.models.fields.CharField', [], {'max_length': '12', 'null': 'True', 'blank': 'True'}),
-            'id': ('django.db.models.fields.AutoField', [], {'primary_key': 'True'}),
-            'program': ('django.db.models.fields.related.ForeignKey', [], {'to': "orm['program.Program']"}),
-            'reduced_lunch': ('django.db.models.fields.BooleanField', [], {'default': 'False'}),
-            'reviewed': ('django.db.models.fields.BooleanField', [], {'default': 'False'}),
-            'student_prepare': ('django.db.models.fields.BooleanField', [], {'default': 'False'}),
-            'user': ('django.db.models.fields.related.ForeignKey', [], {'to': "orm['auth.User']"})
-        },
-        'program.program': {
-            'Meta': {'object_name': 'Program'},
-            'anchor': ('django.db.models.fields.related.ForeignKey', [], {'to': "orm['datatree.DataTree']", 'unique': 'True'}),
-            'class_categories': ('django.db.models.fields.related.ManyToManyField', [], {'to': "orm['program.ClassCategories']", 'symmetrical': 'False'}),
-            'class_size_max': ('django.db.models.fields.IntegerField', [], {}),
-            'class_size_min': ('django.db.models.fields.IntegerField', [], {}),
-            'director_email': ('django.db.models.fields.EmailField', [], {'max_length': '75'}),
-            'grade_max': ('django.db.models.fields.IntegerField', [], {}),
-            'grade_min': ('django.db.models.fields.IntegerField', [], {}),
-            'id': ('django.db.models.fields.AutoField', [], {'primary_key': 'True'}),
-            'program_allow_waitlist': ('django.db.models.fields.BooleanField', [], {'default': 'False'}),
-            'program_modules': ('django.db.models.fields.related.ManyToManyField', [], {'to': "orm['program.ProgramModule']", 'symmetrical': 'False'}),
-            'program_size_max': ('django.db.models.fields.IntegerField', [], {'null': 'True'})
-        },
-        'program.programcheckitem': {
-            'Meta': {'ordering': "('seq',)", 'object_name': 'ProgramCheckItem'},
-            'id': ('django.db.models.fields.AutoField', [], {'primary_key': 'True'}),
-            'program': ('django.db.models.fields.related.ForeignKey', [], {'related_name': "'checkitems'", 'to': "orm['program.Program']"}),
-            'seq': ('django.db.models.fields.PositiveIntegerField', [], {'blank': 'True'}),
-            'title': ('django.db.models.fields.CharField', [], {'max_length': '512'})
-        },
-        'program.programmodule': {
-            'Meta': {'object_name': 'ProgramModule'},
-            'admin_title': ('django.db.models.fields.CharField', [], {'max_length': '128'}),
-            'aux_calls': ('django.db.models.fields.CharField', [], {'max_length': '1024', 'null': 'True', 'blank': 'True'}),
-            'handler': ('django.db.models.fields.CharField', [], {'max_length': '32'}),
-            'id': ('django.db.models.fields.AutoField', [], {'primary_key': 'True'}),
-            'inline_template': ('django.db.models.fields.CharField', [], {'max_length': '32', 'null': 'True', 'blank': 'True'}),
-            'link_title': ('django.db.models.fields.CharField', [], {'max_length': '64', 'null': 'True', 'blank': 'True'}),
-            'main_call': ('django.db.models.fields.CharField', [], {'default': "'main'", 'max_length': '32'}),
-            'module_type': ('django.db.models.fields.CharField', [], {'max_length': '32'}),
-            'required': ('django.db.models.fields.BooleanField', [], {'default': 'False'}),
-            'seq': ('django.db.models.fields.IntegerField', [], {}),
-            'summary_calls': ('django.db.models.fields.CharField', [], {'max_length': '512', 'null': 'True', 'blank': 'True'})
-        },
-        'program.registrationprofile': {
-            'Meta': {'object_name': 'RegistrationProfile'},
-            'contact_emergency': ('django.db.models.fields.related.ForeignKey', [], {'blank': 'True', 'related_name': "'as_emergency'", 'null': 'True', 'to': "orm['users.ContactInfo']"}),
-            'contact_guardian': ('django.db.models.fields.related.ForeignKey', [], {'blank': 'True', 'related_name': "'as_guardian'", 'null': 'True', 'to': "orm['users.ContactInfo']"}),
-            'contact_user': ('django.db.models.fields.related.ForeignKey', [], {'blank': 'True', 'related_name': "'as_user'", 'null': 'True', 'to': "orm['users.ContactInfo']"}),
-            'educator_info': ('django.db.models.fields.related.ForeignKey', [], {'blank': 'True', 'related_name': "'as_educator'", 'null': 'True', 'to': "orm['users.EducatorInfo']"}),
-            'email_verified': ('django.db.models.fields.BooleanField', [], {'default': 'False'}),
-            'emailverifycode': ('django.db.models.fields.TextField', [], {'null': 'True', 'blank': 'True'}),
-            'guardian_info': ('django.db.models.fields.related.ForeignKey', [], {'blank': 'True', 'related_name': "'as_guardian'", 'null': 'True', 'to': "orm['users.GuardianInfo']"}),
-            'id': ('django.db.models.fields.AutoField', [], {'primary_key': 'True'}),
-            'last_ts': ('django.db.models.fields.DateTimeField', [], {'default': 'datetime.datetime(2011, 7, 28, 22, 31, 22, 750000)'}),
-            'most_recent_profile': ('django.db.models.fields.BooleanField', [], {'default': 'False'}),
-            'old_text_reminder': ('django.db.models.fields.NullBooleanField', [], {'null': 'True', 'db_column': "'text_reminder'", 'blank': 'True'}),
-            'program': ('django.db.models.fields.related.ForeignKey', [], {'to': "orm['program.Program']", 'null': 'True', 'blank': 'True'}),
-            'student_info': ('django.db.models.fields.related.ForeignKey', [], {'blank': 'True', 'related_name': "'as_student'", 'null': 'True', 'to': "orm['users.StudentInfo']"}),
-            'teacher_info': ('django.db.models.fields.related.ForeignKey', [], {'blank': 'True', 'related_name': "'as_teacher'", 'null': 'True', 'to': "orm['users.TeacherInfo']"}),
-            'user': ('django.db.models.fields.related.ForeignKey', [], {'to': "orm['auth.User']"})
-        },
-        'program.registrationtype': {
-            'Meta': {'object_name': 'RegistrationType'},
-            'category': ('django.db.models.fields.CharField', [], {'max_length': '32'}),
-            'description': ('django.db.models.fields.TextField', [], {'null': 'True', 'blank': 'True'}),
-            'id': ('django.db.models.fields.AutoField', [], {'primary_key': 'True'}),
-            'name': ('django.db.models.fields.CharField', [], {'max_length': '32'})
-        },
-        'program.satprepreginfo': {
-            'Meta': {'object_name': 'SATPrepRegInfo'},
-            'diag_math_score': ('django.db.models.fields.IntegerField', [], {'null': 'True', 'blank': 'True'}),
-            'diag_verb_score': ('django.db.models.fields.IntegerField', [], {'null': 'True', 'blank': 'True'}),
-            'diag_writ_score': ('django.db.models.fields.IntegerField', [], {'null': 'True', 'blank': 'True'}),
-            'heard_by': ('django.db.models.fields.CharField', [], {'max_length': '128', 'null': 'True', 'blank': 'True'}),
-            'id': ('django.db.models.fields.AutoField', [], {'primary_key': 'True'}),
-            'old_math_score': ('django.db.models.fields.IntegerField', [], {'null': 'True', 'blank': 'True'}),
-            'old_verb_score': ('django.db.models.fields.IntegerField', [], {'null': 'True', 'blank': 'True'}),
-            'old_writ_score': ('django.db.models.fields.IntegerField', [], {'null': 'True', 'blank': 'True'}),
-            'prac_math_score': ('django.db.models.fields.IntegerField', [], {'null': 'True', 'blank': 'True'}),
-            'prac_verb_score': ('django.db.models.fields.IntegerField', [], {'null': 'True', 'blank': 'True'}),
-            'prac_writ_score': ('django.db.models.fields.IntegerField', [], {'null': 'True', 'blank': 'True'}),
-            'program': ('django.db.models.fields.related.ForeignKey', [], {'to': "orm['program.Program']"}),
-            'user': ('django.db.models.fields.related.ForeignKey', [], {'to': "orm['auth.User']"})
-        },
-        'program.scheduleconstraint': {
-            'Meta': {'object_name': 'ScheduleConstraint'},
-            'condition': ('django.db.models.fields.related.ForeignKey', [], {'related_name': "'condition_constraint'", 'to': "orm['program.BooleanExpression']"}),
-            'id': ('django.db.models.fields.AutoField', [], {'primary_key': 'True'}),
-            'on_failure': ('django.db.models.fields.TextField', [], {}),
-            'program': ('django.db.models.fields.related.ForeignKey', [], {'to': "orm['program.Program']"}),
-            'requirement': ('django.db.models.fields.related.ForeignKey', [], {'related_name': "'requirement_constraint'", 'to': "orm['program.BooleanExpression']"})
-        },
-        'program.scheduletestcategory': {
-            'Meta': {'object_name': 'ScheduleTestCategory', '_ormbases': ['program.ScheduleTestTimeblock']},
-            'category': ('django.db.models.fields.related.ForeignKey', [], {'to': "orm['program.ClassCategories']"}),
-            'scheduletesttimeblock_ptr': ('django.db.models.fields.related.OneToOneField', [], {'to': "orm['program.ScheduleTestTimeblock']", 'unique': 'True', 'primary_key': 'True'})
-        },
-        'program.scheduletestoccupied': {
-            'Meta': {'object_name': 'ScheduleTestOccupied', '_ormbases': ['program.ScheduleTestTimeblock']},
-            'scheduletesttimeblock_ptr': ('django.db.models.fields.related.OneToOneField', [], {'to': "orm['program.ScheduleTestTimeblock']", 'unique': 'True', 'primary_key': 'True'})
-        },
-        'program.scheduletestsectionlist': {
-            'Meta': {'object_name': 'ScheduleTestSectionList', '_ormbases': ['program.ScheduleTestTimeblock']},
-            'scheduletesttimeblock_ptr': ('django.db.models.fields.related.OneToOneField', [], {'to': "orm['program.ScheduleTestTimeblock']", 'unique': 'True', 'primary_key': 'True'}),
-            'section_ids': ('django.db.models.fields.TextField', [], {})
-        },
-        'program.scheduletesttimeblock': {
-            'Meta': {'object_name': 'ScheduleTestTimeblock', '_ormbases': ['program.BooleanToken']},
-            'booleantoken_ptr': ('django.db.models.fields.related.OneToOneField', [], {'to': "orm['program.BooleanToken']", 'unique': 'True', 'primary_key': 'True'}),
-            'timeblock': ('django.db.models.fields.related.ForeignKey', [], {'to': "orm['cal.Event']"})
-        },
-        'program.splashinfo': {
-            'Meta': {'object_name': 'SplashInfo'},
-            'id': ('django.db.models.fields.AutoField', [], {'primary_key': 'True'}),
-            'lunchsat': ('django.db.models.fields.CharField', [], {'max_length': '32', 'null': 'True', 'blank': 'True'}),
-            'lunchsun': ('django.db.models.fields.CharField', [], {'max_length': '32', 'null': 'True', 'blank': 'True'}),
-            'program': ('django.db.models.fields.related.ForeignKey', [], {'to': "orm['program.Program']", 'null': 'True'}),
-            'siblingdiscount': ('django.db.models.fields.NullBooleanField', [], {'default': 'False', 'null': 'True', 'blank': 'True'}),
-            'siblingname': ('django.db.models.fields.CharField', [], {'max_length': '64', 'null': 'True', 'blank': 'True'}),
-            'student': ('django.db.models.fields.related.ForeignKey', [], {'to': "orm['auth.User']"}),
-            'submitted': ('django.db.models.fields.NullBooleanField', [], {'default': 'False', 'null': 'True', 'blank': 'True'})
-        },
-        'program.studentapplication': {
-            'Meta': {'object_name': 'StudentApplication', 'db_table': "'program_junctionstudentapp'"},
-            'director_score': ('django.db.models.fields.PositiveIntegerField', [], {'null': 'True', 'blank': 'True'}),
-            'done': ('django.db.models.fields.BooleanField', [], {'default': 'False'}),
-            'id': ('django.db.models.fields.AutoField', [], {'primary_key': 'True'}),
-            'program': ('django.db.models.fields.related.ForeignKey', [], {'to': "orm['program.Program']"}),
-            'questions': ('django.db.models.fields.related.ManyToManyField', [], {'to': "orm['program.StudentAppQuestion']", 'symmetrical': 'False'}),
-            'rejected': ('django.db.models.fields.BooleanField', [], {'default': 'False'}),
-            'responses': ('django.db.models.fields.related.ManyToManyField', [], {'to': "orm['program.StudentAppResponse']", 'symmetrical': 'False'}),
-            'reviews': ('django.db.models.fields.related.ManyToManyField', [], {'to': "orm['program.StudentAppReview']", 'symmetrical': 'False'}),
-            'teacher_score': ('django.db.models.fields.PositiveIntegerField', [], {'null': 'True', 'blank': 'True'}),
-            'user': ('django.db.models.fields.related.ForeignKey', [], {'to': "orm['auth.User']"})
-        },
-        'program.studentappquestion': {
-            'Meta': {'object_name': 'StudentAppQuestion'},
-            'directions': ('django.db.models.fields.TextField', [], {'null': 'True', 'blank': 'True'}),
-            'id': ('django.db.models.fields.AutoField', [], {'primary_key': 'True'}),
-            'program': ('django.db.models.fields.related.ForeignKey', [], {'to': "orm['program.Program']", 'null': 'True', 'blank': 'True'}),
-            'question': ('django.db.models.fields.TextField', [], {}),
-            'subject': ('django.db.models.fields.related.ForeignKey', [], {'to': "orm['program.ClassSubject']", 'null': 'True', 'blank': 'True'})
-        },
-        'program.studentappresponse': {
-            'Meta': {'object_name': 'StudentAppResponse'},
-            'complete': ('django.db.models.fields.BooleanField', [], {'default': 'False'}),
-            'id': ('django.db.models.fields.AutoField', [], {'primary_key': 'True'}),
-            'question': ('django.db.models.fields.related.ForeignKey', [], {'to': "orm['program.StudentAppQuestion']"}),
-            'response': ('django.db.models.fields.TextField', [], {'default': "''"})
-        },
-        'program.studentappreview': {
-            'Meta': {'object_name': 'StudentAppReview'},
-            'comments': ('django.db.models.fields.TextField', [], {}),
-            'date': ('django.db.models.fields.DateTimeField', [], {'default': 'datetime.datetime.now'}),
-            'id': ('django.db.models.fields.AutoField', [], {'primary_key': 'True'}),
-            'reject': ('django.db.models.fields.BooleanField', [], {'default': 'False'}),
-            'reviewer': ('django.db.models.fields.related.ForeignKey', [], {'to': "orm['auth.User']"}),
-            'score': ('django.db.models.fields.PositiveIntegerField', [], {'null': 'True', 'blank': 'True'})
-        },
-        'program.studentregistration': {
-            'Meta': {'object_name': 'StudentRegistration'},
-            'end_date': ('django.db.models.fields.DateTimeField', [], {'default': 'datetime.datetime(9999, 1, 1, 0, 0)'}),
-            'id': ('django.db.models.fields.AutoField', [], {'primary_key': 'True'}),
-            'relationship': ('django.db.models.fields.related.ForeignKey', [], {'to': "orm['program.RegistrationType']"}),
-            'section': ('django.db.models.fields.related.ForeignKey', [], {'to': "orm['program.ClassSection']"}),
-            'start_date': ('django.db.models.fields.DateTimeField', [], {'default': 'datetime.datetime.now'}),
-            'user': ('django.db.models.fields.related.ForeignKey', [], {'to': "orm['auth.User']"})
-        },
-        'program.teacherbio': {
-            'Meta': {'object_name': 'TeacherBio'},
-            'bio': ('django.db.models.fields.TextField', [], {'null': 'True', 'blank': 'True'}),
-            'id': ('django.db.models.fields.AutoField', [], {'primary_key': 'True'}),
-            'last_ts': ('django.db.models.fields.DateTimeField', [], {'auto_now': 'True', 'blank': 'True'}),
-            'picture': ('django.db.models.fields.files.ImageField', [], {'max_length': '100', 'null': 'True', 'blank': 'True'}),
-            'picture_height': ('django.db.models.fields.IntegerField', [], {'null': 'True', 'blank': 'True'}),
-            'picture_width': ('django.db.models.fields.IntegerField', [], {'null': 'True', 'blank': 'True'}),
-            'program': ('django.db.models.fields.related.ForeignKey', [], {'to': "orm['program.Program']", 'null': 'True', 'blank': 'True'}),
-            'slugbio': ('django.db.models.fields.CharField', [], {'max_length': '50', 'null': 'True', 'blank': 'True'}),
-            'user': ('django.db.models.fields.related.ForeignKey', [], {'to': "orm['auth.User']"})
-        },
-        'program.teacherparticipationprofile': {
-            'Meta': {'object_name': 'TeacherParticipationProfile'},
-            'bus_schedule': ('django.db.models.fields.related.ManyToManyField', [], {'to': "orm['program.BusSchedule']", 'symmetrical': 'False'}),
-            'can_help': ('django.db.models.fields.BooleanField', [], {'default': 'False'}),
-            'id': ('django.db.models.fields.AutoField', [], {'primary_key': 'True'}),
-            'program': ('django.db.models.fields.related.ForeignKey', [], {'to': "orm['program.Program']"}),
-            'teacher': ('django.db.models.fields.related.ForeignKey', [], {'to': "orm['auth.User']"})
-        },
-        'program.volunteeroffer': {
-            'Meta': {'object_name': 'VolunteerOffer'},
-            'confirmed': ('django.db.models.fields.BooleanField', [], {'default': 'False'}),
-            'email': ('django.db.models.fields.EmailField', [], {'max_length': '75', 'null': 'True', 'blank': 'True'}),
-            'id': ('django.db.models.fields.AutoField', [], {'primary_key': 'True'}),
-            'name': ('django.db.models.fields.CharField', [], {'max_length': '80', 'null': 'True', 'blank': 'True'}),
-            'phone': ('django.contrib.localflavor.us.models.PhoneNumberField', [], {'max_length': '20', 'null': 'True', 'blank': 'True'}),
-            'request': ('django.db.models.fields.related.ForeignKey', [], {'to': "orm['program.VolunteerRequest']"}),
-            'shirt_size': ('django.db.models.fields.CharField', [], {'max_length': '5', 'null': 'True', 'blank': 'True'}),
-            'shirt_type': ('django.db.models.fields.CharField', [], {'max_length': '20', 'null': 'True', 'blank': 'True'}),
-            'user': ('django.db.models.fields.related.ForeignKey', [], {'to': "orm['auth.User']", 'null': 'True', 'blank': 'True'})
-        },
-        'program.volunteerrequest': {
-            'Meta': {'object_name': 'VolunteerRequest'},
-            'id': ('django.db.models.fields.AutoField', [], {'primary_key': 'True'}),
-            'num_volunteers': ('django.db.models.fields.PositiveIntegerField', [], {}),
-            'program': ('django.db.models.fields.related.ForeignKey', [], {'to': "orm['program.Program']"}),
-            'timeslot': ('django.db.models.fields.related.ForeignKey', [], {'to': "orm['cal.Event']"})
-        },
-        'users.contactinfo': {
-            'Meta': {'object_name': 'ContactInfo'},
-            'address_city': ('django.db.models.fields.CharField', [], {'max_length': '50', 'null': 'True', 'blank': 'True'}),
-            'address_postal': ('django.db.models.fields.TextField', [], {'null': 'True', 'blank': 'True'}),
-            'address_state': ('django.contrib.localflavor.us.models.USStateField', [], {'max_length': '2', 'null': 'True', 'blank': 'True'}),
-            'address_street': ('django.db.models.fields.CharField', [], {'max_length': '100', 'null': 'True', 'blank': 'True'}),
-            'address_zip': ('django.db.models.fields.CharField', [], {'max_length': '5', 'null': 'True', 'blank': 'True'}),
-            'e_mail': ('django.db.models.fields.EmailField', [], {'max_length': '75', 'null': 'True', 'blank': 'True'}),
-            'first_name': ('django.db.models.fields.CharField', [], {'max_length': '64'}),
-            'id': ('django.db.models.fields.AutoField', [], {'primary_key': 'True'}),
-            'last_name': ('django.db.models.fields.CharField', [], {'max_length': '64'}),
-            'phone_cell': ('django.contrib.localflavor.us.models.PhoneNumberField', [], {'max_length': '20', 'null': 'True', 'blank': 'True'}),
-            'phone_day': ('django.contrib.localflavor.us.models.PhoneNumberField', [], {'max_length': '20', 'null': 'True', 'blank': 'True'}),
-            'phone_even': ('django.contrib.localflavor.us.models.PhoneNumberField', [], {'max_length': '20', 'null': 'True', 'blank': 'True'}),
-            'receive_txt_message': ('django.db.models.fields.BooleanField', [], {'default': 'False'}),
-            'undeliverable': ('django.db.models.fields.BooleanField', [], {'default': 'False'}),
-            'user': ('django.db.models.fields.related.ForeignKey', [], {'to': "orm['auth.User']", 'null': 'True', 'blank': 'True'})
-        },
-        'users.educatorinfo': {
-            'Meta': {'object_name': 'EducatorInfo'},
-            'grades_taught': ('django.db.models.fields.CharField', [], {'max_length': '16', 'null': 'True', 'blank': 'True'}),
-            'id': ('django.db.models.fields.AutoField', [], {'primary_key': 'True'}),
-            'k12school': ('django.db.models.fields.related.ForeignKey', [], {'to': "orm['users.K12School']", 'null': 'True', 'blank': 'True'}),
-            'position': ('django.db.models.fields.CharField', [], {'max_length': '64', 'null': 'True', 'blank': 'True'}),
-            'school': ('django.db.models.fields.CharField', [], {'max_length': '128', 'null': 'True', 'blank': 'True'}),
-            'subject_taught': ('django.db.models.fields.CharField', [], {'max_length': '64', 'null': 'True', 'blank': 'True'}),
-            'user': ('django.db.models.fields.related.ForeignKey', [], {'to': "orm['auth.User']", 'null': 'True', 'blank': 'True'})
-        },
-        'users.espuser': {
-            'Meta': {'object_name': 'ESPUser', 'db_table': "'auth_user'", '_ormbases': ['auth.User'], 'proxy': 'True'}
-        },
-        'users.guardianinfo': {
-            'Meta': {'object_name': 'GuardianInfo'},
-            'id': ('django.db.models.fields.AutoField', [], {'primary_key': 'True'}),
-            'num_kids': ('django.db.models.fields.PositiveIntegerField', [], {'null': 'True', 'blank': 'True'}),
-            'user': ('django.db.models.fields.related.ForeignKey', [], {'to': "orm['auth.User']", 'null': 'True', 'blank': 'True'}),
-            'year_finished': ('django.db.models.fields.PositiveIntegerField', [], {'null': 'True', 'blank': 'True'})
-        },
-        'users.k12school': {
-            'Meta': {'object_name': 'K12School'},
-            'contact': ('django.db.models.fields.related.ForeignKey', [], {'to': "orm['users.ContactInfo']", 'null': 'True', 'blank': 'True'}),
-            'contact_title': ('django.db.models.fields.TextField', [], {'null': 'True', 'blank': 'True'}),
-            'grades': ('django.db.models.fields.TextField', [], {'null': 'True', 'blank': 'True'}),
-            'id': ('django.db.models.fields.AutoField', [], {'primary_key': 'True'}),
-            'name': ('django.db.models.fields.TextField', [], {'null': 'True', 'blank': 'True'}),
-            'school_id': ('django.db.models.fields.CharField', [], {'max_length': '128', 'null': 'True', 'blank': 'True'}),
-            'school_type': ('django.db.models.fields.TextField', [], {'null': 'True', 'blank': 'True'})
-        },
-        'users.studentinfo': {
-            'Meta': {'object_name': 'StudentInfo'},
-            'dob': ('django.db.models.fields.DateField', [], {'null': 'True', 'blank': 'True'}),
-            'food_preference': ('django.db.models.fields.CharField', [], {'max_length': '256', 'null': 'True', 'blank': 'True'}),
-            'graduation_year': ('django.db.models.fields.PositiveIntegerField', [], {'null': 'True', 'blank': 'True'}),
-            'heard_about': ('django.db.models.fields.TextField', [], {'null': 'True', 'blank': 'True'}),
-            'id': ('django.db.models.fields.AutoField', [], {'primary_key': 'True'}),
-            'k12school': ('django.db.models.fields.related.ForeignKey', [], {'to': "orm['users.K12School']", 'null': 'True', 'blank': 'True'}),
-            'medical_needs': ('django.db.models.fields.TextField', [], {'null': 'True', 'blank': 'True'}),
-            'post_hs': ('django.db.models.fields.TextField', [], {'default': "''", 'blank': 'True'}),
-            'school': ('django.db.models.fields.CharField', [], {'max_length': '256', 'null': 'True', 'blank': 'True'}),
-            'schoolsystem_id': ('django.db.models.fields.CharField', [], {'max_length': '32', 'null': 'True', 'blank': 'True'}),
-            'schoolsystem_optout': ('django.db.models.fields.BooleanField', [], {'default': 'False'}),
-            'shirt_size': ('django.db.models.fields.CharField', [], {'max_length': '5', 'null': 'True', 'blank': 'True'}),
-            'shirt_type': ('django.db.models.fields.CharField', [], {'max_length': '20', 'null': 'True', 'blank': 'True'}),
-            'studentrep': ('django.db.models.fields.BooleanField', [], {'default': 'False'}),
-            'studentrep_expl': ('django.db.models.fields.TextField', [], {'null': 'True', 'blank': 'True'}),
-            'transportation': ('django.db.models.fields.TextField', [], {'default': "''", 'blank': 'True'}),
-            'user': ('django.db.models.fields.related.ForeignKey', [], {'to': "orm['auth.User']", 'null': 'True', 'blank': 'True'})
-        },
-        'users.teacherinfo': {
-            'Meta': {'object_name': 'TeacherInfo'},
-            'bio': ('django.db.models.fields.TextField', [], {'null': 'True', 'blank': 'True'}),
-            'college': ('django.db.models.fields.CharField', [], {'max_length': '128', 'null': 'True', 'blank': 'True'}),
-            'from_here': ('django.db.models.fields.NullBooleanField', [], {'null': 'True', 'blank': 'True'}),
-            'full_legal_name': ('django.db.models.fields.CharField', [], {'max_length': '128', 'null': 'True', 'blank': 'True'}),
-            'graduation_year': ('django.db.models.fields.CharField', [], {'max_length': '4', 'null': 'True', 'blank': 'True'}),
-            'id': ('django.db.models.fields.AutoField', [], {'primary_key': 'True'}),
-            'is_graduate_student': ('django.db.models.fields.NullBooleanField', [], {'null': 'True', 'blank': 'True'}),
-            'mail_reimbursement': ('django.db.models.fields.NullBooleanField', [], {'null': 'True', 'blank': 'True'}),
-            'major': ('django.db.models.fields.CharField', [], {'max_length': '32', 'null': 'True', 'blank': 'True'}),
-            'shirt_size': ('django.db.models.fields.CharField', [], {'max_length': '5', 'null': 'True', 'blank': 'True'}),
-            'shirt_type': ('django.db.models.fields.CharField', [], {'max_length': '20', 'null': 'True', 'blank': 'True'}),
-            'student_id': ('django.db.models.fields.CharField', [], {'max_length': '128', 'null': 'True', 'blank': 'True'}),
-            'university_email': ('django.db.models.fields.EmailField', [], {'max_length': '75', 'null': 'True', 'blank': 'True'}),
-            'user': ('django.db.models.fields.related.ForeignKey', [], {'to': "orm['auth.User']", 'null': 'True', 'blank': 'True'})
-        }
-    }
-
-    complete_apps = ['program']
->>>>>>> 5edcfd47
+    complete_apps = ['program']