--- conflicted
+++ resolved
@@ -66,19 +66,11 @@
 
     if user and prereg_url:
         error1 = cls.cannotAdd(user, True, request=request)
-<<<<<<< HEAD
-        error2 = section.cannotAdd(user, True, request=request)
-=======
->>>>>>> 5c6c988d
         # If we can't add the class at all, then we take that error message
         if error1:
             errormsg = error1
         else:  # there's some section for which we can add this class; does that hold for this one?
-<<<<<<< HEAD
-            errormsg = error2
-=======
             errormsg = section.cannotAdd(user, True, request=request)
->>>>>>> 5c6c988d
     
     show_class =  (not filter) or (not errormsg)
     
