--- conflicted
+++ resolved
@@ -10,21 +10,13 @@
 
 
 @cache_inclusion_tag(register, 'inclusion/program/class_teacher_list_row.html')
-<<<<<<< HEAD
 def render_class_teacher_list_row(cls):
     """Render a class for the teacher list of classes in teacherreg."""
     return {'cls': cls,
             'program': cls.parent_program,
-            'crmi': cls.parent_program.getModuleExtension('ClassRegModuleInfo'),
+            'crmi': cls.parent_program.classregmoduleinfo,
             'friendly_times_with_date': Tag.getBooleanTag(
                 'friendly_times_with_date', cls.parent_program, False),
-=======
-def render_class_teacher_list_row(klass):
-    return {'cls': klass,
-            'program': klass.parent_program,
-            'crmi': klass.parent_program.classregmoduleinfo,
-            'friendly_times_with_date': (Tag.getProgramTag(key='friendly_times_with_date', program=klass.parent_program, default=False) == "True"),
->>>>>>> eb3ee54c
             'email_host': settings.EMAIL_HOST
             }
 render_class_teacher_list_row.cached_function.depend_on_row(ClassSubject, lambda cls: {'cls': cls})
@@ -34,7 +26,6 @@
 
 
 @cache_inclusion_tag(register, 'inclusion/program/class_copy_row.html')
-<<<<<<< HEAD
 def render_class_copy_row(cls):
     """Render a class for the list of classes that can be copied in teacherreg.
 
@@ -42,16 +33,7 @@
     """
     return {'cls': cls,
             'program': cls.parent_program,
-            'crmi': cls.parent_program.getModuleExtension('ClassRegModuleInfo')}
+            'crmi': cls.parent_program.classregmoduleinfo}
 render_class_copy_row.cached_function.depend_on_cache(
     render_class_teacher_list_row.cached_function,
-    lambda cls=wildcard, **kwargs: {'cls': cls})
-=======
-def render_class_copy_row(klass):
-    return {'cls': klass,
-            'program': klass.parent_program,
-            'crmi': klass.parent_program.classregmoduleinfo}
-render_class_teacher_list_row.cached_function.depend_on_row(ClassSubject, lambda cls: {'klass': cls})
-render_class_teacher_list_row.cached_function.depend_on_row(ClassSection, lambda sec: {'klass': sec.parent_class})
-render_class_copy_row.cached_function.depend_on_cache(ClassSubject.get_teachers, lambda self=wildcard, **kwargs: {'klass': self})
->>>>>>> eb3ee54c
+    lambda cls=wildcard, **kwargs: {'cls': cls})