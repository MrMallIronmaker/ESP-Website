__author__    = "MIT ESP"
__date__      = "$DATE$"
__rev__       = "$REV$"
__license__   = "GPL v.2"
__copyright__ = """
This file is part of the ESP Web Site
Copyright (c) 2007 MIT ESP

The ESP Web Site is free software; you can redistribute it and/or
modify it under the terms of the GNU General Public License
as published by the Free Software Foundation; either version 2
of the License, or (at your option) any later version.

This program is distributed in the hope that it will be useful,
but WITHOUT ANY WARRANTY; without even the implied warranty of
MERCHANTABILITY or FITNESS FOR A PARTICULAR PURPOSE.  See the
GNU General Public License for more details.

You should have received a copy of the GNU General Public License
along with this program; if not, write to the Free Software
Foundation, Inc., 51 Franklin Street, Fifth Floor, Boston, MA  02110-1301, USA.

Contact Us:
ESP Web Group
MIT Educational Studies Program,
84 Massachusetts Ave W20-467, Cambridge, MA 02139
Phone: 617-253-4882
Email: web@esp.mit.edu
"""
import copy
import random

from django.db import models
from django.contrib.auth.models import User, AnonymousUser
from esp.cal.models import Event
from esp.datatree.models import *
from esp.users.models import UserBit, ContactInfo, StudentInfo, TeacherInfo, EducatorInfo, GuardianInfo, ESPUser
from datetime import datetime, timedelta
from django.core.cache import cache
from django.db.models import Q
from esp.db.fields import AjaxForeignKey
from esp.middleware import ESPError, AjaxError
from esp.cache import cache_function

#   A function to lazily import models that is occasionally needed for cache dependencies.
def get_model(module_name, model_name):
    parent_module_name = '.'.join(module_name.split('.')[:-1])
    module = __import__(module_name, (), (), parent_module_name)
    try:
        module_class = getattr(module, model_name)
        if issubclass(module_class, models.Model):
            return module_class
    except:
        pass
    return None

# Create your models here.
class ProgramModule(models.Model):
    """ Program Modules for a Program """

    # Title for the link displayed for this Program Module in the Programs form
    link_title = models.CharField(max_length=64, blank=True, null=True)

    # Human-readable name for the Program Module
    admin_title = models.CharField(max_length=128)

    # Main view function associated with this Program Module
    #   Not all program modules have main calls!
    main_call  = models.CharField(max_length=32, blank=True, null=True)

    # One of teach/learn/etc.; What is this module typically used for?
    module_type = models.CharField(max_length=32)

    # self.__name__, stored neatly in the database
    handler    = models.CharField(max_length=32)

    # Sequence orderer.  When ProgramModules are listed on a page, order them
    # from smallest to largest 'seq' value
    seq = models.IntegerField()

    # Secondary view functions associated with this ProgramModule
    aux_calls = models.CharField(max_length=1024, blank=True, null=True)

    # Summary view functions, that summarize data for all instances of this ProgramModule
    summary_calls = models.CharField(max_length=512, blank=True, null=True)

    # Must the user supply this ProgramModule with data in order to complete program registration?
    required = models.BooleanField()

    class Meta:
        app_label = 'program'
        db_table = 'program_programmodule'

    def getFriendlyName(self):
        """ Return a human-readable name that identifies this Program Module """
        return self.admin_title

    def getSummaryCalls(self):
        """
        Returns a list of the summary view functions for the specified module

        Only returns functions that are both listed in summary_calls,
        and that are valid functions for this class.

        Returns an empty list if no calls are found.
        """
        callNames = this.summary_calls.split(',')

        calls = []
        myClass = this.getPythonClass()

             

        for i in callNames:
            try:
                calls.append(getattr(myClass, i))
            except:
                pass

        return calls


    def getPythonClass(self):
        """
        Gets the Python class that's associated with this ProgramModule database record

        The file 'esp/program/module/handlers/[self.handler]' must contain
        a class named [self.handler]; we return that class.

        Raises a PrograModule.CannotGetClassException() if the class can't be imported.
        """
        try:
            path = "esp.program.modules.handlers.%s" % (self.handler.lower())
            mod = __import__(path, (), (), [self.handler])
            return getattr(mod, self.handler)
        except ImportError:
            raise ProgramModule.CannotGetClassException('Could not import: '+path)
        except AttributeError:
            raise ProgramModule.CannotGetClassException('Could not get class: '+path)

    class CannotGetClassException(Exception):
        def __init__(self, msg):
            self.msg = msg

        def __unicode__(self):
            return self.msg
    
    def __unicode__(self):
        return 'Program Module: %s' % self.admin_title
    
    
class ArchiveClass(models.Model):
    """ Old classes throughout the years """
    program = models.CharField(max_length=256)
    year = models.CharField(max_length=4)
    date = models.CharField(max_length=128)
    category = models.CharField(max_length=16)
    teacher = models.CharField(max_length=1024)
    title = models.CharField(max_length=1024)
    description = models.TextField()
    teacher_ids = models.CharField(max_length=256, blank=True, null=True)
    student_ids = models.TextField()
    original_id = models.IntegerField(blank=True, null=True)
    
    num_old_students = models.IntegerField(default=0)

    class Meta:
        app_label = 'program'
        db_table = 'program_archiveclass'
        verbose_name_plural = 'archive classes'

    #def __unicode__(self):
    #    return '"%s" taught by "%s"' % (self.title, self.teacher)

    def __cmp__(self, other):
        test = cmp(self.year, other.year)
        if test != 0:
            return test
        test = cmp(self.date, other.date)
        if test != 0:
            return test
        test = cmp(self.title, other.title)
        if test != 0:
            return test
        return 0
    
    def heading(self):
        if len(self.date) > 1:
            year_display = self.year + ' (%s)' % self.date
        else:
            year_display = self.year
            
        return ({'label': 'Teacher', 'value': self.teacher},
            {'label': 'Year', 'value': year_display},
            {'label': 'Program', 'value': self.program},
            {'label': 'Category', 'value': self.category})
    
    def content(self):
        return self.description

    def __unicode__(self):
        from django.template import loader, Context
        t = loader.get_template('models/ArchiveClass.html')
        return t.render(Context({'class': self}, autoescape=True))

    def num_students(self):
        if self.student_ids is not None:
            return len(self.student_ids.strip('|').split('|')) + self.num_old_students
        else:
            return self.num_old_students

    def add_students(self, users):
        if self.student_ids is not None:
            self.student_ids += '%s|' % '|'.join([str(u.id) for u in users])
        else:
            self.student_ids = '|%s|' % '|'.join([str(u.id) for u in users])
            
    def add_teachers(self, users):
        if self.teacher_ids is not None:
            self.teacher_ids += '%s|' % '|'.join([str(u.id) for u in users])
        else:
            self.teacher_ids = '|%s|' % '|'.join([str(u.id) for u in users])
        
    def students(self):
        from esp.users.models import ESPUser
        useridlist = [int(x) for x in self.student_ids.strip('|').split('|')]
        return ESPUser.objects.filter(id__in = useridlist)
    
    def teachers(self):
        from esp.users.models import ESPUser
        useridlist = [int(x) for x in self.teacher_ids.strip('|').split('|')]
        return User.objects.filter(id__in = useridlist)
    
    @staticmethod
    def getForUser(user):
        """ Get a list of archive classes for a specific user. """
        from django.db.models.query import Q
        Q_ClassTeacher = Q(teacher__icontains = (user.first_name + ' ' + user.last_name)) |\
               Q(teacher_ids__icontains = ('|%s|' % user.id))
        Q_ClassStudent = Q(student_ids__icontains = ('|%s|' % user.id))
        #   We want to only show archive classes for teachers.  At least for now.
        Q_Class = Q_ClassTeacher #  | Q_ClassStudent
        return ArchiveClass.objects.filter(Q_Class).order_by('-year','-date','title')

def _get_type_url(type):
    def _really_get_type_url(self):
        if hasattr(self, '_type_url'):
            if type in self._type_url:
                return self._type_url[type]
        else:
            self._type_url = {}

        self._type_url[type] = '/%s/%s/' % (type, '/'.join(self.anchor.tree_encode()[-2:]))

        return self._type_url[type]

    return _really_get_type_url
        
    

    
class Program(models.Model):
    """ An ESP Program, such as HSSP Summer 2006, Splash Fall 2006, Delve 2005, etc. """
    
    #from esp.program.models.class_ import ClassCategories
    
    anchor = AjaxForeignKey(DataTree) # Series containing all events in the program, probably including an event that spans the full duration of the program, to represent this program
    grade_min = models.IntegerField()
    grade_max = models.IntegerField()
    director_email = models.EmailField()
    class_size_min = models.IntegerField()
    class_size_max = models.IntegerField()
    program_size_max = models.IntegerField(null=True)
    program_allow_waitlist = models.BooleanField(default=False)
    program_modules = models.ManyToManyField(ProgramModule)
    class_categories = models.ManyToManyField('ClassCategories')
    
    class Meta:
        app_label = 'program'
        db_table = 'program_program'

    @cache_function
    def checkitems_all_cached(self):
        """  The main Manage page requests checkitems.all() O(n) times in
        the number of classes in the program.  Minimize the number of these
        calls that actually hit the db. """
        return self.checkitems.all()
    checkitems_all_cached.depend_on_row(lambda:ProgramCheckItem, lambda item: {'self': item.program})

    get_teach_url = _get_type_url("teach")
    get_learn_url = _get_type_url("learn")
    get_manage_url = _get_type_url("manage")
    get_onsite_url = _get_type_url("onsite")

    def save(self, *args, **kwargs):
        
        retVal = super(Program, self).save(*args, **kwargs)
        
        return retVal

    def url(self):
        str_array = self.anchor.tree_encode()
        return '/'.join(str_array[-2:])
    
    def __unicode__(self):
        return self.niceName()

    def parent(self):
        return self.anchor.parent

    def niceName(self):
        if not hasattr(self, "_nice_name"):
            # Separate this so that in-memory and memcache are used in the right order
            self._nice_name = self._niceName_memcache()
        return self._nice_name

    @cache_function
    def _niceName_memcache(self):
        return str(self.anchor.parent.friendly_name) + ' ' + str(self.anchor.friendly_name)
    # this stuff never really changes

    def niceSubName(self):
        return self.anchor.name.replace('_', ' ')

    def getUrlBase(self):
        """ gets the base url of this class """
        return self.url() # This makes looking up subprograms by name work; I've left it so that it can be undone without too much effort
        tmpnode = self.anchor
        urllist = []
        while tmpnode.name != 'Programs':
            urllist.insert(0,tmpnode.name)
            tmpnode = tmpnode.parent
        return "/".join(urllist)
                      

    def teacherSubscribe(self, user):
        v = GetNode('V/Subscribe')
        qsc = self.anchor.tree_create(['Announcements',
                           'Teachers'])
        
        if UserBit.objects.filter(user = user,
                      qsc = qsc,
                      verb = v).count() > 0:
            return False

        ub, created = UserBit.objects.get_or_create(user = user,
                                qsc = qsc,
                                verb = v)
        return True


    def get_msg_vars(self, user, key):
        modules = self.getModules(user)
        for module in modules:
            retVal = module.get_msg_vars(user, key)
            if retVal is not None and len(str(retVal).strip()) > 0:
                return retVal

        return ''
    
    def teachers(self, QObjects = False):
        modules = self.getModules(None)
        teachers = {}
        for module in modules:
            tmpteachers = module.teachers(QObjects)
            if tmpteachers is not None:
                teachers.update(tmpteachers)
        return teachers

    def students(self, QObjects=False):
        modules = self.getModules(None)
        students = {}
        for module in modules:
            tmpstudents = module.students(QObjects)
            if tmpstudents is not None:
                students.update(tmpstudents)
        return students

    def getLists(self, QObjects=False):
        from esp.users.models import ESPUser
        
        lists = self.students(QObjects)
        lists.update(self.teachers(QObjects))
        learnmodules = self.getModules(None)
        teachmodules = self.getModules(None)

        
        for k, v in lists.items():
            lists[k] = {'list': v,
                        'description':''}

        desc  = {}
        for module in learnmodules:
            tmpdict = module.studentDesc()
            if tmpdict is not None:
                desc.update(tmpdict)
        for module in teachmodules:
            tmpdict = module.teacherDesc()
            if tmpdict is not None:
                desc.update(tmpdict)

        for k, v in desc.items():
            lists[k]['description'] = v
        usertypes = ['Student', 'Teacher', 'Guardian', 'Educator']

        

        for usertype in usertypes:
            lists['all_'+usertype.lower()+'s'] = {'description':
                                   usertype+'s in all of ESP',
                                   'list' : ESPUser.getAllOfType(usertype)}
        # Filtering by students is a really bad idea
        students_Q = lists['all_students']['list']
        # We can restore this one later if someone really needs it. As it is, I wouldn't mind killing
        # lists['all_former_students'] as well.
        del lists['all_students']
        yog_12 = ESPUser.YOGFromGrade(12)
        # This technically has a bug because of copy-on-write, but the other code has it too, and
        # our copy-on-write system isn't good enough yet to make checking duplicates feasible
        lists['all_current_students'] = {'description': 'Current students in all of ESP',
                'list': students_Q & Q(registrationprofile__student_info__graduation_year__lte = yog_12)}
        lists['all_former_students'] = {'description': 'Former students in all of ESP',
                'list': students_Q & Q(registrationprofile__student_info__graduation_year__gt = yog_12)}

        lists['emaillist'] = {'description':
                      """All users in our mailing list without an account.""",
                      'list': Q(password = 'emailuser')}
            
        return lists

    def students_union(self, QObject = False):
        import operator
        if len(self.students().values()) == 0:
            if QObject:
                return Q(id = -1)
            else:
                return User.objects.filter(id = -1)
                    
        union = reduce(operator.or_, [x for x in self.students(True).values() ])
        if QObject:
            return union
        else:
            return User.objects.filter(union).distinct()


    def teachers_union(self, QObject = False):
        import operator
        if len(self.teachers().values()) == 0:
            return []
        union = reduce(operator.or_, [x for x in self.teachers(True).values() ])
        if QObject:
            return union
        else:
            return User.objects.filter(union).distinct()    

    def num_students(self):
        modules = self.getModules(None, 'learn')
        students = {}
        for module in modules:
            tmpstudents = module.students()
            if tmpstudents is not None:
                for k, v in tmpstudents.items():
                    if type(v) == list:
                        students[k] = len(v)
                    else:
                        students[k] = v.count()
        return students

    def isFull(self, use_cache=True):
        """ Can this program accept any more students? """
        CACHE_KEY = "PROGRAM__ISFULL_%s" % self.id
        CACHE_DURATION = 10

        if use_cache:
            isfull = cache.get(CACHE_KEY)
            if isfull != None:
                return isfull

        # Some programs don't have caps; this is represented with program_size_max in [ 0, None ]
        if self.program_size_max is None or self.program_size_max == 0:
            return False

        students_dict = self.students(QObjects = True)
        if students_dict.has_key('classreg'):
            students_count = User.objects.filter(students_dict['classreg']).distinct().count()
        else:
            students_count = User.objects.filter(userbit__qsc=self.anchor['Confirmation']).distinct().count()
#            students_count = 0
#            for c in self.classes():
#                students_count += c.num_students(use_cache=True)

        isfull = ( students_count >= self.program_size_max )

        if use_cache:
            cache.set(CACHE_KEY, isfull, CACHE_DURATION)

        return isfull
    
    def classes_node(self):
        return DataTree.objects.get(parent = self.anchor, name = 'Classes')

    def isConfirmed(self, espuser):
        v = GetNode('V/Flags/Public')
        userbits = UserBit.objects.filter(verb = v, user = espuser,
                         qsc = self.anchor.tree_create(['Confirmation']))

        userbits = userbits.filter(enddate__gte=datetime.now())

        if len(userbits) < 1:
            return False
        
        return True
    
    """ These functions have been rewritten.  To avoid confusion, I've changed "ClassRooms" to
    "Classrooms."  So, if you try to call the old functions (which have no point anymore), then 
    you'll get an error and you'll notice that you need to change the call and its associated
    code.               -Michael P
    
    """
    def getClassrooms(self, timeslot=None):
        #   Returns the resources themselves.  See the function below for grouped-by-room.
        from esp.resources.models import ResourceType
        
        if timeslot is not None:
            return self.getResources().filter(event=timeslot, res_type=ResourceType.get_or_create('Classroom'))
        else:
            return self.getResources().filter(res_type=ResourceType.get_or_create('Classroom')).order_by('event')
    
    def getAvailableClassrooms(self, timeslot):
        #   Filters down classrooms to those that are not taken.
        return filter(lambda x: x.is_available(), self.getClassrooms(timeslot))
    
    def collapsed_dict(self, resources):
        result = {}
        for c in resources:
            if c.name not in result:
                #   Make a dictionary with some helper variables for each resource.
                result[c.name] = c
                result[c.name].timeslots = [c.event]

                result[c.name].furnishings = c.associated_resources()
                result[c.name].sequence = c.schedule_sequence(self)
                result[c.name].prog_available_times = c.available_times(self.anchor)
            else:
                result[c.name].timeslots.append(c.event)
            
        for c in result:
            result[c].timegroup = Event.collapse(result[c].timeslots)
        
        return result
    
    def classroom_group_key(self):
        return 'program__groupedclassrooms:%d' % self.id
    
    def clear_classroom_cache(self):
        from django.core.cache import cache
        
        cache_key = self.classroom_group_key()
        cache.delete(cache_key)
    
    def groupedClassrooms(self):
        from django.core.cache import cache
        
        cache_key = self.classroom_group_key()
        result = cache.get(cache_key)
        if result is not None:
            return result
        
        classrooms = self.getClassrooms()
        
        result = self.collapsed_dict(list(classrooms))
        key_list = result.keys()
        key_list.sort()
        #   Turn this into a list instead of a dictionary.
        ans = [result[key] for key in key_list]
        cache.set(cache_key, ans)
        return ans
        
    def addClassroom(self, classroom_form):
        from esp.program.modules.forms.resources import ClassroomForm
        
        #   Parse classroom form to create classroom and associated resources, group them,
        #   and save them.
        assert False, 'todo'
        
    def classes(self):
        return ClassSubject.objects.filter(parent_program = self).order_by('id')        

    def class_ids_implied(self, use_cache=True):
        """ Returns the class ids implied by classes in this program. Returns [-1] for none so the cache doesn't keep getting hit. """
        cache_key = 'PROGRAM__CLASS_IDS_IMPLIED__%s' % self.id
        retVal = cache.get(cache_key)
        if retVal and use_cache:
            return retVal
        retVal = set([])
        for c in self.classes():
            for imp in c.classimplication_set.all():
                retVal = retVal.union(imp.member_id_ints)
        if len(retVal) < 1:
            retVal = [-1]
        retVal = list(retVal)
        cache.set(cache_key, retVal, 9999)
        return retVal

    def sections(self, use_cache=True):
        return ClassSection.objects.filter(parent_class__parent_program=self).distinct().order_by('id').select_related('parent_class')

    def getTimeSlots(self, exclude_types=['Compulsory']):
        """ Get the time slots for a program. 
            A flag, exclude_types, allows you to restrict which types of timeslots
            are grabbed.  The default excludes 'compulsory' events, which are
            not intended to be used for classes (they're for lunch, photos, etc.)
        """
        return Event.objects.filter(anchor=self.anchor).exclude(event_type__description__in=exclude_types).order_by('start')

    def total_duration(self):
        """ Returns the total length of the events in this program, as a timedelta object. """
        ts_list = Event.collapse(list(self.getTimeSlots()), tol=timedelta(minutes=15))
        time_sum = timedelta()
        for t in ts_list:
            time_sum = time_sum + (t.end - t.start)
        return time_sum

    def date_range(self):
        dates = self.getTimeSlots()
        d1 = min(dates).start
        d2 = max(dates).end
        if d1.year == d2.year:
            if d1.month == d2.month:
                return '%s - %s' % (d1.strftime('%b. %d'), d2.strftime('%d, %Y'))
            else:
                return '%s - %s' % (d1.strftime('%b. %d'), d2.strftime('%b. %d, %Y'))
        else:
            return '%s - %s' % (d1.strftime('%b. %d, %Y'), d2.strftime('%b. %d, %Y'))

    def getResourceTypes(self):
        #   Show all resources pertaining to the program that aren't these two hidden ones.
        from esp.resources.models import ResourceType
        exclude_types = [ResourceType.get_or_create('Classroom')]
        
        Q_filters = Q(program=self) | Q(program__isnull=True)
        
        #   Inherit resource types from parent programs.
        parent_program = self.getParentProgram()
        if parent_program is not None:
            Q_parent = Q(id__in=[rt.id for rt in parent_program.getResourceTypes()])
            Q_filters = Q_filters | Q_parent
        
        return ResourceType.objects.filter(Q_filters).exclude(id__in=[t.id for t in exclude_types])

    def getResources(self):
        from esp.resources.models import Resource
        return Resource.objects.filter(event__anchor=self.anchor)
    
    def getFloatingResources(self, timeslot=None, queryset=False):
        from esp.resources.models import ResourceType
        #   Don't include classrooms and teachers in the floating resources.
        exclude_types = [ResourceType.get_or_create('Classroom')]
        
        if timeslot is not None:
            res_list = self.getResources().filter(event=timeslot, is_unique=True).exclude(res_type__in=exclude_types)
        else:
            res_list = self.getResources().filter(is_unique=True).exclude(res_type__in=exclude_types)
            
        if queryset:
            return res_list
        else:
            result = self.collapsed_dict(res_list)
            return [result[c] for c in result]

    def getAvailableResources(self, timeslot):
        #   Filters down the floating resources to those that are not taken.
        return filter(lambda x: x.is_available(), self.getFloatingResources(timeslot))

    def getDurations(self, round=False):
        """ Find all contiguous time blocks and provide a list of duration options. """
        from esp.program.modules.module_ext import ClassRegModuleInfo
        from decimal import Decimal
        
        times = Event.group_contiguous(list(self.getTimeSlots()))
        info_list = ClassRegModuleInfo.objects.filter(module__program=self)
        if info_list.count() == 1 and type(info_list[0].class_max_duration) == int:
            max_seconds = info_list[0].class_max_duration * 60
        else:
            max_seconds = None

        durationDict = {}
        
        #   I hope this isn't too terribly slow... not bothering with a faster way
        for t_list in times:
            n = len(t_list)
            for i in range(0, n):
                for j in range(i, n):
                    time_option = t_list[j].end - t_list[i].start
                    durationSeconds = time_option.seconds
                    #   If desired, round up to the nearest 15 minutes
                    if round:
                        rounded_seconds = int(durationSeconds / 900.0 + 1.0) * 900
                    else:
                        rounded_seconds = durationSeconds
                    if (max_seconds is None) or (durationSeconds <= max_seconds):
                        durationDict[Decimal(durationSeconds) / 3600] = \
                                        str(rounded_seconds / 3600) + ':' + \
                                        str((rounded_seconds / 60) % 60).rjust(2,'0')
            
        durationList = durationDict.items()

        return durationList

    def getSurveys(self):
        from esp.survey.models import Survey
        return Survey.objects.filter(anchor=self.anchor)
    
    def getSubprograms(self):
        if not self.anchor.has_key('Subprograms'):
            return Program.objects.filter(id=-1)
        return Program.objects.filter(anchor__parent__in=self.anchor['Subprograms'].children())
    
    def getParentProgram(self):
        #   Ridiculous syntax is actually correct for our subprograms scheme.
        pl = []
        if self.anchor.parent.parent.name == 'Subprograms':
            pl = Program.objects.filter(anchor=self.anchor.parent.parent.parent)
        if len(pl) == 1:
            return pl[0]
        else:
            return None
        
    def getLineItemTypes(self, user=None, required=True):
        from esp.accounting_core.models import LineItemType, Balance
        
        if required:
            li_types = list(LineItemType.objects.filter(anchor=GetNode(self.anchor.get_uri()+'/LineItemTypes/Required')))
        else:
            li_types = list(LineItemType.objects.filter(anchor__parent=GetNode(self.anchor.get_uri()+'/LineItemTypes/Optional')))
        
        #   OK, nevermind... Add in *parent program* line items that have not been paid for.
        parent_li_types = []
        cur_anchor = self.anchor
        parent_prog = self.getParentProgram()
        #   Check if there's a parent program and the student is registered for it.
        if (parent_prog is not None) and (user is not None) and (User.objects.filter(parent_prog.students(QObjects=True)['classreg']).filter(id=user.id).count() != 0):
            cur_anchor = parent_prog.anchor
            parent_li_types += list(LineItemType.objects.filter(anchor=GetNode(parent_prog.anchor.get_uri()+'/LineItemTypes/Required')))
        for li in parent_li_types:
            li.bal = Balance.get_current_balance(user, li)
            if Balance.get_current_balance(user, li)[0] == 0:
                li_types.append(li)
                
        return li_types
    
    def getModules(self, user = None, tl = None):
        """ Gets a list of modules for this program. """
        from esp.program.modules import base

        cache_key = "PROGRAMMODULES__%s__%s" % (self.id, tl)

        retVal = cache.get(cache_key)

        if not retVal:

            def cmpModules(mod1, mod2):
                """ comparator function for two modules """
                try:
                    return cmp(mod1.seq, mod2.seq)
                except AttributeError:
                    return 0
            if tl:
                modules =  [ base.ProgramModuleObj.getFromProgModule(self, module)
                     for module in self.program_modules.filter(module_type = tl) ]
            else:
                modules =  [ base.ProgramModuleObj.getFromProgModule(self, module)
                     for module in self.program_modules.all()]

            modules.sort(cmpModules)

            cache.set(cache_key, modules, 9999)
        else:
            modules = retVal
        
        if user:
            for module in modules:
                module.setUser(user)
        return modules
<<<<<<< HEAD

=======
    
    @cache_function
>>>>>>> b3995429
    def getModuleExtension(self, ext_name_or_cls, module_id=None):
        """ Get the specified extension (e.g. ClassRegModuleInfo) for a program.
        This avoids actually looking up the program module first. """

        if not hasattr(self, "_moduleExtensions"):
            self._moduleExtensions = {}
        elif (ext_name_or_cls, module_id) in self._moduleExtensions:
            return self._moduleExtensions[(ext_name_or_cls, module_id)]
        
        ext_cls = None
        if type(ext_name_or_cls) == str or type(ext_name_or_cls) == unicode:
            mod = __import__('esp.program.modules.module_ext', (), (), ext_name_or_cls)
            ext_cls = getattr(mod, ext_name_or_cls)
        else:
            ext_cls = ext_name_or_cls
            
        if module_id:
            try:
                extension = ext_cls.objects.filter(module__id=module_id)[0]
            except:
                extension = ext_cls()
                extension.module_id = module_id
                extension.save()
        else:
            try:
                extension = ext_cls.objects.filter(module__program__id=self.id)[0]
            except:
                extension = None

        self._moduleExtensions[(ext_name_or_cls, module_id)] = extension
                
        return extension
    #   Depend on all module extensions (kind of ugly, but at least we don't change those too frequently).
    #   Ideally this could be autodetected by importing everything from module_ext first, but I ran into
    #   a circular import problem.   -Michael P
    getModuleExtension.depend_on_model(lambda: get_model('esp.program.modules.module_ext', 'ClassRegModuleInfo'))
    getModuleExtension.depend_on_model(lambda: get_model('esp.program.modules.module_ext', 'StudentClassRegModuleInfo'))
    getModuleExtension.depend_on_model(lambda: get_model('esp.program.modules.module_ext', 'SATPrepAdminModuleInfo'))
    getModuleExtension.depend_on_model(lambda: get_model('esp.program.modules.module_ext', 'CreditCardModuleInfo'))
    getModuleExtension.depend_on_model(lambda: get_model('esp.program.modules.module_ext', 'SATPrepTeacherModuleInfo'))

    def getColor(self):
        if hasattr(self, "_getColor"):
            return self._getColor
        
        cache_key = 'PROGRAM__COLOR_%s' % self.id
        retVal = cache.get(cache_key)
        
        if not retVal:
            mod = self.programmoduleobj_set.filter(module__admin_title='Teacher Signup Classes')
            if mod.count() == 1:
                modinfo = mod[0].classregmoduleinfo_set.all()
                if modinfo.count() == 1:
                    retVal = modinfo[0].color_code
                    if retVal == None:
                        retVal = -1 # store None as -1 because we read None as the absence of a cached value
                    cache.set(cache_key, retVal, 9999)
        if retVal == -1:
            return None

        self._getColor = retVal
        return retVal
    
    def visibleEnrollments(self):
        """
        Returns whether class enrollments should show up in the catalog.
        This originally returned true if class registration was fully open.
        Now it's just a checkbox in the StudentClassRegModuleInfo.
        """
        options = self.getModuleExtension('StudentClassRegModuleInfo')
        return options.visible_enrollments
    
    def archive(self):
        archived_classes = []
        #   I think we should delete resources and user bits, but I'm afraid to.
        #   So, just archive all of the classes.
        for c in self.classes():
            archived_classes.append(c.archive())
            print 'Archived: %s' % c.title()
        
        return archived_classes
    
    @staticmethod
    def find_by_perms(user, verb):
        """ Fetch a list of relevant programs for a given user and verb """
        return UserBit.find_by_anchor_perms(Program,user,verb)

    @classmethod
    def by_prog_inst(cls, program, instance):
        CACHE_KEY = "PROGRAM__BY_PROG_INST__%s__%s" % (program, instance)
        prog_inst = cache.get(CACHE_KEY)
        if prog_inst:
            return prog_inst
        else:
            prog_inst = Program.objects.select_related().get(anchor__name=instance, anchor__parent__name=program)
            cache.add(CACHE_KEY, prog_inst, timeout=86400)
            return prog_inst

    
class BusSchedule(models.Model):
    """ A scheduled bus journey associated with a program """
    program = models.ForeignKey(Program)
    src_dst = models.CharField(max_length=128)
    departs = models.DateTimeField()
    arrives = models.DateTimeField()

    class Meta:
        app_label = 'program'
        db_table = 'program_busschedule'

    
class TeacherParticipationProfile(models.Model):
    """ Profile properties associated with a teacher in a program """
    teacher = AjaxForeignKey(User)
    program = models.ForeignKey(Program)
    unique_together = (('teacher', 'program'),)
    bus_schedule = models.ManyToManyField(BusSchedule)
    can_help = models.BooleanField()

    class Meta:
        app_label = 'program'
        db_table = 'program_teacherparticipationprofile'

    def __unicode__(self):
        return 'Profile for ' + str(self.teacher) + ' in ' + str(self.program)
    

class SATPrepRegInfo(models.Model):
    """ SATPrep Registration Info """
    old_math_score = models.IntegerField(blank=True, null=True)
    old_verb_score = models.IntegerField(blank=True, null=True)
    old_writ_score = models.IntegerField(blank=True, null=True)
    diag_math_score = models.IntegerField(blank=True, null=True)
    diag_verb_score = models.IntegerField(blank=True, null=True)
    diag_writ_score = models.IntegerField(blank=True, null=True)
    prac_math_score = models.IntegerField(blank=True, null=True)
    prac_verb_score = models.IntegerField(blank=True, null=True)
    prac_writ_score = models.IntegerField(blank=True, null=True)    
    heard_by = models.CharField(max_length=128, blank=True, null=True)
    user = AjaxForeignKey(User)
    program = models.ForeignKey(Program)

    class Meta:
        app_label = 'program'
        db_table = 'program_satprepreginfo'
        verbose_name = 'SATPrep Registration Info'

    def __unicode__(self):
        return 'SATPrep registration info for ' +str(self.user) + ' in '+str(self.program)
    
    @staticmethod
    def getLastForProgram(user, program):
        satPrepList = SATPrepRegInfo.objects.filter(user=user,program=program).order_by('-id')
        if len(satPrepList) < 1:
            satPrep = SATPrepRegInfo()
            satPrep.user = user
            satPrep.program = program
        else:
            satPrep = satPrepList[0]
        return satPrep


class RegistrationProfile(models.Model):
    """ A student registration form """
    user = AjaxForeignKey(User)
    program = models.ForeignKey(Program)
    contact_user = AjaxForeignKey(ContactInfo, blank=True, null=True, related_name='as_user')
    contact_guardian = AjaxForeignKey(ContactInfo, blank=True, null=True, related_name='as_guardian')
    contact_emergency = AjaxForeignKey(ContactInfo, blank=True, null=True, related_name='as_emergency')
    student_info = AjaxForeignKey(StudentInfo, blank=True, null=True, related_name='as_student')
    teacher_info = AjaxForeignKey(TeacherInfo, blank=True, null=True, related_name='as_teacher')
    guardian_info = AjaxForeignKey(GuardianInfo, blank=True, null=True, related_name='as_guardian')
    educator_info = AjaxForeignKey(EducatorInfo, blank=True, null=True, related_name='as_educator')
    last_ts = models.DateTimeField(default=datetime.now())
    emailverifycode = models.TextField(blank=True, null=True)
    email_verified  = models.BooleanField(default=False, blank=True)
    text_reminder = models.NullBooleanField()

    class Meta:
        app_label = 'program'
        db_table = 'program_registrationprofile'

    @cache_function
    def getLastProfile(user):
        regProf = None
        
        if isinstance(user.id, int):
            try:
                regProf = RegistrationProfile.objects.filter(user__exact=user).latest('last_ts')
            except:
                pass

        if regProf != None:
            return regProf
        
        regProf = RegistrationProfile()
        regProf.user = user

        return regProf
    getLastProfile.depend_on_row(lambda:RegistrationProfile, lambda profile: {'user': profile.user})
    getLastProfile = staticmethod(getLastProfile) # a bit annoying, but meh

    def confirmStudentReg(self, user):
        """ Confirm the specified user's registration in the program """
        bits = UserBit.objects.filter(user=user, verb=GetNode("V/Flags/Public"), qsc=GetNode("/".join(self.anchor.tree_encode()) + "/Confirmation")).filter(enddate__gte=datetime.now())
        if bits.count() == 0:
            bit = UserBit.objects.create(user=self.user, verb=GetNode("V/Flags/Public"), qsc=GetNode("/".join(prog.anchor.tree_encode()) + "/Confirmation"))

    def cancelStudentRegConfirmation(self, user):
        """ Cancel the registration confirmation for the specified student """
        raise ESPError(), "Error: You can't cancel a registration confirmation!  Confirmations are final!"
        #for bit in UserBit.objects.filter(user=user, verb=GetNode("V/Flags/Public"), qsc__parent=self.anchor, qsc__name="Confirmation").filter(enddate__gte=datetime.now()):
        #    bit.expire()
        
    def save(self, *args, **kwargs):
        """ update the timestamp and clear getLastProfile cache """
        self.last_ts = datetime.now()
        super(RegistrationProfile, self).save(*args, **kwargs)
        
    @staticmethod
    def getLastForProgram(user, program):
        """ Returns the newest RegistrationProfile attached to this user and this program (or any ancestor of this program). """
        regProfList = RegistrationProfile.objects.filter(user__exact=user,program__exact=program).order_by('-last_ts','-id')[:1]
        if len(regProfList) < 1:
            # Has this user already filled out a profile for the parent program?
            parent_program = program.getParentProgram()
            if parent_program is not None:
                regProf = RegistrationProfile.getLastForProgram(user, parent_program)
                regProf.program = program
                # If they've filled out a profile for the parent program, use a copy of that.
                if regProf.id is not None:
                    regProf.id = None
                    regProf.save()
            else:
                regProf = RegistrationProfile.getLastProfile(user)
                if (datetime.now() - regProf.last_ts).days > 5:
                    regProf = RegistrationProfile()
                    regProf.user = user
                regProf.program = program
        else:
            regProf = regProfList[0]
        return regProf
            
    def __unicode__(self):
        if self.program is None:
            return '<Registration for '+str(self.user)+'>'
        if self.user is not None:
            return '<Registration for ' + str(self.user) + ' in ' + str(self.program) + '>'


    def updateForm(self, form_data, specificInfo = None):
        if self.student_info is not None and (specificInfo is None or specificInfo == 'student'):
            form_data = self.student_info.updateForm(form_data)
        if self.teacher_info is not None and (specificInfo is None or specificInfo == 'teacher'):
            form_data = self.teacher_info.updateForm(form_data)
        if self.guardian_info is not None and (specificInfo is None or specificInfo == 'guardian'):
            form_data = self.guardian_info.updateForm(form_data)
        if self.educator_info is not None and (specificInfo is None or specificInfo == 'educator'):
            form_data = self.educator_info.updateForm(form_data)
        if self.contact_user is not None:
            form_data = self.contact_user.updateForm(form_data)
        if self.contact_guardian is not None:
            form_data = self.contact_guardian.updateForm(form_data, 'guard_')
        if self.contact_emergency is not None:
            form_data = self.contact_emergency.updateForm(form_data, 'emerg_')
        return form_data
    
    #   Note: these functions return ClassSections, not ClassSubjects.
    def preregistered_classes(self):
        return ESPUser(self.user).getSections(program=self.program)
    
    def registered_classes(self):
        return ESPUser(self.user).getEnrolledSections(program=self.program)


class TeacherBio(models.Model):
    """ This is the biography of a teacher."""

    program = models.ForeignKey(Program)
    user    = AjaxForeignKey(User)
    bio     = models.TextField(blank=True, null=True)
    slugbio = models.CharField(max_length=50, blank=True, null=True)
    picture = models.ImageField(height_field = 'picture_height', width_field = 'picture_width', upload_to = "uploaded/bio_pictures/%y_%m/",blank=True, null=True)
    picture_height = models.IntegerField(blank=True, null=True)
    picture_width  = models.IntegerField(blank=True, null=True)
    last_ts = models.DateTimeField(auto_now = True)    

    class Meta:
        app_label = 'program'
        db_table = 'program_teacherbio'

    @staticmethod
    def getLastBio(user):
        bios = TeacherBio.objects.filter(user__exact=user).order_by('-last_ts','-id')
        if len(bios) < 1:
            lastBio = TeacherBio()
            lastBio.user = user
        else:
            lastBio = bios[0]
        return lastBio

    def save(self, *args, **kwargs):
        """ update the timestamp """
        self.last_ts = datetime.now()
        if self.program_id is None:
            try:
                self.program = Program.objects.get(anchor = GetNode("Q/Programs/Dummy_Programs/Profile_Storage"))
            except:
                raise ESPError(), 'Error: There needs to exist an administrive program anchored at Q/Programs/Dummy_Programs/Profile_Storage.'

        super(TeacherBio, self).save(*args, **kwargs)

    def url(self):
        return '/teach/teachers/%s/bio.html' % self.user.username



    def edit_url(self):
        return '/teach/teachers/%s/bio.edit.html' % self.user.username

    @staticmethod
    def getLastForProgram(user, program):
        bios = TeacherBio.objects.filter(user__exact=user, program__exact=program).order_by('-last_ts','-id')

        if bios.count() < 1:
            lastBio         = TeacherBio()
            lastBio.user    = user
            lastBio.program = program
        else:
            lastBio = bios[0]
        return lastBio


class FinancialAidRequest(models.Model):
    """
    Student financial Aid Request
    """

    program = models.ForeignKey(Program, editable = False)
    user    = AjaxForeignKey(User, editable = False)

    approved = models.DateTimeField(blank=True, null=True)

    reduced_lunch = models.BooleanField(verbose_name = 'Do you receive free/reduced lunch at school?', blank=True, default=False)

    household_income = models.CharField(verbose_name = 'Approximately what is your household income (round to the nearest $10,000)?', null=True, blank=True,
                        max_length=12)

    extra_explaination = models.TextField(verbose_name = 'Please describe in detail your financial situation this year', null=True, blank=True)

    student_prepare = models.BooleanField(verbose_name = 'Did anyone besides the student fill out any portions of this form?', blank=True, default=False)

    done = models.BooleanField(default=False, editable=False)

    reviewed = models.BooleanField(default=False, verbose_name='Reviewed by Directors')

    amount_received = models.IntegerField(blank=True,null=True, verbose_name='Amount granted')
    amount_needed = models.IntegerField(blank=True,null=True, verbose_name='Amount due from student')

    class Meta:
        app_label = 'program'
        db_table = 'program_financialaidrequest'

    def save(self, *args, **kwargs):
        """ If possible, find the student's invoice and update it to reflect the 
        financial aid that has been granted. """
        
        #   By default, the amount received is 0.  If this is the case, don't do
        #   any extra work.
        models.Model.save(self, *args, **kwargs)
        if (not self.amount_received) or (self.amount_received <= 0):
            return
        
        from esp.accounting_docs.models import Document
        from esp.accounting_core.models import LineItemType
        from decimal import Decimal
        
        #   Take the 'root' program for the tree anchors.
        pp = self.program.getParentProgram()
        if pp:
            anchor = pp.anchor
        else:
            anchor = self.program.anchor

        inv = Document.get_invoice(self.user, anchor)
        txn = inv.txn
        funding_node = anchor['Accounts']
        
        #   Find the amount we're charging the student for the program.
        #charges = txn.lineitem_set.filter(QTree(anchor__below=anchor), anchor__parent__name='LineItemTypes',)
        charges = txn.lineitem_set.filter(QTree(anchor__below=anchor)).exclude(li_type__text__startswith='Financial Aid')
        chg_amt = 0
        for li in charges:
            chg_amt += li.amount - li.li_type.finaid_amount
        
        #   Check if the student was granted exactly the bare admission cost of the program.
        required_types = LineItemType.objects.filter(anchor=self.program.anchor['LineItemTypes']['Required'])
        admission_cost = 0
        for type in required_types:
            admission_cost += type.amount
            
        #   If they were, go ahead and give them financial aid for their other line items.
        #   Otherwise, give them financial aid for the stated amount received.
        if self.amount_received > 0 and admission_cost == -self.amount_received:
            self.amount_received = -chg_amt

        #   Ensure that the financial aid is not larger than the amount they owe.
        if self.amount_received > (-chg_amt):
            self.amount_received = -chg_amt
        
        #   Reverse all financial aid awards and add a new line item for this one.
        finaids = txn.lineitem_set.filter(QTree(anchor__below=anchor), anchor__parent__name='Accounts')
        rev_li_type, unused = LineItemType.objects.get_or_create(text='Financial Aid Reversal',anchor=funding_node['FinancialAid'])
        fwd_li_type, unused = LineItemType.objects.get_or_create(text='Financial Aid',anchor=funding_node['FinancialAid'])
        for li in finaids:
            if li.amount != 0:
                txn.add_item(self.user, rev_li_type, amount=-(li.amount))
        txn.add_item(self.user, fwd_li_type, amount=Decimal(str(self.amount_received)))
    
    def __unicode__(self):
        """ Represent this as a string. """
        accepted_verb = GetNode('V/Flags/Registration/Accepted')
        if self.reduced_lunch:
            reducedlunch = "(Free Lunch)"
        else:
            reducedlunch = ''
            
        explanation = self.extra_explaination
        if explanation is None:
            explanation = ''
        elif len(explanation) > 40:
            explanation = explanation[:40] + "..."


        string = "%s (%s@esp.mit.edu) for %s (%s, %s) %s"%\
                 (ESPUser(self.user).name(), self.user.username, self.program.niceName(), self.household_income, explanation, reducedlunch)

        if self.done:
            string = "Finished: [" + string + "]"

        if self.reviewed:
            string += " (REVIEWED)"

        return string
        
""" Functions for scheduling constraints
    I'm sorry that these are in the same __init__.py file;
    whenever I tried moving them to a separate file, 
    Django wouldn't install the models. 
"""
        
def get_subclass_instance(cls, obj):
    for c in cls.__subclasses__():
        #   Try casting the object into each of the subclasses.
        #   If you find an object, return it.
        result = None
        try:
            result = c.objects.get(id=obj.id)
        except:
            pass
        if result:
            return get_subclass_instance(c, result)
    #   If you couldn't find any, return the original object.
    return obj

class BooleanToken(models.Model):
    """ A true/false value or Boolean operation.
        Meant to be extended to more meaningful Boolean functions operating on
        other models, such as:
        - Whether a user is violating a schedule constraint
        - Whether a user is in a particular age range
        - Whether a user has been e-mailed in the last month
        
        Also meant to be combined into logical expressions for queries/tests
        (see BooleanExpression below).
    """
    exp = models.ForeignKey('BooleanExpression', help_text='The Boolean expression that this token belongs to')
    text = models.TextField(help_text='Boolean value, or text needed to compute it', default='', blank=True)
    seq = models.IntegerField(help_text='Location of this token on the expression stack (larger numbers are higher)', default=0)

    def get_expr(self):
        return self.exp.subclass_instance()
    #   Renamed to expr to avoid conflicting with Django SQL evaluator "expression"
    expr = property(get_expr)

    def __unicode__(self):
        return '[%d] %s' % (self.seq, self.text)

    def subclass_instance(self):
        return get_subclass_instance(BooleanToken, self)

    @staticmethod
    def evaluate(stack, *args, **kwargs):
        """ Evaluate a stack of Boolean tokens. 
            Operations (including the basic ones defined below) take their
            arguments off the stack.
        """
        value = None
        stack = list(stack)
        while (value is None) and (len(stack) > 0):
            token = stack.pop().subclass_instance()
            #   print 'Popped token: %s' % token.text
            
            # Handle possibilities for what the token might be:
            if (token.text == '||') or (token.text.lower() == 'or'):
                # - or operator
                (value1, stack) = BooleanToken.evaluate(stack, *args, **kwargs)
                (value2, stack) = BooleanToken.evaluate(stack, *args, **kwargs)
                value = (value1 or value2)
            elif (token.text == '&&') or (token.text.lower() == 'and'):
                # - and operator
                (value1, stack) = BooleanToken.evaluate(stack, *args, **kwargs)
                (value2, stack) = BooleanToken.evaluate(stack, *args, **kwargs)
                value = (value1 and value2)
            elif (token.text == '!') or (token.text == '~') or (token.text.lower() == 'not'):
                # - not operator
                (value1, stack) = BooleanToken.evaluate(stack, *args, **kwargs)
                value = (not value1)
            else:
                # - direct boolean value
                # Pass along arguments
                value = token.boolean_value(*args, **kwargs)
                
        #   print 'Returning value: %s, stack: %s' % (value, [s.text for s in stack])
        return (value, stack)

    """ This function is meant to take extra arguments so subclasses can use additional
        information in order to compute their value (i.e. schedule information) """
    def boolean_value(self, *args, **kwargs):
        if (self.text == '1') or (self.text.lower() == 't') or (self.text.lower() == 'true'):
            return True
        else:
            return False
            
            
class BooleanExpression(models.Model):
    """ A combination of BooleanTokens that can be manipulated and evaluated. 
        Arbitrary arguments can be supplied to the evaluate function in order
        to help subclassed tokens do their thing.
    """
    label = models.CharField(max_length=80, help_text='Description of the expression')

    def __unicode__(self):
        return '(%d tokens) %s' % (self.get_stack().count(), self.label)

    def subclass_instance(self):
        return get_subclass_instance(BooleanExpression, self)

    def get_stack(self):
        return self.booleantoken_set.all().order_by('seq')
        
    def reset(self):
        self.booleantoken_set.all().delete()

    def add_token(self, token_or_value, seq=None, duplicate=True):
        my_stack = self.get_stack()
        if type(token_or_value) == str:
            print 'Adding new token %s to %s' % (token_or_value, unicode(self))
            new_token = BooleanToken(text=token_or_value)
        elif duplicate:
            token_type = type(token_or_value)
            print 'Adding duplicate of token %d, type %s, to %s' % (token_or_value.id, token_type.__name__, unicode(self))
            new_token = token_type()
            #   Copy over fields that don't describe relations
            for item in new_token._meta.fields:
                if not item.__class__.__name__ in ['AutoField', 'OneToOneField']:
                    setattr(new_token, item.name, getattr(token_or_value, item.name))
        else:
            print 'Adding new token %s to %s' % (token_or_value, unicode(self))
            new_token = token_or_value
        if seq is None:
            if my_stack.count() > 0:
                new_token.seq = self.get_stack().order_by('-seq').values('seq')[0]['seq'] + 10
            else:
                new_token.seq = 0
        else:
            new_token.seq = seq
        new_token.exp = self
        new_token.save()
        print 'New token ID: %d' % new_token.id
        return new_token
    
    def evaluate(self, *args, **kwargs):
        stack = self.get_stack()
        (value, post_stack) = BooleanToken.evaluate(stack, *args, **kwargs)
        return value


class ScheduleMap:
    """ The schedule map is a dictionary mapping Event IDs to lists of class sections.
        It can be generated and cached for a user, then modified
        (by adding/removing values) to quickly model the effect of a particular
        schedule change.
    """
    @cache_function
    def __init__(self, user, program):
        if type(user) is not ESPUser:
            user = ESPUser(user)
        self.program = program
        self.user = user
        self.populate()
    __init__.depend_on_row(lambda: UserBit, lambda bit: {'user': bit.user}, lambda bit: bit.verb.get_uri().startswith('V/Flags/Registration'))

    @cache_function
    def populate(self):
        result = {}
        for t in self.program.getTimeSlots():
            result[t.id] = []
        sl = self.user.getEnrolledSections(self.program)
        for s in sl:
            for m in s.meeting_times.all():
                result[m.id].append(s)
        self.map = result
        return self.map
    populate.depend_on_row(lambda: UserBit, lambda bit: {}, lambda bit: bit.verb.get_uri().startswith('V/Flags/Registration'))
<<<<<<< HEAD
=======

    def add_section(self, sec):
        for t in sec.meeting_times.all().values_list('id'):
            self.map[t[0]].append(sec)
>>>>>>> b3995429

    def __marinade__(self):
        import hashlib
        import pickle
        return 'ScheduleMap_%s' % hashlib.md5(pickle.dumps(self)).hexdigest()[:8]
        
    def __unicode__(self):
        return '%s' % self.map

class ScheduleConstraint(models.Model):
    """ A scheduling constraint that can be tested: 
        IF [condition] THEN [requirement]
        
        This constraint requires that [requirement] be true in order
        for [condition] to be true.  Examples:
        - IF [all other blocks are non-lunch] THEN [this block must be lunch]
        - IF [student taking class B] THEN [student took class A beforehand]
        
        The input to this calculation is a ScheduleMap (see above).
        ScheduleConstraint.evaluate([map]) returns:
        - False if the provided [map] would violate the constraint
        - True if the provided [map] would satisfy the constraint
    """
    program = models.ForeignKey(Program)

    condition = models.ForeignKey(BooleanExpression, related_name='condition_constraint')
    requirement = models.ForeignKey(BooleanExpression, related_name='requirement_constraint')
    #   This is a function of one argument, schedule_map, which returns an updated schedule_map.
    on_failure = models.TextField()
    
    def __unicode__(self):
        return '%s: "%s" requires "%s"' % (self.program.niceName(), unicode(self.condition), unicode(self.requirement))
    
    @cache_function
    def evaluate(self, smap, recursive=True):
        self.schedule_map = smap
        cond_state = self.condition.evaluate(map=self.schedule_map.map)
        if cond_state:
            result = self.requirement.evaluate(map=self.schedule_map.map)
            if result:
                return True
            else:
                if recursive:
                    #   Try using the execution hook for arbitrary code... and running again to see if it helped.
                    (fail_result, data) = self.handle_failure()
                    if type(fail_result) == ScheduleMap:
                        self.schedule_map = fail_result
                    #   raise AjaxError('ScheduleConstraint says %s' % data)
                    return self.evaluate(self.schedule_map, recursive=False)
                else:
                    return False
        else:
            return True
    # It's okay to flush the cache if any of the boolean expressions change, since
    # that isn't very frequent.
    evaluate.depend_on_model(lambda: BooleanToken)
    evaluate.depend_on_model(lambda: BooleanExpression)

    def handle_failure(self):
        #   Try the on_failure callback but be very lenient about it (fail silently)
        try:
            func_str = """def _f(schedule_map):
%s""" % ('\n'.join('    %s' % l.rstrip() for l in self.on_failure.strip().split('\n')))
            #   print func_str
            exec func_str
            result = _f(self.schedule_map)
            return result
        except Exception, inst:
            #   raise ESPError(False), 'Schedule constraint handler error: %s' % inst
            pass
        #   If we got nothing from the on_failure function, just provide Nones.
        return (None, None)

class ScheduleTestTimeblock(BooleanToken):
    """ A boolean value that keeps track of a timeblock. 
        This is an abstract base class that doesn't define
        the boolean_value function.
    """
    timeblock = models.ForeignKey(Event, help_text='The timeblock that this schedule test pertains to')

class ScheduleTestOccupied(ScheduleTestTimeblock):
    """ Boolean value testing: Does the schedule contain at least one
        section at the specified time?
    """
    def boolean_value(self, *args, **kwargs):
        timeblock_id = self.timeblock.id
        user_schedule = kwargs['map']
        if timeblock_id in user_schedule:
            if len(user_schedule[timeblock_id]) > 0:
                return True
        return False

class ScheduleTestCategory(ScheduleTestTimeblock):
    """ Boolean value testing: Does the schedule contain at least one section 
        in the specified category at the specified time?
    """
    category = models.ForeignKey('ClassCategories', help_text='The class category that must be selected for this timeblock')
    def boolean_value(self, *args, **kwargs):
        timeblock_id = self.timeblock.id
        user_schedule = kwargs['map']
        if timeblock_id in user_schedule:
            for sec in user_schedule[timeblock_id]:
                if sec.category == self.category:
                    return True
        return False
            
class ScheduleTestSectionList(ScheduleTestTimeblock):
    """ Boolean value testing: Does the schedule contain one of the specified
        sections at the specified time?
    """
    section_ids = models.TextField(help_text='A comma separated list of ClassSection IDs that can be selected for this timeblock')
    def boolean_value(self, *args, **kwargs):
        timeblock_id = self.timeblock.id
        user_schedule = kwargs['map']
        section_id_list = [int(a) for a in self.section_ids.split(',')]
        if timeblock_id in user_schedule:
            for sec in user_schedule[timeblock_id]:
                if sec.id in section_id_list:
                    return True
        return False
        
    @classmethod
    def filter_by_section(cls, section):
        return cls.filter_by_sections([section])

    @classmethod
    def filter_by_sections(cls, sections):
        import operator
        q_list = []
        for section in sections:
            q_list.append(Q(Q(section_ids='%s' % section.id) | Q(section_ids__startswith='%s,' % section.id) | Q(section_ids__contains=',%s,' % section.id) | Q(section_ids__endswith=',%s' % section.id)))

        return cls.objects.filter( reduce(operator.or_, q_list) )
           
def schedule_constraint_test(prog):
    sc = ScheduleConstraint(program=prog)
    return True
    
    
from esp.program.models.class_ import *
from esp.program.models.app_ import *

def install():
    """ Setup for program. """
    from esp.program.dummy_program import init_dummy_program
    init_dummy_program()<|MERGE_RESOLUTION|>--- conflicted
+++ resolved
@@ -782,20 +782,11 @@
             for module in modules:
                 module.setUser(user)
         return modules
-<<<<<<< HEAD
-
-=======
     
     @cache_function
->>>>>>> b3995429
     def getModuleExtension(self, ext_name_or_cls, module_id=None):
         """ Get the specified extension (e.g. ClassRegModuleInfo) for a program.
         This avoids actually looking up the program module first. """
-
-        if not hasattr(self, "_moduleExtensions"):
-            self._moduleExtensions = {}
-        elif (ext_name_or_cls, module_id) in self._moduleExtensions:
-            return self._moduleExtensions[(ext_name_or_cls, module_id)]
         
         ext_cls = None
         if type(ext_name_or_cls) == str or type(ext_name_or_cls) == unicode:
@@ -816,8 +807,6 @@
                 extension = ext_cls.objects.filter(module__program__id=self.id)[0]
             except:
                 extension = None
-
-        self._moduleExtensions[(ext_name_or_cls, module_id)] = extension
                 
         return extension
     #   Depend on all module extensions (kind of ugly, but at least we don't change those too frequently).
@@ -1345,7 +1334,6 @@
     def add_token(self, token_or_value, seq=None, duplicate=True):
         my_stack = self.get_stack()
         if type(token_or_value) == str:
-            print 'Adding new token %s to %s' % (token_or_value, unicode(self))
             new_token = BooleanToken(text=token_or_value)
         elif duplicate:
             token_type = type(token_or_value)
@@ -1356,7 +1344,6 @@
                 if not item.__class__.__name__ in ['AutoField', 'OneToOneField']:
                     setattr(new_token, item.name, getattr(token_or_value, item.name))
         else:
-            print 'Adding new token %s to %s' % (token_or_value, unicode(self))
             new_token = token_or_value
         if seq is None:
             if my_stack.count() > 0:
@@ -1367,7 +1354,6 @@
             new_token.seq = seq
         new_token.exp = self
         new_token.save()
-        print 'New token ID: %d' % new_token.id
         return new_token
     
     def evaluate(self, *args, **kwargs):
@@ -1403,13 +1389,10 @@
         self.map = result
         return self.map
     populate.depend_on_row(lambda: UserBit, lambda bit: {}, lambda bit: bit.verb.get_uri().startswith('V/Flags/Registration'))
-<<<<<<< HEAD
-=======
 
     def add_section(self, sec):
         for t in sec.meeting_times.all().values_list('id'):
             self.map[t[0]].append(sec)
->>>>>>> b3995429
 
     def __marinade__(self):
         import hashlib
