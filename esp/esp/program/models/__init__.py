__author__    = "Individual contributors (see AUTHORS file)"
__date__      = "$DATE$"
__rev__       = "$REV$"
__license__   = "AGPL v.3"
__copyright__ = """
This file is part of the ESP Web Site
Copyright (c) 2007 by the individual contributors
  (see AUTHORS file)

The ESP Web Site is free software; you can redistribute it and/or
modify it under the terms of the GNU Affero General Public License
as published by the Free Software Foundation; either version 3
of the License, or (at your option) any later version.

This program is distributed in the hope that it will be useful,
but WITHOUT ANY WARRANTY; without even the implied warranty of
MERCHANTABILITY or FITNESS FOR A PARTICULAR PURPOSE.  See the
GNU Affero General Public License for more details.

You should have received a copy of the GNU Affero General Public
License along with this program; if not, write to the Free Software
Foundation, Inc., 51 Franklin Street, Fifth Floor, Boston, MA 02110-1301, USA.

Contact information:
MIT Educational Studies Program
  84 Massachusetts Ave W20-467, Cambridge, MA 02139
  Phone: 617-253-4882
  Email: esp-webmasters@mit.edu
Learning Unlimited, Inc.
  527 Franklin St, Cambridge, MA 02139
  Phone: 617-379-0178
  Email: web-team@learningu.org
"""

import copy
from collections import defaultdict, OrderedDict
from datetime import datetime, timedelta, date
from decimal import Decimal
import random
import json
import logging
logger = logging.getLogger(__name__)

from django.conf import settings
from django.contrib.contenttypes.fields import GenericRelation
from localflavor.us.models import PhoneNumberField
from django.core import urlresolvers
from django.core.cache import cache
from django.db import models
from django.db.models import Count
from django.db.models import Q
from django.db.models.query import QuerySet
from django.db.models.signals import m2m_changed
from django.dispatch import receiver
from django.utils import timezone

from argcache import cache_function, wildcard
from esp.cal.models import Event
from esp.customforms.linkfields import CustomFormsLinkModel
from esp.db.fields import AjaxForeignKey
from esp.middleware import ESPError, AjaxError
from esp.tagdict.models import Tag
from esp.users.models import ContactInfo, StudentInfo, TeacherInfo, EducatorInfo, GuardianInfo, ESPUser, shirt_sizes, shirt_types, Record
from esp.utils.expirable_model import ExpirableModel
from esp.utils.formats import format_lazy
from esp.qsdmedia.models import Media

# Create your models here.
class ProgramModule(models.Model):
    """ Program Modules for a Program """

    # Title for the link displayed for this Program Module in the Programs form
    link_title = models.CharField(max_length=64, blank=True, null=True)

    # Human-readable name for the Program Module
    admin_title = models.CharField(max_length=128)

    #   A module can have an inline template (whose context is filled by prepare())
    #   independently of its main view.
    inline_template = models.CharField(max_length=32, blank=True, null=True)

    # One of teach/learn/etc.; What is this module typically used for?
    module_type = models.CharField(max_length=32)

    # self.__name__, stored neatly in the database
    handler    = models.CharField(max_length=32)

    # Sequence orderer.  When ProgramModules are listed on a page, order them
    # from smallest to largest 'seq' value
    seq = models.IntegerField()

    # Must the user supply this ProgramModule with data in order to complete program registration?
    required = models.BooleanField(default=False)

    class Meta:
        app_label = 'program'
        db_table = 'program_programmodule'

    def getFriendlyName(self):
        """ Return a human-readable name that identifies this Program Module """
        return self.admin_title

    def getPythonClass(self):
        """
        Gets the Python class that's associated with this ProgramModule database record

        The file 'esp/program/module/handlers/[self.handler]' must contain
        a class named [self.handler]; we return that class.

        Raises a PrograModule.CannotGetClassException() if the class can't be imported.
        """
        try:
            path = "esp.program.modules.handlers.%s" % (self.handler.lower())
            mod = __import__(path, (), (), [self.handler])
            return getattr(mod, self.handler)
        except ImportError:
            raise ProgramModule.CannotGetClassException('Could not import: '+path)
        except AttributeError:
            raise ProgramModule.CannotGetClassException('Could not get class: '+path)

    class CannotGetClassException(Exception):
        def __init__(self, msg):
            self.msg = msg
            super(ProgramModule.CannotGetClassException, self).__init__(msg)

    def __unicode__(self):
        return u'Program Module: %s' % self.admin_title


class ArchiveClass(models.Model):
    """ Old classes throughout the years """
    program = models.CharField(max_length=256)
    year = models.CharField(max_length=4)
    date = models.CharField(max_length=128)
    category = models.CharField(max_length=32)
    teacher = models.CharField(max_length=1024)
    title = models.CharField(max_length=1024)
    description = models.TextField()
    teacher_ids = models.CharField(max_length=256, blank=True, null=True)
    student_ids = models.TextField()
    original_id = models.IntegerField(blank=True, null=True)

    num_old_students = models.IntegerField(default=0)

    class Meta:
        app_label = 'program'
        db_table = 'program_archiveclass'
        verbose_name_plural = 'archive classes'

    #def __unicode__(self):
    #    return '"%s" taught by "%s"' % (self.title, self.teacher)

    def __cmp__(self, other):
        test = cmp(self.year, other.year)
        if test != 0:
            return test
        test = cmp(self.date, other.date)
        if test != 0:
            return test
        test = cmp(self.title, other.title)
        if test != 0:
            return test
        return 0

    def heading(self):
        if len(self.date) > 1:
            year_display = self.year + ' (%s)' % self.date
        else:
            year_display = self.year

        return ({'label': 'Teacher', 'value': self.teacher},
            {'label': 'Year', 'value': year_display},
            {'label': 'Program', 'value': self.program},
            {'label': 'Category', 'value': self.category})

    def content(self):
        return self.description

    def __unicode__(self):
        from esp.middleware.threadlocalrequest import AutoRequestContext as Context
        from django.template import loader
        t = loader.get_template('program/archive_class.html')
        return t.render(Context({'class': self}, autoescape=True))

    def num_students(self):
        if self.student_ids is not None:
            return len(self.student_ids.strip('|').split('|')) + self.num_old_students
        else:
            return self.num_old_students

    def add_students(self, users):
        if self.student_ids is not None:
            self.student_ids += '%s|' % '|'.join([str(u.id) for u in users])
        else:
            self.student_ids = '|%s|' % '|'.join([str(u.id) for u in users])

    def add_teachers(self, users):
        if self.teacher_ids is not None:
            self.teacher_ids += '%s|' % '|'.join([str(u.id) for u in users])
        else:
            self.teacher_ids = '|%s|' % '|'.join([str(u.id) for u in users])

    def students(self):
        useridlist = [int(x) for x in self.student_ids.strip('|').split('|')]
        return ESPUser.objects.filter(id__in = useridlist)

    def teachers(self):
        useridlist = [int(x) for x in self.teacher_ids.strip('|').split('|')]
        return ESPUser.objects.filter(id__in = useridlist)

    @staticmethod
    def getForUser(user):
        """ Get a list of archive classes for a specific user. """
        from django.db.models.query import Q
        Q_ClassTeacher = Q(teacher_ids__icontains = ('|%s|' % user.id))
        Q_ClassStudent = Q(student_ids__icontains = ('|%s|' % user.id))
        #   We want to only show archive classes for teachers.  At least for now.
        Q_Class = Q_ClassTeacher #  | Q_ClassStudent
        return ArchiveClass.objects.filter(Q_Class).order_by('-year','-date','title')

def _get_type_url(type):
    def _really_get_type_url(self):
        if hasattr(self, '_type_url'):
            if type in self._type_url:
                return self._type_url[type]
        else:
            self._type_url = {}

        self._type_url[type] = '/%s/%s/' % (type, self.url)

        return self._type_url[type]

    return _really_get_type_url


class Program(models.Model, CustomFormsLinkModel):
    """ An ESP Program, such as HSSP Summer 2006, Splash Fall 2006, Delve 2005, etc. """
<<<<<<< HEAD
=======

    #from esp.program.models.class_ import ClassCategories

>>>>>>> 2c391940
    #customforms definitions
    form_link_name='Program'

    url = models.CharField(max_length=80)
    name = models.CharField(max_length=80)
    grade_min = models.IntegerField()
    grade_max = models.IntegerField()
    director_email = models.EmailField(max_length=75) # director contact email address used for from field and display
    director_cc_email = models.EmailField(blank=True, default='', max_length=75, help_text='If set, automated outgoing mail (except class cancellations) will be sent to this address instead of the director email. Use this if you do not want to spam the director email with teacher class registration emails. Otherwise, leave this field blank.') # "carbon-copy" address for most automated outgoing mail to or CC'd to directors (except class cancellations)
    director_confidential_email = models.EmailField(blank=True, default='', max_length=75, help_text='If set, confidential emails such as financial aid applications will be sent to this address instead of the director email.')
    program_size_max = models.IntegerField(null=True, help_text='Set to 0 for no cap. Student registration performance is best when no cap is set.')
    program_allow_waitlist = models.BooleanField(default=False)
    program_modules = models.ManyToManyField(ProgramModule,
                         help_text='The set of enabled program functionalities. See ' +
                         '<a href="https://github.com/learning-unlimited/ESP-Website/blob/main/docs/admin/program_modules.rst">' +
                         'the documentation</a> for details.')
    class_categories = models.ManyToManyField('ClassCategories')

    #so we don't have to delete old ones and don't end up with
    # 3 seemingly-identical flags in the same program.
    flag_types = models.ManyToManyField('ClassFlagType',
                    blank=True,
                    help_text=format_lazy(
                    'The set of flags that can be used ' +
                    'to tag classes for this program. ' +
                    'Add flag types in <a href="%s">the admin panel</a>.',
                    urlresolvers.reverse_lazy('admin:program_classflagtype_changelist')))

    documents = GenericRelation(Media, content_type_field='owner_type', object_id_field='owner_id')

    class Meta:
        app_label = 'program'
        db_table = 'program_program'
        ordering = ('-id',)

    USER_TYPES_WITH_LIST_FUNCS  = ['Student', 'Teacher', 'Volunteer']   # user types that have ProgramModule user filters
    USER_TYPE_LIST_FUNCS        = [user_type.lower()+'s' for user_type in USER_TYPES_WITH_LIST_FUNCS]   # the names of these filter methods, e.g. students(), teachers(), volunteers()
    USER_TYPE_LIST_NUM_FUNCS    = ['num_'+user_type for user_type in USER_TYPE_LIST_FUNCS]  # the names of the num methods, e.g. num_students(), num_teachers()
    USER_TYPE_LIST_DESC_FUNCS   = [user_type.lower()+'Desc' for user_type in USER_TYPES_WITH_LIST_FUNCS]    # the names of the description methods, e.g. studentDesc(), teacherDesc()

    @classmethod
    def setup_user_filters(cls):
        """
        Setup for the ProgramModule user filters
        """
        if not hasattr(cls, cls.USER_TYPE_LIST_FUNCS[0]):
            for i, user_type in enumerate(cls.USER_TYPE_LIST_FUNCS):
                setattr(cls, user_type, cls.get_users_from_module(user_type))
                setattr(cls, cls.USER_TYPE_LIST_NUM_FUNCS[i], cls.counts_from_query_dict(getattr(cls, user_type)))

    def get_absolute_url(self):
        return "/manage/"+self.url+"/main"

    @cache_function
    def isUsingStudentApps(self):
        from esp.program.models.app_ import StudentAppQuestion
        return bool(StudentAppQuestion.objects.filter(program=self) | StudentAppQuestion.objects.filter(subject__parent_program=self))
    isUsingStudentApps.depend_on_model('program.StudentAppQuestion')

    get_teach_url = _get_type_url("teach")
    get_learn_url = _get_type_url("learn")
    get_manage_url = _get_type_url("manage")
    get_onsite_url = _get_type_url("onsite")

    def save(self, *args, **kwargs):

        retVal = super(Program, self).save(*args, **kwargs)

        return retVal

    def __unicode__(self):
        return self.niceName()

    def niceName(self):
        return self.name

    def niceSubName(self):
        return self.name

    @property
    def program_type(self):
        return self.url.split('/')[0]

    @property
    def program_instance(self):
        return '/'.join(self.url.split('/')[1:])

    def getUrlBase(self):
        """ gets the base url of this class """
        return self.url

    def getDocuments(self):
        return self.documents.all()

    def get_msg_vars(self, user, key):
        modules = self.getModules(user)
        for module in modules:
            retVal = module.get_msg_vars(user, key)
            if retVal is not None and retVal.strip():
                return retVal

        return u''

    @staticmethod
    def get_users_from_module(method_name):
        def get_users(self, QObjects=False):
            modules = self.getModules(None)
            users = OrderedDict()
            for module in modules:
                tmpusers = getattr(module, method_name)(QObjects)
                if tmpusers is not None:
                    users.update(tmpusers)
            return users
        get_users.__name__  = method_name
        get_users.__doc__   = "Returns a dictionary of different sets of %s for this program, as defined by the enabled ProgramModules" % method_name
        return get_users

    @staticmethod
    def counts_from_query_dict(query_func):
        def _get_num(self):
            result = query_func(self, QObjects=False)
            result_dict = {}
            for key, value in result.iteritems():
                if isinstance(value, QuerySet):
                    result_dict[key] = value.count()
                else:
                    result_dict[key] = len(value)
            return result_dict
        _get_num.__name__   = "num_" + query_func.__name__
        _get_num.__doc__    = "Returns a dictionary of the sizes of the various sets of %s that are returned by Program.%s()" % (query_func.__name__, query_func.__name__)
        return _get_num

    @cache_function
    def capacity_by_section_id(self):
        capacities = {}
        for sec in self.sections():
            capacities[sec.id] = sec.capacity
        return capacities
    #   Clear this cache on any ClassSection capacity update... kind of brute force, but oh well.
    #   WARNING: Not sure if this usage is correct, can someone check?
    capacity_by_section_id.depend_on_cache('program.ClassSection._get_capacity', lambda **kwargs: {})

    def checked_in_by_section_id(self):
        from esp.program.models.class_ import sections_in_program_by_id
        section_ids = sections_in_program_by_id(self)

        counts = {}
        checked_in_ids = self.students()['attended'].values_list('id', flat=True)

        reg_type = RegistrationType.get_map()['Enrolled']

        regs = StudentRegistration.valid_objects().filter(section__parent_class__parent_program=self).filter(user__id__in=checked_in_ids, relationship=reg_type).values('user', 'section')
        for reg in regs:
            if reg['section'] not in counts:
                counts[reg['section']] = 0
            counts[reg['section']] += 1

        return counts

    def student_counts_by_section_id(self):
        from esp.program.models.class_ import sections_in_program_by_id
        section_ids = sections_in_program_by_id(self)

        class_cachekey = "class_size_counter_%d"
        counts = cache.get_many([class_cachekey % x for x in section_ids])

        clean_counts = {}
        missing_secs = set()

        for section_id in section_ids:
            clean_count = counts.get(class_cachekey % section_id, None)
            if not clean_count:
                missing_secs.add(section_id)
            clean_counts[section_id] = clean_count

        if len(missing_secs) != 0:
            initial_catalog_queryset = ClassSubject.objects.filter(sections__in=missing_secs)
            catalog = ClassSubject.objects.catalog(self, initial_queryset = initial_catalog_queryset)
            for subject in catalog:
                for section in subject.get_sections():
                    if int(section.id) in missing_secs:
                        clean_counts[section.id] = section.num_students()  ## Also repopulates the cache.  Magic!

        return clean_counts

    @cache_function
    def getListDescriptions(self):
        desc = {}
        modules = self.getModules()
        for module in modules:
            for func in Program.USER_TYPE_LIST_DESC_FUNCS:
                if hasattr(module, func):
                    tmpdict = getattr(module, func)()
                    if tmpdict is not None:
                        desc.update(tmpdict)
        return desc
    getListDescriptions.depend_on_m2m('program.Program', 'program_modules', lambda program, module: {'self': program})

    def getLists(self, QObjects=False):
        from esp.users.models import ESPUser

        lists = self.students(QObjects)
        lists.update(self.teachers(QObjects))
        lists.update(self.volunteers(QObjects))
        learnmodules = self.getModules(None)
        teachmodules = self.getModules(None)


        for k, v in lists.items():
            lists[k] = {'list': v,
                        'description':''}

        desc = self.getListDescriptions()

        for k, v in desc.items():
            if k in lists:
                lists[k]['description'] = v

        for usertype in ESPUser.getTypes():
            lists['all_'+usertype.lower()+'s'] = {'description':
                                   usertype+'s in all of ESP',
                                   'list' : ESPUser.getAllOfType(usertype)}
        # Filtering by students is a really bad idea
        students_Q = lists['all_students']['list']
        # We can restore this one later if someone really needs it. As it is, I wouldn't mind killing
        # lists['all_former_students'] as well.
        del lists['all_students']
        yog_12 = ESPUser.YOGFromGrade(12, ESPUser.program_schoolyear(self))
        # This technically has a bug because of copy-on-write, but the other code has it too, and
        # our copy-on-write system isn't good enough yet to make checking duplicates feasible
        lists['all_current_students'] = {'description': 'Current students in all of ESP',
                'list': students_Q & Q(registrationprofile__student_info__graduation_year__gte = yog_12, registrationprofile__most_recent_profile = True)}
        lists['all_former_students'] = {'description': 'Former students in all of ESP',
                'list': students_Q & Q(registrationprofile__student_info__graduation_year__lt = yog_12, registrationprofile__most_recent_profile = True)}

        lists['emaillist'] = {'description':
                      """All users in our mailing list without an account.""",
                      'list': Q(password = 'emailuser')}

        return lists

    def students_union(self, QObject = False):
        import operator
        if len(self.students().values()) == 0:
            if QObject:
                return Q(id = -1)
            else:
                return ESPUser.objects.filter(id = -1)

        union = reduce(operator.or_, [x for x in self.students(True).values() ])
        if QObject:
            return union
        else:
            return ESPUser.objects.filter(union).distinct()

    def teachers_union(self, QObject = False):
        import operator
        if len(self.teachers().values()) == 0:
            if QObject:
                return Q(id = -1)
            else:
                return ESPUser.objects.filter(id = -1)
        union = reduce(operator.or_, [x for x in self.teachers(True).values() ])
        if QObject:
            return union
        else:
            return ESPUser.objects.filter(union).distinct()

    def volunteers_union(self, QObject = False):
        import operator
        if len(self.volunteers().values()) == 0:
            if QObject:
                return Q(id = -1)
            else:
                return ESPUser.objects.filter(id = -1)
        union = reduce(operator.or_, [x for x in self.volunteers(True).values() ])
        if QObject:
            return union
        else:
            return ESPUser.objects.filter(union).distinct()

    # Don't bother caching this.  Everything it calls is cached to the extent
    # possible, with different dependencies.
    def user_can_join(self, user):
        """Can this user join this program?

        The program cap may be set by either making Program.program_size_max
        nonzero or by the tag "program_size_by_grade" (which should be a json
        object of grade -> cap).  The latter overrides the former.  If there is
        a (possibly per-grade) cap, and the program is at or above that cap, a
        user can only join a program if they are already registered for it, or
        if they have the OverrideFull permission.

        The tag's value, if set, should be a json object.  The keys should be
        grades (as strings, e.g. "9") or inclusive ranges of grades (separated
        by hyphens, e.g.  "7-9"), and the values should be caps for that range.
        Each cap will be checked, so having overlapping caps is possible,
        although it may hurt performance.
        """
        # TODO(benkraft): maybe this shouldn't be a Tag.  For now it basically
        # has to be because I don't want to deal with migrations until after
        # we're on django 1.8.
        size_tag = Tag.getProgramTag("program_size_by_grade", self)
        if size_tag:
            return self._user_can_join_by_grade(user)
        elif self.program_size_max:
            return self._user_can_join_at_all(user)
        else:
            return True

    # Unfortunately, the following two functions depends on approximately
    # everything in sight, including every student registration for the program
    # and for the grade-based version every registration profile for the
    # program, so they're probably not worth caching.
    def _students_in_program_in_grades(self, grades):
        """The number of students in the program in a set of grades

        Used by the program cap logic.
        """
        # Due to how RegistrationProfiles work, this is ~impossible to do
        # efficiently.  getGrade is cached, though, and probably most of those
        # caches will be warm, so it'll probably be okay.  Maybe.  Hopefully.
        return len([student for student in self.students()['classreg']
                    if student.getGrade(self, assume_student=True) in grades])

    def _students_in_program(self):
        """The number of students in the program.

        Used by the program cap logic.
        """
        return self.students()['classreg'].count()

    @cache_function
    def _student_is_in_program(self, user):
        """Return whether the student is in the program."""
        students = self.students()['classreg']
        return students.filter(id=user.id).exists()
    _student_is_in_program.depend_on_row('program.ClassSubject', lambda cls: {'self': cls.parent_program})
    _student_is_in_program.depend_on_row('program.ClassSection', lambda cls: {'self': cls.parent_class.parent_program})
    _student_is_in_program.depend_on_row('program.StudentRegistration', lambda sr: {'user': sr.user})
    _student_is_in_program.depend_on_row('program.StudentSubjectInterest', lambda ssi: {'user': ssi.user})
    _student_is_in_program.get_or_create_token(('self',))
    _student_is_in_program.get_or_create_token(('user',))

    def _user_can_join_by_grade(self, user):
        """Helper function for user_can_join, when using program_size_by_grade.

        Should be called only if the program_size_by_grade tag is set.

        This may be very slow if the user is not in the program; unfortunately
        there's not much we can do about it.
        """
        # Check these first because computing the number of students in the
        # program is slow and uncacheable.
        if user.canRegToFullProgram(self):
            return True
        if self._student_is_in_program(user):
            return True
        caps = self._grade_caps()
        grade = user.getGrade(self, assume_student=True)
        for grades, cap in caps.iteritems():
            if (grade in grades and
                    self._students_in_program_in_grades(grades) >= cap):
                return False
        return True

    @cache_function
    def _grade_caps(self):
        """Parses the program_size_by_grade Tag.

        See user_can_join for the tag syntax.

        Returns a dict with tuples of valid grades as keys, and caps as values,
        or an empty dict if the Tag does not exist.
        """
        size_tag = Tag.getProgramTag("program_size_by_grade", self, "{}")
        size_dict = {}
        for k, v in json.loads(size_tag).iteritems():
            if '-' in k:
                low, high = map(int, k.split('-'))
                size_dict[tuple(xrange(low, high + 1))] = v
            else:
                size_dict[(int(k),)] = v
        return size_dict
    _grade_caps.depend_on_model('tagdict.Tag')

    def _user_can_join_at_all(self, user):
        """Helper function for user_can_join, when using program_size_max.

        Should be called only if the program_size_by_grade tag is not set and
        program_size_max is nonzero.

        This may be very slow if the user is not in the program; unfortunately
        there's not much we can do about it.
        """
        # Check these first because computing the number of students in the
        # program is slow and uncacheable.
        if user.canRegToFullProgram(self):
            return True
        if self._student_is_in_program(user):
            return True
        return self._students_in_program() < self.program_size_max

    @cache_function
    def open_class_registration(self):
        return self.classregmoduleinfo.open_class_registration
    open_class_registration.depend_on_row('modules.ClassRegModuleInfo', lambda crmi: {'self': crmi.program})
    open_class_registration = property(open_class_registration)

    @cache_function
    def open_class_category(self):
        """Return the name of the open class category, as determined by the program tag.

        This assumes you've already created the Category manually.

        Returns:
          A ClassCategories object if one was found, or None.
        """
        pk = Tag.getProgramTag('open_class_category', self, default=None)
        cc = None
        if pk is not None:
            try:
                pk = int(pk)
                cc = ClassCategories.objects.get(pk=pk)
            except (ValueError, TypeError, ClassCategories.DoesNotExist) as e:
                pass
        if cc is None:
            cc = ClassCategories.objects.get_or_create(category="Walk-in Activity", symbol='W', seq=0)[0]
        return cc
    open_class_category.depend_on_model('tagdict.Tag')
    open_class_category.depend_on_model('program.ClassCategories')
    open_class_category = property(open_class_category)

    @cache_function
    def getScheduleConstraints(self):
        return ScheduleConstraint.objects.filter(program=self).select_related()
    getScheduleConstraints.depend_on_model('program.ScheduleConstraint')
    getScheduleConstraints.depend_on_model('program.BooleanToken')

    def lock_schedule(self, lock_level=1):
        """ Locks all schedule assignments for the program, for convenience
            (e.g. between scheduling some sections manually and running
            automatic scheduling).
        """
        from esp.resources.models import ResourceAssignment
        ResourceAssignment.objects.filter(target__parent_class__parent_program=self, lock_level__lt=lock_level).update(lock_level=lock_level)

    def isConfirmed(self, espuser):
        return Record.objects.filter(event="reg_confirmed",user=espuser,
                                     program=self).exists()

    """ These functions have been rewritten.  To avoid confusion, I've changed "ClassRooms" to
    "Classrooms."  So, if you try to call the old functions (which have no point anymore), then
    you'll get an error and you'll notice that you need to change the call and its associated
    code.               -Michael P

    """
    def getClassrooms(self, timeslot=None):
        #   Returns the resources themselves.  See the function below for grouped-by-room.
        from esp.resources.models import ResourceType

        if timeslot is not None:
            return self.getResources().filter(event=timeslot, res_type=ResourceType.get_or_create('Classroom')).select_related()
        else:
            return self.getResources().filter(res_type=ResourceType.get_or_create('Classroom')).order_by('event').select_related()

    def getAvailableClassrooms(self, timeslot):
        #   Filters down classrooms to those that are not taken.
        return filter(lambda x: x.is_available(), self.getClassrooms(timeslot))

    def collapsed_dict(self, resources):
        result = {}
        for c in resources:
            if c.name not in result:
                #   Make a dictionary with some helper variables for each resource.
                result[c.name] = c
                result[c.name].timeslots = [c.event]
                result[c.name].furnishings = c.associated_resources()
                result[c.name].sequence = c.schedule_sequence(self)
                result[c.name].prog_available_times = c.available_times_html(self)
            else:
                result[c.name].timeslots.append(c.event)

        for c in result:
            result[c].timegroup = Event.collapse(result[c].timeslots)

        return result

    @cache_function
    def groupedClassrooms(self):

        classrooms = self.getClassrooms()

        result = self.collapsed_dict(classrooms)
        key_list = result.keys()
        key_list.sort()
        #   Turn this into a list instead of a dictionary.
        ans = [result[key] for key in key_list]

        return ans
    groupedClassrooms.depend_on_row('resources.Resource', lambda res: {'self': res.event.parent_program()})
    groupedClassrooms.depend_on_row(Event, lambda event: {'self': event.parent_program()})

    def classes(self):
        return ClassSubject.objects.filter(parent_program = self).order_by('id')

    @cache_function
    def class_ids_implied(self):
        """ Returns the class ids implied by classes in this program. Returns [-1] for none so the cache doesn't keep getting hit. """
        retVal = set([])
        for c in self.classes():
            for imp in c.classimplication_set.all():
                retVal = retVal.union(imp.member_id_ints)
        if len(retVal) < 1:
            retVal = [-1]
        retVal = list(retVal)
        return retVal
    class_ids_implied.depend_on_row('program.ClassImplication', lambda ci: {'self': ci.cls.parent_program})

    def sections(self):
        return ClassSection.objects.filter(parent_class__parent_program=self).distinct().order_by('id').select_related('parent_class')

    def getTimeSlots(self, types=None, exclude_types=None):
        """ Get the time slots for a program.
            A flag, exclude_types, allows you to restrict which types of timeslots
            are grabbed.  You can also provide a list of timeslot types to include.
            The default behavior is to include only class time slots.  See the
            install() function in esp/esp/cal/models.py for a list of time slot types.
        """
        qs = Event.objects.filter(program=self)
        if exclude_types is not None:
            qs = qs.exclude(event_type__description__in=exclude_types)
        elif types is not None:
            qs = qs.filter(event_type__description__in=types)
        else:
            qs = qs.filter(event_type__description='Class Time Block')
        return qs.select_related('event_type').order_by('start')

    def num_timeslots(self):
        return len(self.getTimeSlots())

    #   In situations where you just want a list of all time slots in the program,
    #   that can be cached.
    @cache_function
    def getTimeSlotList(self, include_all=False):
        if include_all:
            return list(self.getTimeSlots(exclude_types=[]))
        else:
            return list(self.getTimeSlots())
    getTimeSlotList.depend_on_model('cal.Event')

    def total_duration(self):
        """ Returns the total length of the events in this program, as a timedelta object. """
        ts_list = Event.collapse(list(self.getTimeSlots()), tol=timedelta(minutes=15))
        time_sum = timedelta()
        for t in ts_list:
            time_sum = time_sum + (t.end - t.start)
        return time_sum

    def dates(self):
        result = []
        for ts in self.getTimeSlotList():
            ts_day = date(ts.start.year, ts.start.month, ts.start.day)
            if ts_day not in result:
                result.append(ts_day)
        return result

    def date_range(self):
        """ Returns string range from earliest timeslot to latest timeslot, or NoneType if no timeslots set """
        dates = self.getTimeSlots()

        if dates:
            d1 = min(dates).start
            d2 = max(dates).end
            if d1.year == d2.year:
                if d1.month == d2.month:
                    if d1.day == d2.day:
                        return u'%s' % d1.strftime('%b. %d, %Y').decode('utf-8')
                    else:
                        return u'%s - %s' % (d1.strftime('%b. %d').decode('utf-8'), d2.strftime('%d, %Y').decode('utf-8'))
                else:
                    return u'%s - %s' % (d1.strftime('%b. %d').decode('utf-8'), d2.strftime('%b. %d, %Y').decode('utf-8'))
            else:
                return u'%s - %s' % (d1.strftime('%b. %d, %Y').decode('utf-8'), d2.strftime('%b. %d, %Y').decode('utf-8'))
        else:
            return None

    @cache_function
    def getResourceTypes(self, include_classroom=False, include_global=None):
        #   Show all resources pertaining to the program that aren't these two hidden ones.
        from esp.resources.models import ResourceType

        if include_classroom:
            exclude_types = []
        else:
            exclude_types = [ResourceType.get_or_create('Classroom')]

        if include_global is None:
            include_global = Tag.getTag('allow_global_restypes')

        if include_global:
            Q_filters = Q(program=self) | Q(program__isnull=True)
        else:
            Q_filters = Q(program=self)

        return ResourceType.objects.filter(Q_filters).exclude(id__in=[t.id for t in exclude_types]).order_by('priority_default')
    getResourceTypes.depend_on_model('resources.ResourceType')
    getResourceTypes.depend_on_model('tagdict.Tag')

    def getResources(self):
        from esp.resources.models import Resource
        return Resource.objects.filter(event__program=self)

    def getFloatingResources(self, timeslot=None, queryset=False):
        from esp.resources.models import ResourceType
        #   Don't include classrooms and teachers in the floating resources.
        exclude_types = [ResourceType.get_or_create('Classroom')]

        if timeslot is not None:
            res_list = self.getResources().filter(event=timeslot, is_unique=True).exclude(res_type__in=exclude_types)
        else:
            res_list = self.getResources().filter(is_unique=True).exclude(res_type__in=exclude_types)

        if queryset:
            return res_list
        else:
            result = self.collapsed_dict(res_list)
            return [result[c] for c in result]

    def getAvailableResources(self, timeslot):
        #   Filters down the floating resources to those that are not taken.
        return filter(lambda x: x.is_available(), self.getFloatingResources(timeslot))

    def getDurations(self, round=False):
        """ Find all contiguous time blocks and provide a list of duration options. """
        from esp.program.modules.module_ext import ClassRegModuleInfo
        from decimal import Decimal

        times = Event.group_contiguous(list(self.getTimeSlots()))
        crmi = self.classregmoduleinfo
        if crmi and crmi.class_max_duration is not None:
            max_seconds = crmi.class_max_duration * 60
        else:
            max_seconds = None

        durationDict = {}

        #   I hope this isn't too terribly slow... not bothering with a faster way
        for t_list in times:
            n = len(t_list)
            for i in range(0, n):
                for j in range(i, n):
                    time_option = t_list[j].end - t_list[i].start
                    durationSeconds = time_option.seconds
                    #   If desired, round up to the nearest 15 minutes
                    if round:
                        rounded_seconds = int(durationSeconds / 900.0 + 1.0) * 900
                    else:
                        rounded_seconds = durationSeconds
                    if (max_seconds is None) or (durationSeconds <= max_seconds):
                        durationDict[Decimal(durationSeconds) / 3600] = \
                                        str(rounded_seconds / 3600) + ':' + \
                                        str((rounded_seconds / 60) % 60).rjust(2,'0')

        durationList = durationDict.items()

        return durationList

    def getSurveys(self):
        from esp.survey.models import Survey
        return Survey.objects.filter(program=self)


    def getLineItemTypes(self, user=None, required=True):
        from esp.accounting.controllers import ProgramAccountingController
        pac = ProgramAccountingController(self)
        if required:
            li_types = list(pac.get_lineitemtypes(required_only=True))
        else:
            li_types = list(pac.get_lineitemtypes(optional_only=True))

        return li_types

    @cache_function
    def getModules_cached(self, tl = None):
        """ Gets a list of modules for this program. """
        from esp.program.modules import base

        def cmpModules(mod1, mod2):
            """ comparator function for two modules """
            try:
                return cmp(mod1.seq, mod2.seq)
            except AttributeError:
                return 0
        if tl:
            modules =  [ base.ProgramModuleObj.getFromProgModule(self, module)
                 for module in self.program_modules.filter(module_type = tl) ]
        else:
            modules =  [ base.ProgramModuleObj.getFromProgModule(self, module)
                 for module in self.program_modules.all()]

        modules.sort(cmpModules)
        return modules
    getModules_cached.depend_on_row('program.Program', lambda prog: {'self': prog})
    getModules_cached.depend_on_model('program.ProgramModule')
    getModules_cached.depend_on_row('modules.ProgramModuleObj', lambda mod: {'self': mod.program})
    # I've only included the module extensions we still seem to use.
    # Feel free to adjust. -ageng 2010-10-23
    getModules_cached.depend_on_row('modules.ClassRegModuleInfo', lambda modinfo: {'self': modinfo.program})
    getModules_cached.depend_on_row('modules.StudentClassRegModuleInfo', lambda modinfo: {'self': modinfo.program})

    def getModules(self, user = None, tl = None):
        """ Gets modules for this program, optionally attaching a user. """
        modules = self.getModules_cached(tl)
        if user:
            for module in modules:
                module.setUser(user)
        #   Populate the view attributes so they can be cached
        for module in modules:
            module.get_all_views()
            module.get_main_view()
        return modules

    @cache_function
    def hasModule(self, name):
        """ Tests whether a program has the given module enabled, cachedly. name should be a module name, like 'AvailabilityModule'. """
        return self.program_modules.filter(handler=name).exists()
    hasModule.depend_on_row('program.Program', lambda prog: {'self': prog})
    hasModule.depend_on_model('program.ProgramModule')
    hasModule.depend_on_row('modules.ProgramModuleObj', lambda module: {'self': module.program})
    hasModule.depend_on_m2m('program.Program', 'program_modules', lambda program, module: {'self': program})

    @cache_function
    def getModule(self, name):
        """ Returns the specified module for this program if it is enabled.
            'name' should be a module name like 'AvailabilityModule'. """

        if self.hasModule(name):
            #   Sometimes there are multiple modules with the same handler.
            #   This function is not choosy, since the return value
            #   is typically used just to access a view function.
            return ProgramModuleObj.getFromProgModule(self, self.program_modules.filter(handler=name)[0])
        else:
            return None
    getModule.depend_on_cache(hasModule, lambda self=wildcard, name=wildcard, **kwargs: {'self': self, 'name': name})

    @cache_function
    def getModuleViews(self, main_only=False, tl=None):
        modules = self.getModules_cached(tl)
        result = {}
        for mod in modules:
            tl = mod.module.module_type
            if main_only:
                if mod.main_view:
                    result[(tl, mod.main_view)] = mod
            else:
                for view in mod.views:
                    result[(tl, view)] = mod
        return result
    getModuleViews.depend_on_cache(getModules_cached, lambda **kwargs: {})

    @cache_function
    def getColor(self):
        if hasattr(self, "_getColor"):
            return self._getColor

        modinfo = self.classregmoduleinfo
        retVal = None
        if modinfo:
            retVal = modinfo.color_code

        self._getColor = retVal
        return retVal
    getColor.depend_on_row('modules.ClassRegModuleInfo', lambda crmi: {'self': crmi.program})

    def visibleEnrollments(self):
        """
        Returns whether class enrollments should show up in the catalog.
        This originally returned true if class registration was fully open.
        Now it's just a checkbox in the StudentClassRegModuleInfo.
        """
        options = self.studentclassregmoduleinfo
        return options.visible_enrollments

    def getVolunteerRequests(self):
        return VolunteerRequest.objects.filter(timeslot__program=self).order_by('timeslot__start')

    @cache_function
    def getShirtInfo(self):
        shirt_count = defaultdict(lambda: defaultdict(int))
        teacher_dict = self.teachers()
        if 'class_approved' in teacher_dict:
            query = teacher_dict['class_approved']
            query = query.filter(registrationprofile__most_recent_profile=True)
            query = query.values_list('registrationprofile__teacher_info__shirt_type',
                                      'registrationprofile__teacher_info__shirt_size')
            query = query.annotate(people=Count('id', distinct=True))

            for row in query:
                shirt_type, shirt_size, count = row
                shirt_count[shirt_type][shirt_size] = count

        shirts = {}
        shirts['teachers'] = [ { 'type': shirt_type[1], 'distribution':[ shirt_count[shirt_type[0]][shirt_size[0]] for shirt_size in shirt_sizes ] } for shirt_type in shirt_types ]

        return {'shirts' : shirts, 'shirt_sizes' : shirt_sizes, 'shirt_types' : shirt_types }
    #   Update cache whenever a class is approved or a teacher changes their profile
    getShirtInfo.depend_on_row('program.ClassSubject', lambda cls: {'self': cls.parent_program})
    getShirtInfo.depend_on_model('users.TeacherInfo')

    @cache_function
    def incrementGrade(self):
        """
        Get the value of the "increment_default_grade_levels" tag.

        This tag increments the effective school year of the program.
        Also affects how grade ranges for this program are displayed,
        to say "rising Xth grade" rather than just X.

        See ESPUser.program_schoolyear.
        """
        return int(Tag.getBooleanTag('increment_default_grade_levels', self, False))
    incrementGrade.depend_on_row('tagdict.Tag', lambda tag: {'self' :  tag.target})

    def priorityLimit(self):
        studentregmodule = self.studentclassregmoduleinfo
        if studentregmodule and studentregmodule.priority_limit > 0:
            return studentregmodule.priority_limit
        else:
            return 1

    def useGradeRangeExceptions(self):
        studentregmodule = self.studentclassregmoduleinfo
        if studentregmodule:
            return studentregmodule.use_grade_range_exceptions
        else:
            return False

    def getDirectorCCEmail(self):
        if self.director_cc_email:
            return self.director_cc_email
        else:
            return self.director_email

    def getDirectorConfidentialEmail(self):
        if self.director_confidential_email:
            return self.director_confidential_email
        else:
            return self.getDirectorCCEmail()

    @cache_function
    def by_prog_inst(cls, program, instance):
        prog_inst = Program.objects.select_related().get(url='%s/%s' % (program, instance))
        return prog_inst
    by_prog_inst.depend_on_row('program.Program', lambda prog: {'program': prog})
    by_prog_inst = classmethod(by_prog_inst)

    def _sibling_discount_get(self):
        """
        Memoizes and returns the amount of the sibling_discount Tag, defaulting
        to 0.00.
        """
        if hasattr(self, "_sibling_discount"):
            return self._sibling_discount
        self._sibling_discount = Decimal(Tag.getProgramTag('sibling_discount', program=self, default='0.00'))
        return self._sibling_discount

    def _sibling_discount_set(self, value):
        if value is not None:
            self._sibling_discount = Decimal(value)
            Tag.setTag('sibling_discount', target=self, value=self._sibling_discount)
        else:
            self._sibling_discount = Decimal('0.00')
            Tag.objects.filter(key='sibling_discount', object_id=self.id).delete()

    sibling_discount = property(_sibling_discount_get, _sibling_discount_set)

    @property
    def splashinfo_objects(self):
        """
        Memoizes and returns the dictionary of students who have sibling
        discounts for this program.
        """
        if hasattr(self, "_splashinfo_objects"):
            return self._splashinfo_objects
        self._splashinfo_objects = dict(SplashInfo.objects.filter(program=self, siblingdiscount=True).distinct().values_list('student', 'siblingdiscount'))
        return self._splashinfo_objects

Program.setup_user_filters()


class SplashInfo(models.Model):
    """ A model that can be used to track additional student preferences specific to
        a program.  Stanford has used this for lunch selection and a sibling discount.
        The data is manipulated by a separate program module, SplashInfoModule,
        which produces an additional registration step if enabled.
    """
    student = AjaxForeignKey(ESPUser)
    #   Program field may be empty for backwards compatibility with Stanford data
    program = AjaxForeignKey(Program, null=True)
    lunchsat = models.CharField(max_length=32, blank=True, null=True)
    lunchsun = models.CharField(max_length=32, blank=True, null=True)
    siblingdiscount = models.NullBooleanField(default=False, blank=True)
    siblingname = models.CharField(max_length=64, blank=True, null=True)
    submitted = models.NullBooleanField(default=False, blank=True)

    class Meta:
        app_label = 'program'
        db_table = 'program_splashinfo'

    def __unicode__(self):
        return u'Lunch/sibling info for %s at %s' % (self.student, self.program)

    @staticmethod
    def hasForUser(user, program=None):
        if program:
            q = SplashInfo.objects.filter(student=user, program=program)
        else:
            q = SplashInfo.objects.filter(student=user)
        return (q.count() > 0) and q[0].submitted

    @staticmethod
    def getForUser(user, program=None):
        if program:
            q = SplashInfo.objects.filter(student=user, program=program)
        else:
            q = SplashInfo.objects.filter(student=user)
        if q.count() > 0:
            return q[0]
        else:
            n = SplashInfo(student=user, program=program)
            n.save()
            return n

    def pretty_version(self, attr_name):
        #   Look up choices
        tag_data = Tag.getTag('splashinfo_choices', target=self.program)
        if not tag_data: tag_data = Tag.getTag('splashinfo_choices')

        #   Check for matching item in list of choices
        if tag_data:
            tag_struct = json.loads(tag_data)
            for item in tag_struct[attr_name]:
                if item[0] == getattr(self, attr_name):
                    return item[1].decode('utf-8')

        return u'N/A'

    def pretty_satlunch(self):
        return self.pretty_version('lunchsat')

    def pretty_sunlunch(self):
        return self.pretty_version('lunchsun')

    def execute_sibling_discount(self):
        if self.siblingdiscount:
            from esp.accounting.controllers import IndividualAccountingController
            from esp.accounting.models import Transfer
            iac = IndividualAccountingController(self.program, self.student)
            source_account = iac.default_finaid_account()
            dest_account = iac.default_source_account()
            line_item_type = iac.default_siblingdiscount_lineitemtype()
            transfer, created = Transfer.objects.get_or_create(source=source_account, destination=dest_account, user=self.student, line_item=line_item_type, amount_dec=Decimal('20.00'))
            return transfer

    def save(self):
        from esp.accounting.controllers import IndividualAccountingController

        #   We have two things to put in: "Saturday Lunch" and "Sunday Lunch".
        #   If they are not there, they will be created.  These names are hard coded.
        from esp.accounting.models import LineItemType
        LineItemType.objects.get_or_create(program=self.program, text='Saturday Lunch')
        LineItemType.objects.get_or_create(program=self.program, text='Sunday Lunch')

        #   Figure out how much everything costs
        cost_info = json.loads(Tag.getProgramTag('splashinfo_costs', self.program, default='{}'))

        #   Save accounting information
        iac = IndividualAccountingController(self.program, self.student)

        if not self.lunchsat or self.lunchsat == 'no':
            iac.set_preference('Saturday Lunch', 0)
        elif 'lunchsat' in cost_info:
            iac.set_preference('Saturday Lunch', 1, cost_info['lunchsat'][self.lunchsat])

        if not self.lunchsun or self.lunchsun == 'no':
            iac.set_preference('Sunday Lunch', 0)
        elif 'lunchsun' in cost_info:
            iac.set_preference('Sunday Lunch', 1, cost_info['lunchsun'][self.lunchsun])

        super(SplashInfo, self).save()


class RegistrationProfile(models.Model):
    """ A student registration form """
    user = AjaxForeignKey(ESPUser)
    program = models.ForeignKey(Program, blank=True, null=True)
    contact_user = AjaxForeignKey(ContactInfo, blank=True, null=True, related_name='as_user')
    contact_guardian = AjaxForeignKey(ContactInfo, blank=True, null=True, related_name='as_guardian')
    contact_emergency = AjaxForeignKey(ContactInfo, blank=True, null=True, related_name='as_emergency')
    student_info = AjaxForeignKey(StudentInfo, blank=True, null=True, related_name='as_student')
    teacher_info = AjaxForeignKey(TeacherInfo, blank=True, null=True, related_name='as_teacher')
    guardian_info = AjaxForeignKey(GuardianInfo, blank=True, null=True, related_name='as_guardian')
    educator_info = AjaxForeignKey(EducatorInfo, blank=True, null=True, related_name='as_educator')
    last_ts = models.DateTimeField(default=timezone.now)
    emailverifycode = models.TextField(blank=True, null=True)
    email_verified  = models.BooleanField(default=False, blank=True)
    most_recent_profile = models.BooleanField(default=False)

    old_text_reminder = models.NullBooleanField(db_column='text_reminder')  ## Kept around for database-migration purposes

    ## Oops, I didn't see this field, and I reimplemented its functionality...
    ## Wrap it for backwards compatibility. -- aseering 8/18/2010
    def _get_text_reminder(self):
        if not self.contact_user:
            return None
        return self.contact_user.receive_txt_message
    def _set_text_reminder(self, val):
        if not self.contact_user:
            contact_user = ContactInfo()
            contact_user.first_name = self.user.first_name
            contact_user.last_name = self.user.last_name
            contact_user.save()
            self.contact_user = contact_user
            self.save()
        self.contact_user.receive_txt_message = val
        self.contact_user.save()
    text_reminder = property(_get_text_reminder, _set_text_reminder)

    class Meta:
        app_label = 'program'
        db_table = 'program_registrationprofile'

    @cache_function
    def getLastProfile(user):
        regProf = None

        if isinstance(user.id, (int, long)):
            try:
                regProf = RegistrationProfile.objects.filter(user__exact=user).select_related().latest('last_ts')
            except:
                pass

        if regProf != None:
            return regProf

        regProf = RegistrationProfile()
        regProf.user = user

        return regProf
    getLastProfile.depend_on_row('program.RegistrationProfile', lambda profile: {'user': profile.user})
    getLastProfile = staticmethod(getLastProfile) # a bit annoying, but meh

    def save(self, *args, **kwargs):
        """ update the timestamp and clear getLastProfile cache """
        self.last_ts = datetime.now()
        RegistrationProfile.objects.filter(user = self.user, most_recent_profile = True).update(most_recent_profile = False)
        self.most_recent_profile = True
        super(RegistrationProfile, self).save(*args, **kwargs)

    @cache_function
    def getLastForProgram(user, program):
        """ Returns the newest RegistrationProfile attached to this user and this program (or any ancestor of this program). """
        if user.is_anonymous():
            regProfList = RegistrationProfile.objects.none()
        else:
            regProfList = (RegistrationProfile.objects
                           .filter(user__exact=user, program__exact=program)
                           .select_related(
                               'user', 'program', 'contact_user',
                               'contact_guardian', 'contact_emergency',
                               'student_info', 'teacher_info', 'guardian_info',
                               'educator_info')
                           .order_by('-last_ts','-id')[:1])
        if len(regProfList) < 1:
            regProf = RegistrationProfile.getLastProfile(user)
            regProf.program = program
            if regProf.id is not None:
                regProf.id = None
                if (datetime.now() - regProf.last_ts).days <= 5:
                    regProf.save()
        else:
            regProf = regProfList[0]
        return regProf
    # Thanks to our attempts to be smart and steal profiles from other programs,
    # the cache can't depend only on profiles with the same (user, program).
    getLastForProgram.depend_on_row('program.RegistrationProfile', lambda rp: {'user': rp.user})
    getLastForProgram = staticmethod(getLastForProgram)

    def __unicode__(self):
        if self.program_id == None:
            return u'<Registration for %s>' % unicode(self.user)
        if self.user is not None:
            return u'<Registration for %s in %s>' % (unicode(self.user), unicode(self.program))


    def updateForm(self, form_data, specificInfo = None):
        if self.student_info is not None and (specificInfo is None or specificInfo == 'student'):
            form_data = self.student_info.updateForm(form_data)
        if self.teacher_info is not None and (specificInfo is None or specificInfo == 'teacher'):
            form_data = self.teacher_info.updateForm(form_data)
        if self.guardian_info is not None and (specificInfo is None or specificInfo == 'guardian'):
            form_data = self.guardian_info.updateForm(form_data)
        if self.educator_info is not None and (specificInfo is None or specificInfo == 'educator'):
            form_data = self.educator_info.updateForm(form_data)
        if self.contact_user is not None:
            form_data = self.contact_user.updateForm(form_data)
        if self.contact_guardian is not None:
            form_data = self.contact_guardian.updateForm(form_data, 'guard_')
        if self.contact_emergency is not None:
            form_data = self.contact_emergency.updateForm(form_data, 'emerg_')
        return form_data

    #   Note: these functions return ClassSections, not ClassSubjects.
    def preregistered_classes(self,verbs=None):
        return self.user.getSectionsFromProgram(self.program,verbs=verbs)


class TeacherBio(models.Model):
    """ This is the biography of a teacher."""

    program = models.ForeignKey(Program, blank=True, null=True)
    user    = AjaxForeignKey(ESPUser)
    bio     = models.TextField(blank=True, null=True)
    slugbio = models.CharField(max_length=50, blank=True, null=True)
    picture = models.ImageField(height_field = 'picture_height', width_field = 'picture_width', upload_to = "uploaded/bio_pictures/%y_%m/",blank=True, null=True)
    picture_height = models.IntegerField(blank=True, null=True)
    picture_width  = models.IntegerField(blank=True, null=True)
    last_ts = models.DateTimeField(auto_now = True)
    hidden = models.BooleanField(default=False)

    class Meta:
        app_label = 'program'
        db_table = 'program_teacherbio'

    @staticmethod
    def getLastBio(user):
        bios = TeacherBio.objects.filter(user__exact=user).order_by('-last_ts','-id')
        if len(bios) < 1:
            lastBio = TeacherBio()
            lastBio.user = user
        else:
            lastBio = bios[0]
        return lastBio

    def save(self, *args, **kwargs):
        """ update the timestamp """
        self.last_ts = datetime.now()
        super(TeacherBio, self).save(*args, **kwargs)

    def url(self):
        return '/teach/teachers/%s/bio.html' % self.user.username

    def edit_url(self):
        return '/teach/teachers/%s/bio.edit.html' % self.user.username

    @staticmethod
    def getLastForProgram(user, program):
        bios = TeacherBio.objects.filter(user__exact=user, program__exact=program).order_by('-last_ts','-id')

        if bios.count() < 1:
            lastBio         = TeacherBio()
            lastBio.user    = user
            lastBio.program = program
        else:
            lastBio = bios[0]
        return lastBio


class FinancialAidRequest(models.Model):
    """
    Student financial Aid Request
    """

    program = models.ForeignKey(Program, editable = False)
    user    = AjaxForeignKey(ESPUser, editable = False)

    reduced_lunch = models.BooleanField(verbose_name = 'Do you receive free/reduced lunch at school?', blank=True, default=False)

    household_income = models.CharField(verbose_name = 'Approximately what is your household income (round to the nearest $10,000)?', null=True, blank=True,
                        max_length=12)

    extra_explaination = models.TextField(verbose_name = 'Please describe in detail your financial situation this year', null=True, blank=True)

    student_prepare = models.BooleanField(verbose_name = 'Did anyone besides the student fill out any portions of this form?', blank=True, default=False)

    done = models.BooleanField(default=False, editable=False)

    @property
    def approved(self):
        return (self.financialaidgrant_set.all().count() > 0)

    class Meta:
        app_label = 'program'
        db_table = 'program_financialaidrequest'
        unique_together = ('program', 'user')

    def __unicode__(self):
        """ Represent this as a string. """
        if self.reduced_lunch:
            reducedlunch = u"(Free Lunch)"
        else:
            reducedlunch = u''

        explanation = self.extra_explaination
        if explanation is None:
            explanation = u''
        elif len(explanation) > 40:
            explanation = explanation[:40] + u"..."


        string = u"%s (%s@%s) for %s (%s, %s) %s"%\
                 (self.user.name(), self.user.username, settings.DEFAULT_HOST, self.program.niceName(), self.household_income, explanation, reducedlunch)

        if self.done:
            string = u"Finished: [" + string + u"]"

        return string

""" Functions for scheduling constraints
    I'm sorry that these are in the same __init__.py file;
    whenever I tried moving them to a separate file,
    Django wouldn't install the models.
"""

def get_subclass_instance(cls, obj):
    for c in cls.__subclasses__():
        #   Try casting the object into each of the subclasses.
        #   If you find an object, return it.
        result = None
        try:
            result = c.objects.get(id=obj.id)
        except:
            pass
        if result:
            return get_subclass_instance(c, result)
    #   If you couldn't find any, return the original object.
    return obj

class BooleanToken(models.Model):
    """ A true/false value or Boolean operation.
        Meant to be extended to more meaningful Boolean functions operating on
        other models, such as:
        - Whether a user is violating a schedule constraint
        - Whether a user is in a particular age range
        - Whether a user has been e-mailed in the last month

        Also meant to be combined into logical expressions for queries/tests
        (see BooleanExpression below).
    """
    exp = models.ForeignKey('BooleanExpression', help_text='The Boolean expression that this token belongs to')
    text = models.TextField(help_text='Boolean value, or text needed to compute it', default='', blank=True)
    seq = models.IntegerField(help_text='Location of this token on the expression stack (larger numbers are higher)', default=0)

    class Meta:
        app_label = 'program'

    def get_expr(self):
        return self.exp.subclass_instance()
    #   Renamed to expr to avoid conflicting with Django SQL evaluator "expression"
    expr = property(get_expr)

    def __unicode__(self):
        return u'[%d] %s' % (self.seq, self.text)

    @cache_function
    def subclass_instance(self):
        return get_subclass_instance(BooleanToken, self)
    subclass_instance.depend_on_row('program.BooleanToken', lambda bt: {'self': bt})

    @staticmethod
    def evaluate(stack, *args, **kwargs):
        """ Evaluate a stack of Boolean tokens.
            Operations (including the basic ones defined below) take their
            arguments off the stack.
        """
        value = None
        stack = list(stack)
        while (value is None) and (len(stack) > 0):
            token = stack.pop()     #   Used to be .subclass_instance() - this is now in BooleanExpression.get_stack()

            # Handle possibilities for what the token might be:
            if (token.text == '||') or (token.text.lower() == 'or'):
                # - or operator
                (value1, stack) = BooleanToken.evaluate(stack, *args, **kwargs)
                (value2, stack) = BooleanToken.evaluate(stack, *args, **kwargs)
                value = (value1 or value2)
            elif (token.text == '&&') or (token.text.lower() == 'and'):
                # - and operator
                (value1, stack) = BooleanToken.evaluate(stack, *args, **kwargs)
                (value2, stack) = BooleanToken.evaluate(stack, *args, **kwargs)
                value = (value1 and value2)
            elif (token.text == '!') or (token.text == '~') or (token.text.lower() == 'not'):
                # - not operator
                (value1, stack) = BooleanToken.evaluate(stack, *args, **kwargs)
                value = (not value1)
            else:
                # - direct boolean value
                # Pass along arguments
                value = token.boolean_value(*args, **kwargs)

        return (value, stack)

    """ This function is meant to take extra arguments so subclasses can use additional
        information in order to compute their value (i.e. schedule information) """
    def boolean_value(self, *args, **kwargs):
        if (self.text == '1') or (self.text.lower() == 't') or (self.text.lower() == 'true'):
            return True
        else:
            return False


class BooleanExpression(models.Model):
    """ A combination of BooleanTokens that can be manipulated and evaluated.
        Arbitrary arguments can be supplied to the evaluate function in order
        to help subclassed tokens do their thing.
    """

    class Meta:
        app_label = 'program'

    label = models.CharField(max_length=80, help_text='Description of the expression')

    def __unicode__(self):
        return u'(%d tokens) %s' % (len(self.get_stack()), self.label)

    def subclass_instance(self):
        return get_subclass_instance(BooleanExpression, self)

    @cache_function
    def get_stack(self):
        return [s.subclass_instance() for s in self.booleantoken_set.all().order_by('seq')]
    get_stack.depend_on_row('program.BooleanToken', lambda token: {'self': token.exp})

    def reset(self):
        self.booleantoken_set.all().delete()

    def add_token(self, token_or_value, seq=None, duplicate=True):
        my_stack = self.get_stack()
        if isinstance(token_or_value, basestring):
            new_token = BooleanToken(text=token_or_value)
        elif duplicate:
            token_type = type(token_or_value)
            new_token = token_type()
            #   Copy over fields that don't describe relations
            for item in new_token._meta.fields:
                if not item.__class__.__name__ in ['AutoField', 'OneToOneField']:
                    setattr(new_token, item.name, getattr(token_or_value, item.name))
        else:
            new_token = token_or_value
        if seq is None:
            if len(my_stack) > 0:
                new_token.seq = self.get_stack()[-1].seq + 10
            else:
                new_token.seq = 0
        else:
            new_token.seq = seq
        new_token.exp = self
        new_token.save()
        return new_token

    def evaluate(self, *args, **kwargs):
        stack = self.get_stack()
        (value, post_stack) = BooleanToken.evaluate(stack, *args, **kwargs)
        return value


class ScheduleMap:
    """ The schedule map is a dictionary mapping Event IDs to lists of class sections.
        It can be generated and cached for a user, then modified
        (by adding/removing values) to quickly model the effect of a particular
        schedule change.
    """
    def __init__(self, user, program):
        self.program = program
        self.user = user
        self.populate()

    def populate(self):
        result = {}
        for t in self.program.getTimeSlotList():
            result[t.id] = []
        sl = self.user.getEnrolledSectionsFromProgram(self.program)
        for s in sl:
            for m in s._timeslot_ids:
                result[m].append(s)
        self.map = result
        return self.map

    def add_section(self, sec):
        for t in sec.timeslot_ids():
            self.map[t].append(sec)

    def remove_section(self, sec):
        for t in sec.timeslot_ids():
            if sec in self.map[t]:
                self.map[t].remove(sec)

    def __marinade__(self):
        import hashlib
        import pickle
        return 'ScheduleMap_%s' % hashlib.md5(pickle.dumps(self)).hexdigest()[:8]

    def __unicode__(self):
        return u'%s' % self.map

class ScheduleConstraint(models.Model):
    """ A scheduling constraint that can be tested:
        IF [condition] THEN [requirement]

        This constraint requires that [requirement] be true in order
        for [condition] to be true.  Examples:
        - IF [all other blocks are non-lunch] THEN [this block must be lunch]
        - IF [student taking class B] THEN [student took class A beforehand]

        The input to this calculation is a ScheduleMap (see above).
        ScheduleConstraint.evaluate([map]) returns:
        - False if the provided [map] would violate the constraint
        - True if the provided [map] would satisfy the constraint
    """
    program = models.ForeignKey(Program)

    condition = models.ForeignKey(BooleanExpression, related_name='condition_constraint')
    requirement = models.ForeignKey(BooleanExpression, related_name='requirement_constraint')
    #   This is a function of one argument, schedule_map, which returns an updated schedule_map.
    on_failure = models.TextField()

    class Meta:
        app_label = 'program'

    def __unicode__(self):
        return u'%s: "%s" requires "%s"' % (self.program.niceName(), unicode(self.condition), unicode(self.requirement))

    def evaluate(self, smap, recursive=True):
        self.schedule_map = smap
        cond_state = self.condition.evaluate(map=self.schedule_map.map)
        if cond_state:
            result = self.requirement.evaluate(map=self.schedule_map.map)
            if result:
                return True
            else:
                if recursive:
                    #   Try using the execution hook for arbitrary code... and running again to see if it helped.
                    (fail_result, data) = self.handle_failure()
                    if isinstance(fail_result, ScheduleMap):
                        self.schedule_map = fail_result
                    #   raise AjaxError('ScheduleConstraint says %s' % data)
                    return self.evaluate(self.schedule_map, recursive=False)
                else:
                    return False
        else:
            return True

    def handle_failure(self):
        #   Try the on_failure callback but be very lenient about it (fail silently)
        try:
            func_str = """def _f(schedule_map):
%s""" % ('\n'.join('    %s' % l.rstrip() for l in self.on_failure.strip().split('\n')))
            exec func_str
            result = _f(self.schedule_map)
            return result
        except Exception, inst:
            #   raise ESPError('Schedule constraint handler error: %s' % inst, log=False)
            pass
        #   If we got nothing from the on_failure function, just provide Nones.
        return (None, None)

class ScheduleTestTimeblock(BooleanToken):
    """ A boolean value that keeps track of a timeblock.
        This is an abstract base class that doesn't define
        the boolean_value function.
    """
    timeblock = models.ForeignKey(Event, help_text='The timeblock that this schedule test pertains to')

    class Meta:
        app_label = 'program'

class ScheduleTestOccupied(ScheduleTestTimeblock):
    """ Boolean value testing: Does the schedule contain at least one
        section at the specified time?
    """
    class Meta:
        app_label = 'program'

    def boolean_value(self, *args, **kwargs):
        timeblock_id = self.timeblock.id
        user_schedule = kwargs['map']
        if timeblock_id in user_schedule:
            if len(user_schedule[timeblock_id]) > 0:
                return True
        return False

class ScheduleTestCategory(ScheduleTestTimeblock):
    """ Boolean value testing: Does the schedule contain at least one section
        in the specified category at the specified time?
    """
    category = models.ForeignKey('ClassCategories', help_text='The class category that must be selected for this timeblock')
    def boolean_value(self, *args, **kwargs):
        timeblock_id = self.timeblock.id
        user_schedule = kwargs['map']
        if timeblock_id in user_schedule:
            for sec in user_schedule[timeblock_id]:
                if sec.category == self.category:
                    return True
        return False

    class Meta:
        app_label = 'program'

class ScheduleTestSectionList(ScheduleTestTimeblock):
    """ Boolean value testing: Does the schedule contain one of the specified
        sections at the specified time?
    """
    section_ids = models.TextField(help_text='A comma separated list of ClassSection IDs that can be selected for this timeblock')

    class Meta:
        app_label = 'program'

    def boolean_value(self, *args, **kwargs):
        timeblock_id = self.timeblock.id
        user_schedule = kwargs['map']
        section_id_list = [int(a) for a in self.section_ids.split(',')]
        if timeblock_id in user_schedule:
            for sec in user_schedule[timeblock_id]:
                if sec.id in section_id_list:
                    return True
        return False

    @classmethod
    def filter_by_section(cls, section):
        return cls.filter_by_sections([section])

    @classmethod
    def filter_by_sections(cls, sections):
        import operator
        q_list = []
        for section in sections:
            q_list.append(Q(Q(section_ids='%s' % section.id) | Q(section_ids__startswith='%s,' % section.id) | Q(section_ids__contains=',%s,' % section.id) | Q(section_ids__endswith=',%s' % section.id)))

        return cls.objects.filter( reduce(operator.or_, q_list) )


class VolunteerRequest(models.Model):
    program = models.ForeignKey(Program)
    timeslot = models.ForeignKey('cal.Event')
    num_volunteers = models.PositiveIntegerField()

    class Meta:
        app_label = 'program'

    def num_offers(self):
        return self.volunteeroffer_set.count()

    def get_offers(self):
        return self.volunteeroffer_set.all()

    def __unicode__(self):
        return u'%s (%s)' % (self.timeslot.description, self.timeslot.short_time())

class VolunteerOffer(models.Model):
    request = models.ForeignKey(VolunteerRequest)
    confirmed = models.BooleanField(default=False)

    #   Fill out this if you're logged in...
    user = AjaxForeignKey(ESPUser, blank=True, null=True)

    #   ...or this if you haven't.
    email = models.EmailField(blank=True, null=True, max_length=75)
    name = models.CharField(max_length=80, blank=True, null=True)
    phone = PhoneNumberField(blank=True, null=True)

    shirt_size = models.CharField(max_length=5, blank=True, choices=shirt_sizes, null=True)
    shirt_type = models.CharField(max_length=20, blank=True, choices=shirt_types, null=True)

    comments = models.TextField(blank=True, null=True)

    class Meta:
        app_label = 'program'

    def __unicode__(self):
        return u'%s (%s, %s) for %s' % (self.name, self.email, self.phone, self.request)


""" This class provides the information that was provided by the DataTree
    anchor of each Userbit.  For example:
        URI V/Flags/Registration/Enrolled (name = 'Enrolled') -> 'name'
        Friendly name 'Student is enrolled in the class' -> 'description'
    In general, intermediate models for many-to-many relationships can
    include a foreign key to this model unless it the relationships are
    inherently unambiguous.  There are too many different ways
    for students to be associated with a class for there to be a
    separate relationship for each (i.e. 'enrolled_students' field,
    'applied_students', etc.)

    Note: These models fit better in class_.py but cause validation errors
    due to Django's import scheme if they are placed there.
"""
class RegistrationType(models.Model):
    #   The 'key' (not really the primary key since we may want duplicate names)
    name = models.CharField(max_length=32)

    #   A more understandable name that is displayed by default, but has no effect on behavior
    displayName = models.CharField(max_length=32, blank=True, null=True)

    #   A more detailed description
    description = models.TextField(blank=True, null=True)

    #   Purely for bookkeeping on the part of administrators
    #   without reading the whole description
    category = models.CharField(max_length=32)

    class Meta:
        unique_together = (("name", "category"),)
        app_label = 'program'

    @cache_function
    def get_cached(name, category):
        rt, created = RegistrationType.objects.get_or_create(name=name, defaults = {'category': category})
        return rt
    get_cached.depend_on_model('program.RegistrationType')
    get_cached = staticmethod(get_cached)

    @cache_function
    def get_map(include=None, category=None):
        #   If 'include' is specified, make sure we have keys named in that list
        if include:
            if not isinstance(category, str):
                raise ESPError('Need to supply category to RegistrationType.get_map() when passing include arguments', log=True)
            for name in include:
                type, created = RegistrationType.objects.get_or_create(name=name, category=category)

        #   Build a dictionary where names point to RegistrationType objects
        result = {}
        for item in RegistrationType.objects.all():
            result[item.name] = item
        return result
    get_map.depend_on_model('program.RegistrationType')
    get_map = staticmethod(get_map)

    def __unicode__(self):
        if self.displayName is not None and self.displayName != u"":
            return self.displayName
        else:
            return self.name

class StudentRegistration(ExpirableModel):
    """
    Model relating a student with a class section (interest, priority,
    enrollment, etc.).
    """
    section = AjaxForeignKey('ClassSection')
    user = AjaxForeignKey(ESPUser)
    relationship = models.ForeignKey(RegistrationType)

    class Meta:
        app_label = 'program'

    def __unicode__(self):
        return u'%s %s in %s' % (self.user, self.relationship, self.section)

class StudentSubjectInterest(ExpirableModel):
    """
    Model indicating a student interest in a class section.
    """
    subject = AjaxForeignKey('ClassSubject')
    user = AjaxForeignKey(ESPUser)

    class Meta:
        app_label = 'program'

    def __unicode__(self):
        return u'%s interest in %s' % (self.user, self.subject)


# Hooked up in program.modules.signals and formstack.signals
def maybe_create_module_ext(handler, ext):
    """Registers a signal handler which creates program module extensions.

    When the module specified by "handler" is added to a program, the signal
    handler will automatically get_or_create an instance of the model "ext" for
    that program.

    Note: we don't remove the settings when we remove the module; there's
    generally no harm to having them around and we don't want to make it easy
    to accidentally delete them, since they're potentially harder to
    reconfigure than just adding back the program module.

    TODO(benkraft): Should we just do this on program creation instead?  We'll
    end up with a bunch of unused settings, but maybe that's fine.
    """
    uid = 'maybe_create_module_ext:%s:%s' % (handler, ext.__name__)
    @receiver(m2m_changed, sender=Program.program_modules.through,
              weak=False, dispatch_uid=uid)
    def signal_handler(sender, **kwargs):
        if kwargs['action'] == 'post_add':
            if kwargs['reverse']:
                if kwargs['instance'].handler == handler:
                    # We've added some programs to the relevant module
                    for prog in Program.objects.filter(pk__in=kwargs['pk_set']):
                        ext.objects.get_or_create(program=prog)
            else:
                if ProgramModule.objects.filter(
                        handler=handler, pk__in=kwargs['pk_set']).exists():
                    # We've added some modules including the relevant one to a
                    # program
                    ext.objects.get_or_create(program=kwargs['instance'])


# Needed for app loading, don't delete
from esp.program.models.class_ import *
from esp.program.models.app_ import *
from esp.program.models.flags import *

def install():
    from esp.program.models.class_ import install as install_class
    logger.info("Installing esp.program initial data...")
    if not RegistrationType.objects.exists():
        RegistrationType.objects.create(name='Enrolled', category='student')
    install_class()

# The following are only so that we can refer to them in caching
from esp.program.modules.base import ProgramModuleObj
from esp.program.modules.module_ext import ClassRegModuleInfo, StudentClassRegModuleInfo
from esp.resources.models import ResourceType<|MERGE_RESOLUTION|>--- conflicted
+++ resolved
@@ -235,12 +235,6 @@
 
 class Program(models.Model, CustomFormsLinkModel):
     """ An ESP Program, such as HSSP Summer 2006, Splash Fall 2006, Delve 2005, etc. """
-<<<<<<< HEAD
-=======
-
-    #from esp.program.models.class_ import ClassCategories
-
->>>>>>> 2c391940
     #customforms definitions
     form_link_name='Program'
 
