--- conflicted
+++ resolved
@@ -721,10 +721,7 @@
 
     @cache_function
     def getResourceTypes(self, include_global=None):
-<<<<<<< HEAD
-=======
         """Excludes classrooms."""
->>>>>>> fd8d586f
         if include_global is None:
             include_global = Tag.getTag('allow_global_restypes')
 
@@ -733,11 +730,7 @@
         else:
             Q_filters = Q(program=self)
         
-<<<<<<< HEAD
         return ResourceType.objects.filter(Q_filters).order_by('priority_default')
-=======
-        return ResourceType.objects.filter(Q_filters).exclude(name='Classroom').order_by('priority_default')
->>>>>>> fd8d586f
     getResourceTypes.depend_on_model('resources.ResourceType')
     getResourceTypes.depend_on_model('tagdict.Tag')
 
