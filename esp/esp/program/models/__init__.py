--- conflicted
+++ resolved
@@ -94,7 +94,7 @@
         calls = []
         myClass = this.getPythonClass()
 
-             
+
 
         for i in callNames:
             try:
@@ -129,11 +129,11 @@
 
         def __unicode__(self):
             return self.msg
-    
+
     def __unicode__(self):
         return 'Program Module: %s' % self.admin_title
-    
-    
+
+
 class ArchiveClass(models.Model):
     """ Old classes throughout the years """
     program = models.CharField(max_length=256)
@@ -146,7 +146,7 @@
     teacher_ids = models.CharField(max_length=256, blank=True, null=True)
     student_ids = models.TextField()
     original_id = models.IntegerField(blank=True, null=True)
-    
+
     num_old_students = models.IntegerField(default=0)
 
     class Meta:
@@ -168,18 +168,18 @@
         if test != 0:
             return test
         return 0
-    
+
     def heading(self):
         if len(self.date) > 1:
             year_display = self.year + ' (%s)' % self.date
         else:
             year_display = self.year
-            
+
         return ({'label': 'Teacher', 'value': self.teacher},
             {'label': 'Year', 'value': year_display},
             {'label': 'Program', 'value': self.program},
             {'label': 'Category', 'value': self.category})
-    
+
     def content(self):
         return self.description
 
@@ -199,23 +199,23 @@
             self.student_ids += '%s|' % '|'.join([str(u.id) for u in users])
         else:
             self.student_ids = '|%s|' % '|'.join([str(u.id) for u in users])
-            
+
     def add_teachers(self, users):
         if self.teacher_ids is not None:
             self.teacher_ids += '%s|' % '|'.join([str(u.id) for u in users])
         else:
             self.teacher_ids = '|%s|' % '|'.join([str(u.id) for u in users])
-        
+
     def students(self):
         from esp.users.models import ESPUser
         useridlist = [int(x) for x in self.student_ids.strip('|').split('|')]
         return ESPUser.objects.filter(id__in = useridlist)
-    
+
     def teachers(self):
         from esp.users.models import ESPUser
         useridlist = [int(x) for x in self.teacher_ids.strip('|').split('|')]
         return User.objects.filter(id__in = useridlist)
-    
+
     @staticmethod
     def getForUser(user):
         """ Get a list of archive classes for a specific user. """
@@ -240,15 +240,13 @@
         return self._type_url[type]
 
     return _really_get_type_url
-        
-    
-
-    
+
+
+
+
 class Program(models.Model):
     """ An ESP Program, such as HSSP Summer 2006, Splash Fall 2006, Delve 2005, etc. """
-    
-    #from esp.program.models.class_ import ClassCategories
-    
+
     anchor = AjaxForeignKey(DataTree) # Series containing all events in the program, probably including an event that spans the full duration of the program, to represent this program
     grade_min = models.IntegerField()
     grade_max = models.IntegerField()
@@ -258,7 +256,7 @@
     program_size_max = models.IntegerField(null=True)
     program_modules = models.ManyToManyField(ProgramModule)
     class_categories = models.ManyToManyField('ClassCategories')
-    
+
     class Meta:
         app_label = 'program'
         db_table = 'program_program'
@@ -277,15 +275,15 @@
     get_onsite_url = _get_type_url("onsite")
 
     def save(self, *args, **kwargs):
-        
+
         retVal = super(Program, self).save(*args, **kwargs)
-        
+
         return retVal
 
     def url(self):
         str_array = self.anchor.tree_encode()
         return '/'.join(str_array[-2:])
-    
+
     def __unicode__(self):
         if not hasattr(self, "_nice_name"):
             self._nice_name = str(self.anchor.parent.friendly_name) + ' ' + str(self.anchor.friendly_name)
@@ -317,13 +315,13 @@
             urllist.insert(0,tmpnode.name)
             tmpnode = tmpnode.parent
         return "/".join(urllist)
-                      
+
 
     def teacherSubscribe(self, user):
         v = GetNode('V/Subscribe')
         qsc = self.anchor.tree_create(['Announcements',
                            'Teachers'])
-        
+
         if UserBit.objects.filter(user = user,
                       qsc = qsc,
                       verb = v).count() > 0:
@@ -343,7 +341,7 @@
                 return retVal
 
         return ''
-    
+
     def teachers(self, QObjects = False):
         modules = self.getModules(None)
         teachers = {}
@@ -364,13 +362,13 @@
 
     def getLists(self, QObjects=False):
         from esp.users.models import ESPUser
-        
+
         lists = self.students(QObjects)
         lists.update(self.teachers(QObjects))
         learnmodules = self.getModules(None)
         teachmodules = self.getModules(None)
 
-        
+
         for k, v in lists.items():
             lists[k] = {'list': v,
                         'description':''}
@@ -390,7 +388,7 @@
             lists[k]['description'] = v
         usertypes = ['Student', 'Teacher', 'Guardian', 'Educator']
 
-        
+
 
         for usertype in usertypes:
             lists['all_'+usertype.lower()+'s'] = {'description':
@@ -400,7 +398,7 @@
         lists['emaillist'] = {'description':
                       """All users in our mailing list without an account.""",
                       'list': Q(password = 'emailuser')}
-            
+
         return lists
 
     def students_union(self, QObject = False):
@@ -410,7 +408,7 @@
                 return Q(id = -1)
             else:
                 return User.objects.filter(id = -1)
-                    
+
         union = reduce(operator.or_, [x for x in self.students(True).values() ])
         if QObject:
             return union
@@ -426,7 +424,7 @@
         if QObject:
             return union
         else:
-            return User.objects.filter(union).distinct()    
+            return User.objects.filter(union).distinct()
 
     def num_students(self):
         modules = self.getModules(None, 'learn')
@@ -483,28 +481,28 @@
 
         if len(userbits) < 1:
             return False
-        
+
         return True
-    
+
     """ These functions have been rewritten.  To avoid confusion, I've changed "ClassRooms" to
-    "Classrooms."  So, if you try to call the old functions (which have no point anymore), then 
+    "Classrooms."  So, if you try to call the old functions (which have no point anymore), then
     you'll get an error and you'll notice that you need to change the call and its associated
     code.               -Michael P
-    
+
     """
     def getClassrooms(self, timeslot=None):
         #   Returns the resources themselves.  See the function below for grouped-by-room.
         from esp.resources.models import ResourceType
-        
+
         if timeslot is not None:
             return self.getResources().filter(event=timeslot, res_type=ResourceType.get_or_create('Classroom'))
         else:
             return self.getResources().filter(res_type=ResourceType.get_or_create('Classroom')).order_by('event')
-    
+
     def getAvailableClassrooms(self, timeslot):
         #   Filters down classrooms to those that are not taken.
         return filter(lambda x: x.is_available(), self.getClassrooms(timeslot))
-    
+
     def collapsed_dict(self, resources):
         result = {}
         for c in resources:
@@ -518,31 +516,31 @@
                 result[c.name].prog_available_times = c.available_times(self.anchor)
             else:
                 result[c.name].timeslots.append(c.event)
-            
+
         for c in result:
             result[c].timegroup = Event.collapse(result[c].timeslots)
-        
+
         return result
-    
+
     def classroom_group_key(self):
         return 'program__groupedclassrooms:%d' % self.id
-    
+
     def clear_classroom_cache(self):
         from django.core.cache import cache
-        
+
         cache_key = self.classroom_group_key()
         cache.delete(cache_key)
-    
+
     def groupedClassrooms(self):
         from django.core.cache import cache
-        
+
         cache_key = self.classroom_group_key()
         result = cache.get(cache_key)
         if result is not None:
             return result
-        
+
         classrooms = self.getClassrooms()
-        
+
         result = self.collapsed_dict(list(classrooms))
         key_list = result.keys()
         key_list.sort()
@@ -550,16 +548,16 @@
         ans = [result[key] for key in key_list]
         cache.set(cache_key, ans)
         return ans
-        
+
     def addClassroom(self, classroom_form):
         from esp.program.modules.forms.resources import ClassroomForm
-        
+
         #   Parse classroom form to create classroom and associated resources, group them,
         #   and save them.
         assert False, 'todo'
-        
+
     def classes(self):
-        return ClassSubject.objects.filter(parent_program = self).order_by('id')        
+        return ClassSubject.objects.filter(parent_program = self).order_by('id')
 
     def class_ids_implied(self, use_cache=True):
         """ Returns the class ids implied by classes in this program. Returns [-1] for none so the cache doesn't keep getting hit. """
@@ -607,31 +605,31 @@
         #   Show all resources pertaining to the program that aren't these two hidden ones.
         from esp.resources.models import ResourceType
         exclude_types = [ResourceType.get_or_create('Classroom'), ResourceType.get_or_create('Teacher Availability')]
-        
+
         Q_filters = Q(program=self) | Q(program__isnull=True)
-        
+
         #   Inherit resource types from parent programs.
         parent_program = self.getParentProgram()
         if parent_program is not None:
             Q_parent = Q(id__in=[rt.id for rt in parent_program.getResourceTypes()])
             Q_filters = Q_filters | Q_parent
-        
+
         return ResourceType.objects.filter(Q_filters).exclude(id__in=[t.id for t in exclude_types])
 
     def getResources(self):
         from esp.resources.models import Resource
         return Resource.objects.filter(event__anchor=self.anchor)
-    
+
     def getFloatingResources(self, timeslot=None, queryset=False):
         from esp.resources.models import ResourceType
         #   Don't include classrooms and teachers in the floating resources.
         exclude_types = [ResourceType.get_or_create('Classroom'), ResourceType.get_or_create('Teacher Availability')]
-        
+
         if timeslot is not None:
             res_list = self.getResources().filter(event=timeslot, is_unique=True).exclude(res_type__in=exclude_types)
         else:
             res_list = self.getResources().filter(is_unique=True).exclude(res_type__in=exclude_types)
-            
+
         if queryset:
             return res_list
         else:
@@ -646,7 +644,7 @@
         """ Find all contiguous time blocks and provide a list of duration options. """
         from esp.program.modules.module_ext import ClassRegModuleInfo
         from decimal import Decimal
-        
+
         times = Event.group_contiguous(list(self.getTimeSlots()))
         info_list = ClassRegModuleInfo.objects.filter(module__program=self)
         if info_list.count() == 1 and type(info_list[0].class_max_duration) == int:
@@ -655,7 +653,7 @@
             max_seconds = None
 
         durationDict = {}
-        
+
         #   I hope this isn't too terribly slow... not bothering with a faster way
         for t_list in times:
             n = len(t_list)
@@ -672,7 +670,7 @@
                         durationDict[Decimal(durationSeconds) / 3600] = \
                                         str(rounded_seconds / 3600) + ':' + \
                                         str((rounded_seconds / 60) % 60).rjust(2,'0')
-            
+
         durationList = durationDict.items()
 
         return durationList
@@ -680,12 +678,12 @@
     def getSurveys(self):
         from esp.survey.models import Survey
         return Survey.objects.filter(anchor=self.anchor)
-    
+
     def getSubprograms(self):
         if not self.anchor.has_key('Subprograms'):
             return Program.objects.filter(id=-1)
         return Program.objects.filter(anchor__parent__in=self.anchor['Subprograms'].children())
-    
+
     def getParentProgram(self):
         #   Ridiculous syntax is actually correct for our subprograms scheme.
         pl = []
@@ -695,15 +693,15 @@
             return pl[0]
         else:
             return None
-        
+
     def getLineItemTypes(self, user=None, required=True):
         from esp.accounting_core.models import LineItemType, Balance
-        
+
         if required:
             li_types = list(LineItemType.objects.filter(anchor=GetNode(self.anchor.get_uri()+'/LineItemTypes/Required')))
         else:
             li_types = list(LineItemType.objects.filter(anchor__parent=GetNode(self.anchor.get_uri()+'/LineItemTypes/Optional')))
-        
+
         #   OK, nevermind... Add in *parent program* line items that have not been paid for.
         parent_li_types = []
         cur_anchor = self.anchor
@@ -716,9 +714,9 @@
             li.bal = Balance.get_current_balance(user, li)
             if Balance.get_current_balance(user, li)[0] == 0:
                 li_types.append(li)
-                
+
         return li_types
-    
+
     def getModules(self, user = None, tl = None):
         """ Gets a list of modules for this program. """
         from esp.program.modules import base
@@ -747,23 +745,23 @@
             cache.set(cache_key, modules, 9999)
         else:
             modules = retVal
-        
+
         if user:
             for module in modules:
                 module.setUser(user)
         return modules
-    
+
     def getModuleExtension(self, ext_name_or_cls, module_id=None):
         """ Get the specified extension (e.g. ClassRegModuleInfo) for a program.
         This avoids actually looking up the program module first. """
-        
+
         ext_cls = None
         if type(ext_name_or_cls) == str or type(ext_name_or_cls) == unicode:
             mod = __import__('esp.program.modules.module_ext', (), (), ext_name_or_cls)
             ext_cls = getattr(mod, ext_name_or_cls)
         else:
             ext_cls = ext_name_or_cls
-            
+
         if module_id:
             try:
                 extension = ext_cls.objects.filter(module__id=module_id)[0]
@@ -776,16 +774,16 @@
                 extension = ext_cls.objects.filter(module__program__id=self.id)[0]
             except:
                 extension = None
-                
+
         return extension
 
     def getColor(self):
         if hasattr(self, "_getColor"):
             return self._getColor
-        
+
         cache_key = 'PROGRAM__COLOR_%s' % self.id
         retVal = cache.get(cache_key)
-        
+
         if not retVal:
             mod = self.programmoduleobj_set.filter(module__admin_title='Teacher Signup Classes')
             if mod.count() == 1:
@@ -800,7 +798,7 @@
 
         self._getColor = retVal
         return retVal
-    
+
     def visibleEnrollments(self):
         """
         Returns whether class enrollments should show up in the catalog.
@@ -808,10 +806,10 @@
         """
         if hasattr(self, "_visibleEnrollments"):
             return self._visibleEnrollments
-        
+
         cache_key = 'PROGRAM_VISIBLEENROLLMENTS_%s' % self.id
         retVal = cache.get(cache_key)
-        
+
         if retVal is None:
             reg_verb = GetNode('V/Deadline/Registration/Student/Classes/OneClass')
             retVal = False
@@ -824,7 +822,7 @@
 
         self._visibleEnrollments = retVal
         return retVal
-    
+
     def archive(self):
         archived_classes = []
         #   I think we should delete resources and user bits, but I'm afraid to.
@@ -832,9 +830,9 @@
         for c in self.classes():
             archived_classes.append(c.archive())
             print 'Archived: %s' % c.title()
-        
+
         return archived_classes
-    
+
     @staticmethod
     def find_by_perms(user, verb):
         """ Fetch a list of relevant programs for a given user and verb """
@@ -851,7 +849,7 @@
             cache.add(CACHE_KEY, prog_inst, timeout=86400)
             return prog_inst
 
-    
+
 class BusSchedule(models.Model):
     """ A scheduled bus journey associated with a program """
     program = models.ForeignKey(Program)
@@ -863,7 +861,7 @@
         app_label = 'program'
         db_table = 'program_busschedule'
 
-    
+
 class TeacherParticipationProfile(models.Model):
     """ Profile properties associated with a teacher in a program """
     teacher = AjaxForeignKey(User)
@@ -878,9 +876,8 @@
 
     def __unicode__(self):
         return 'Profile for ' + str(self.teacher) + ' in ' + str(self.program)
-<<<<<<< HEAD
-
-admin.site.register(TeacherParticipationProfile)
+
+
 
 class SplashInfo(models.Model):
     student = AjaxForeignKey(User)
@@ -951,9 +948,7 @@
         foodmap['cheese'] = 'Cheese Pizza'
         foodmap['pepperoni'] = 'Pepperoni Pizza'
         return foodmap[self.lunchsun]
-=======
-    
->>>>>>> 07078908
+
 
 class SATPrepRegInfo(models.Model):
     """ SATPrep Registration Info """
@@ -965,7 +960,7 @@
     diag_writ_score = models.IntegerField(blank=True, null=True)
     prac_math_score = models.IntegerField(blank=True, null=True)
     prac_verb_score = models.IntegerField(blank=True, null=True)
-    prac_writ_score = models.IntegerField(blank=True, null=True)    
+    prac_writ_score = models.IntegerField(blank=True, null=True)
     heard_by = models.CharField(max_length=128, blank=True, null=True)
     user = AjaxForeignKey(User)
     program = models.ForeignKey(Program)
@@ -977,7 +972,7 @@
 
     def __unicode__(self):
         return 'SATPrep regisration info for ' +str(self.user) + ' in '+str(self.program)
-    
+
     @staticmethod
     def getLastForProgram(user, program):
         satPrepList = SATPrepRegInfo.objects.filter(user=user,program=program).order_by('-id')
@@ -1012,7 +1007,7 @@
     @cache_function
     def getLastProfile(user):
         regProf = None
-        
+
         if isinstance(user.id, int):
             try:
                 regProf = RegistrationProfile.objects.filter(user__exact=user).latest('last_ts')
@@ -1021,7 +1016,7 @@
 
         if regProf != None:
             return regProf
-        
+
         regProf = RegistrationProfile()
         regProf.user = user
 
@@ -1040,12 +1035,12 @@
         raise ESPError(), "Error: You can't cancel a registration confirmation!  Confirmations are final!"
         #for bit in UserBit.objects.filter(user=user, verb=GetNode("V/Flags/Public"), qsc__parent=self.anchor, qsc__name="Confirmation").filter(enddate__gte=datetime.now()):
         #    bit.expire()
-        
+
     def save(self, *args, **kwargs):
         """ update the timestamp and clear getLastProfile cache """
         self.last_ts = datetime.now()
         super(RegistrationProfile, self).save(*args, **kwargs)
-        
+
     @staticmethod
     def getLastForProgram(user, program):
         """ Returns the newest RegistrationProfile attached to this user and this program (or any ancestor of this program). """
@@ -1069,7 +1064,7 @@
         else:
             regProf = regProfList[0]
         return regProf
-            
+
     def __unicode__(self):
         if self.program is None:
             return '<Registration for '+str(self.user)+'>'
@@ -1093,11 +1088,11 @@
         if self.contact_emergency is not None:
             form_data = self.contact_emergency.updateForm(form_data, 'emerg_')
         return form_data
-    
+
     #   Note: these functions return ClassSections, not ClassSubjects.
     def preregistered_classes(self):
         return ESPUser(self.user).getSections(program=self.program)
-    
+
     def registered_classes(self):
         return ESPUser(self.user).getEnrolledSections(program=self.program)
 
@@ -1112,7 +1107,7 @@
     picture = models.ImageField(height_field = 'picture_height', width_field = 'picture_width', upload_to = "uploaded/bio_pictures/%y_%m/",blank=True, null=True)
     picture_height = models.IntegerField(blank=True, null=True)
     picture_width  = models.IntegerField(blank=True, null=True)
-    last_ts = models.DateTimeField(auto_now = True)    
+    last_ts = models.DateTimeField(auto_now = True)
 
     class Meta:
         app_label = 'program'
@@ -1191,19 +1186,19 @@
         db_table = 'program_financialaidrequest'
 
     def save(self, *args, **kwargs):
-        """ If possible, find the student's invoice and update it to reflect the 
+        """ If possible, find the student's invoice and update it to reflect the
         financial aid that has been granted. """
-        
+
         #   By default, the amount received is 0.  If this is the case, don't do
         #   any extra work.
         models.Model.save(self, *args, **kwargs)
         if (not self.amount_received) or (self.amount_received <= 0):
             return
-        
+
         from esp.accounting_docs.models import Document
         from esp.accounting_core.models import LineItemType
         from decimal import Decimal
-        
+
         #   Take the 'root' program for the tree anchors.
         pp = self.program.getParentProgram()
         if pp:
@@ -1214,17 +1209,17 @@
         inv = Document.get_invoice(self.user, anchor)
         txn = inv.txn
         funding_node = anchor['Accounts']
-       
+
         #   Find the amount we're charging the student for the program and ensure
         #   that we don't award more financial aid than charges.
         charges = txn.lineitem_set.filter(QTree(anchor__below=anchor), anchor__parent__name='LineItemTypes',)
-       
+
         chg_amt = 0
         for li in charges:
             chg_amt += li.amount
         if self.amount_received > (-chg_amt):
             self.amount_received = -chg_amt
-        
+
         #   Reverse all financial aid awards and add a new line item for this one.
         finaids = txn.lineitem_set.filter(QTree(anchor__below=anchor), anchor__parent__name='Accounts')
         rev_li_type, unused = LineItemType.objects.get_or_create(text='Financial Aid Reversal',anchor=funding_node['FinancialAid'])
@@ -1233,8 +1228,8 @@
             if li.amount != 0:
                 txn.add_item(self.user, rev_li_type, amount=-(li.amount))
         txn.add_item(self.user, fwd_li_type, amount=Decimal(str(self.amount_received)))
-        
-        
+
+
 
     def __unicode__(self):
         """ Represent this as a string. """
@@ -1243,7 +1238,7 @@
             reducedlunch = "(Free Lunch)"
         else:
             reducedlunch = ''
-            
+
         explanation = self.extra_explaination
         if explanation is None:
             explanation = ''
