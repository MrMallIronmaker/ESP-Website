--- conflicted
+++ resolved
@@ -612,12 +612,7 @@
         retVal = User.objects.none()
         for verb_str in verbs:
             v = DataTree.get_by_uri('V/Flags/Registration' + verb_str)
-<<<<<<< HEAD
-            date_q = Q(enddate__gte=datetime.datetime.now()) | Q(enddate__isnull=True)
-            user_ids = [a['user'] for a in UserBit.objects.filter(verb=v, qsc=self.anchor).filter(date_q).values('user')]
-=======
             user_ids = [a['user'] for a in UserBit.valid_objects().filter(verb=v, qsc=self.anchor).values('user')]
->>>>>>> e424fe5a
             new_qs = User.objects.filter(id__in=user_ids).distinct()
             retVal = retVal | new_qs
             
