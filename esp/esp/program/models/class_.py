__author__    = "MIT ESP"
__date__      = "$DATE$"
__rev__       = "$REV$"
__license__   = "GPL v.2"
__copyright__ = """
This file is part of the ESP Web Site
Copyright (c) 2008 MIT ESP

The ESP Web Site is free software; you can redistribute it and/or
modify it under the terms of the GNU General Public License
as published by the Free Software Foundation; either version 2
of the License, or (at your option) any later version.

This program is distributed in the hope that it will be useful,
but WITHOUT ANY WARRANTY; without even the implied warranty of
MERCHANTABILITY or FITNESS FOR A PARTICULAR PURPOSE.  See the
GNU General Public License for more details.

You should have received a copy of the GNU General Public License
along with this program; if not, write to the Free Software
Foundation, Inc., 51 Franklin Street, Fifth Floor, Boston, MA  02110-1301, USA.

Contact Us:
ESP Web Group
MIT Educational Studies Program,
84 Massachusetts Ave W20-467, Cambridge, MA 02139
Phone: 617-253-4882
Email: web@esp.mit.edu
"""

import datetime
import time
from collections import defaultdict
from esp.utils.property import PropertyDict

# django Util
from django.db import models
from django.db.models.query import Q
from django.core.cache import cache
from django.utils.datastructures import SortedDict

# ESP Util
from esp.db.models.prepared import ProcedureManager
from esp.db.fields import AjaxForeignKey
from esp.db.cache import GenericCacheHelper
from esp.utils.property import PropertyDict
from esp.tagdict.models import Tag

# django models
from django.contrib.auth.models import User

# ESP models
from esp.miniblog.models import Entry
from esp.datatree.models import *
from esp.cal.models import Event
from esp.qsd.models import QuasiStaticData
from esp.qsdmedia.models import Media as QSDMedia
from esp.users.models import ESPUser, UserBit
from esp.middleware              import ESPError
from esp.program.models          import Program
from esp.program.models import BooleanExpression, ScheduleMap, ScheduleConstraint, ScheduleTestOccupied, ScheduleTestCategory, ScheduleTestSectionList
from esp.resources.models        import ResourceType, Resource, ResourceRequest, ResourceAssignment
from esp.cache                   import cache_function

__all__ = ['ClassSection', 'ClassSubject', 'ProgramCheckItem', 'ClassManager', 'ClassCategories', 'ClassImplication']

class ProgramCheckItem(models.Model):
    from esp.program.models import Program

    program = models.ForeignKey(Program, related_name='checkitems')
    title   = models.CharField(max_length=512)
    seq     = models.PositiveIntegerField(blank=True,verbose_name='Sequence',
                                          help_text = 'Lower is earlier')

    def save(self, *args, **kwargs):
        if self.seq is None:
            try:
                item = ProgramCheckItem.objects.filter(program = self.program).order_by('-seq')[0]
                self.seq = item.seq + 5
            except IndexError:
                self.seq = 0
        super(ProgramCheckItem, self).save(*args, **kwargs)

    def __unicode__(self):
        return '%s for "%s"' % (self.title, str(self.program).strip())

    class Meta:
        ordering = ('seq',)
        app_label = 'program'
        db_table = 'program_programcheckitem'


class ClassCacheHelper(GenericCacheHelper):
    @staticmethod
    def get_key(cls):
        return 'ClassCache__%s' % cls._get_pk_val()

class SectionCacheHelper(GenericCacheHelper):
    @staticmethod
    def get_key(cls):
        return 'SectionCache__%s' % cls._get_pk_val()

class ClassManager(ProcedureManager):
    def __repr__(self):
        return "ClassManager()"
    
    def approved(self, return_q_obj=False):
        if return_q_obj:
            return Q(status = 10)

        return self.filter(status = 10)

    def catalog(self, program, ts=None, force_all=False, initial_queryset=None, use_cache=True, cache_only=False):
        # Try getting the catalog straight from cache
        catalog = self.catalog_cached(program, ts, force_all, initial_queryset, cache_only=True)
        if catalog is None:
            # Get it from the DB, then try prefetching class sizes
            catalog = self.catalog_cached(program, ts, force_all, initial_queryset, use_cache=use_cache, cache_only=cache_only)
        else:
            for cls in catalog:
                for sec in cls.get_sections():
                    del sec._count_students

        return catalog

    
    @cache_function
    def catalog_cached(self, program, ts=None, force_all=False, initial_queryset=None):
        """ Return a queryset of classes for view in the catalog.

        In addition to just giving you the classes, it also
        queries for the category's title (cls.category_txt)
        and the total # of media.
        """
        now = datetime.datetime.now()
        enrolled_node=GetNode("V/Flags/Registration/Enrolled")
        teaching_node=GetNode("V/Flags/Registration/Teacher")

        if initial_queryset:
            classes = initial_queryset
        else:
            classes = self.all()

        if not force_all:
            classes = classes.filter(self.approved(return_q_obj=True))

        classes = classes.select_related('anchor',
                                         'category')

        classes = classes.filter(parent_program = program)

        if ts is not None:
            classes = classes.filter(sections__meeting_times=ts)
<<<<<<< HEAD

        select = SortedDict([( '_num_students', 'SELECT COUNT(*) FROM "users_userbit" WHERE ("users_userbit"."verb_id" = %s AND "users_userbit"."qsc_id" = "datatree_datatree"."id" AND "datatree_datatree"."parent_id" = "program_class"."anchor_id" AND "users_userbit"."startdate" <= %s AND "users_userbit"."enddate" >= %s)'),
                             ('teacher_ids', 'SELECT list("users_userbit"."user_id") FROM "users_userbit" WHERE ("users_userbit"."verb_id" = %s AND "users_userbit"."qsc_id" = "program_class"."anchor_id" AND "users_userbit"."enddate" >= %s AND "users_userbit"."startdate" <= %s)'),
=======
        
        select = SortedDict([( '_num_students', 'SELECT COUNT(DISTINCT "users_userbit"."user_id") FROM "users_userbit", "datatree_datatree" AS "foo" WHERE ("users_userbit"."verb_id" = %s AND "users_userbit"."qsc_id" = "foo"."id" AND "foo"."parent_id" = "program_class"."anchor_id" AND "users_userbit"."startdate" <= %s AND "users_userbit"."enddate" >= %s)'),
                             ('teacher_ids', 'SELECT list(DISTINCT "users_userbit"."user_id") FROM "users_userbit" WHERE ("users_userbit"."verb_id" = %s AND "users_userbit"."qsc_id" = "program_class"."anchor_id" AND "users_userbit"."enddate" >= %s AND "users_userbit"."startdate" <= %s)'),
>>>>>>> 1b9b0bdc
                             ('media_count', 'SELECT COUNT(*) FROM "qsdmedia_media" WHERE ("qsdmedia_media"."anchor_id" = "program_class"."anchor_id")'),
                             ('_index_qsd', 'SELECT list("qsd_quasistaticdata"."id") FROM "qsd_quasistaticdata" WHERE ("qsd_quasistaticdata"."path_id" = "program_class"."anchor_id" AND "qsd_quasistaticdata"."name" = \'learn:index\')'),
                             ('_studentapps_count', 'SELECT COUNT(*) FROM "program_studentappquestion" WHERE ("program_studentappquestion"."subject_id" = "program_class"."id")')])
                             
        select_params = [ enrolled_node.id,
                          now,
                          now,
                          teaching_node.id,
                          now,
                          now,
                         ]
        classes = classes.extra(select=select, select_params=select_params)
        classes = classes.order_by('category', '_num_students', 'id')
        classes = classes.distinct()
        classes = list(classes)

        # All class ID's; used by later query ugliness:
        class_ids = map(lambda x: x.id, classes)

        # Now to get the sections corresponding to these classes...

        sections = ClassSection.objects.filter(parent_class__in=class_ids)

        sections = sections.select_related('anchor')

        sections = ClassSection.prefetch_catalog_data(sections.distinct())

        sections_by_parent_id = defaultdict(list)
        for s in sections:
            sections_by_parent_id[s.parent_class_id].append(s)

        # We got classes.  Now get teachers...

        teachers = ESPUser.objects.filter(userbit__verb=teaching_node, userbit__qsc__parent__parent=program.anchor_id, userbit__startdate__lte=now, userbit__enddate__gte=now).distinct()

        teachers_by_id = {}
        for t in teachers:
            teachers_by_id[t.id] = t

        # Now, to combine all of the above

        if len(classes) >= 1:
            p = Program.objects.select_related('anchor').get(id=classes[0].parent_program_id)

        for c in classes:
            c._teachers = [teachers_by_id[int(x)] for x in c.teacher_ids.split(',')] if c.teacher_ids != '' else []
            c._teachers.sort(cmp=lambda t1, t2: cmp(t1.last_name, t2.last_name))
            c._sections = sections_by_parent_id[c.id]
            for s in c._sections:
                s.parent_class = c
            c._sections.sort(cmp=lambda s1, s2: cmp(s1.anchor.name, s2.anchor.name))
            c.parent_program = p # So that if we set attributes on one instance of the program,
                                 # they show up for all instances.

        return classes
    catalog_cached.depend_on_model(lambda: ClassSubject)
    catalog_cached.depend_on_model(lambda: ClassSection)
    catalog_cached.depend_on_model(lambda: QSDMedia)
    catalog_cached.depend_on_row(lambda: UserBit, lambda bit: {},
                                 lambda bit: bit.applies_to_verb('V/Flags/Registration/Teacher'))
    #catalog_cached.depend_on_row(lambda: UserBit, lambda bit: {},
    #                             lambda bit: bit.applies_to_verb('V/Flags/Registration/Enrolled')) # This will expire a *lot*, and the value that it saves can be gotten from cache (with effort) instead of from SQL.  Should go do that.
    catalog_cached.depend_on_row(lambda: QuasiStaticData, lambda page: {},
                                 lambda page: ("learn:index" == page.name) and ("Q/Programs/" in page.path.get_uri()) and ("/Classes/" in page.path.get_uri())) # Slightly dirty hack; has assumptions about the tree structure of where index.html pages for QSD will be stored
    

    cache = ClassCacheHelper


def checklist_progress_base(class_name):
    """ The main Manage page requests checklist_progress.all() O(n) times
    per checkbox in the program.  Minimize the number of these calls that
    actually hit the db. """
    def _progress(self):
        CACHE_KEY = class_name.upper() + "__CHECKLIST_PROGRESS__CACHE__%d" % self.id
        val = cache.get(CACHE_KEY)
        if val == None:
            val = self.checklist_progress.all()
            len(val) # force the query to be executed before caching it
            cache.set(CACHE_KEY, val, 1)

        return val
    return _progress


class ClassSection(models.Model):
    """ An instance of class.  There should be one of these for each weekend of HSSP, for example; or multiple
    parallel sections for a course being taught more than once at Splash or Spark. """

    anchor = models.ForeignKey(DataTree)
    status = models.IntegerField(default=0)                 #   -10 = rejected, 0 = unreviewed, 10 = accepted
    registration_status = models.IntegerField(default=0)    #   0 = open, 10 = closed
    duration = models.DecimalField(blank=True, null=True, max_digits=5, decimal_places=2)
    meeting_times = models.ManyToManyField(Event, related_name='meeting_times', blank=True)
    checklist_progress = models.ManyToManyField(ProgramCheckItem, blank=True)
    max_class_capacity = models.IntegerField(null=True)

    cache = SectionCacheHelper
    checklist_progress_all_cached = checklist_progress_base('ClassSection')
    parent_class = AjaxForeignKey('ClassSubject', related_name='sections')

    @classmethod
    def prefetch_catalog_data(cls, queryset):
        """ Take a queryset of a set of ClassSubject's, and annotate each class in it with the '_count_students' and 'event_ids' fields (used internally when available by many functions to save on queries later) """
        now = datetime.datetime.now()
        enrolled_node=GetNode("V/Flags/Registration/Enrolled")

        select = SortedDict([( '_count_students', 'SELECT COUNT(*) FROM "users_userbit" WHERE ("users_userbit"."verb_id" = %s AND "users_userbit"."qsc_id" = "program_classsection"."anchor_id" AND "users_userbit"."startdate" <= %s AND "users_userbit"."enddate" >= %s)'),
                             ('event_ids', 'SELECT list("cal_event"."id") FROM "cal_event", "program_classsection_meeting_times" WHERE ("program_classsection_meeting_times"."event_id" = "cal_event"."id" AND "program_classsection_meeting_times"."classsection_id" = "program_classsection"."id")')])

        select_params = [ enrolled_node.id,
                          now,
                          now,
                         ]

        sections = queryset.extra(select=select, select_params=select_params)
        sections = list(sections)
        section_ids = map(lambda x: x.id, sections)

        # Now, go get some events...

        events = Event.objects.filter(meeting_times__in=section_ids).distinct()

        events_by_id = {}
        for e in events:
            events_by_id[e.id] = e

        # Now, to combine all of the above:

        for s in sections:
            s._events = [events_by_id[int(x)] for x in s.event_ids.split(',')] if s.event_ids != '' else []
            s._events.sort(cmp=lambda e1, e2: cmp(e1.start, e2.start))

        return sections


    def get_meeting_times(self):
        if not hasattr(self, "_events"):
            self._events = self.meeting_times.all()

        return self._events

    #   Some properties for traits that are actually traits of the ClassSubjects.
    def _get_parent_program(self):
        return self.parent_class.parent_program
    parent_program = property(_get_parent_program)

    def _get_teachers(self):
        return self.parent_class.teachers()
    teachers = property(_get_teachers)

    def _get_category(self):
        return self.parent_class.category
    category = property(_get_category)

    def _get_title(self):
        return self.parent_class.title()
    title = property(_get_title)
    
    def _get_room_capacity(self, rooms = None):
        if rooms == None:
            rooms = self.initial_rooms()

        rc = 0
        for r in rooms:
            rc += r.num_students

        return rc

    @cache_function
    def _get_capacity(self, ignore_changes=False):
    
        ans = None
        if self.max_class_capacity is not None:
            ans = self.max_class_capacity

        rooms = self.initial_rooms()
        if len(rooms) == 0:
            if not ans:
                ans = self.parent_class.class_size_max
        else:
            rc = 0
            for r in rooms:
                rc += r.num_students
            if ans:
                ans = min(ans, rc)
            else:
                ans = min(self.parent_class.class_size_max, rc)
            
        #   Apply dynamic capacity rule
        if not ignore_changes:
            options = self.parent_program.getModuleExtension('StudentClassRegModuleInfo')
            return int(ans * options.class_cap_multiplier + options.class_cap_offset)
        else:
            return int(ans)

    _get_capacity.depend_on_m2m(lambda:ClassSection, 'meeting_times', lambda sec, event: {'self': sec})
    _get_capacity.depend_on_model(lambda:ClassSubject)
    _get_capacity.depend_on_model(lambda: Resource)
    _get_capacity.depend_on_row(lambda:ClassSection, 'self')
    _get_capacity.depend_on_row(lambda:ResourceRequest, lambda r: {'self': r.target})
    _get_capacity.depend_on_row(lambda:ResourceAssignment, lambda r: {'self': r.target})

       
    capacity = property(_get_capacity)

    def title(self):
        return self.parent_class.title()
    
    def __init__(self, *args, **kwargs):
        super(ClassSection, self).__init__(*args, **kwargs)
        self.cache = SectionCacheHelper(self)

    def __unicode__(self):
        pc = self.parent_class
        return '%s: %s' % (self.emailcode(), pc.title())

    cache = ClassCacheHelper

    def index(self):
        """ Get index of this section among those belonging to the parent class. """
        pc = self.parent_class
        pc_sec_ids = map(lambda x: x.id, pc.get_sections())
        return list(pc_sec_ids).index(self.id) + 1

    def delete(self, adminoverride=False):
        if self.num_students() > 0 and not adminoverride:
            return False

        self.getResourceRequests().delete()
        self.getResourceAssignments().delete()
        self.meeting_times.clear()
        self.checklist_progress.clear()
        if self.anchor:
            self.anchor.delete(True)

        super(ClassSection, self).delete()

    def getResourceAssignments(self):
        from esp.resources.models import ResourceAssignment
        return ResourceAssignment.objects.filter(target=self)

    def getResources(self):
        assignment_list = self.getResourceAssignments()
        return [a.resource for a in assignment_list]

    def getResourceRequests(self):
        from esp.resources.models import ResourceRequest
        return ResourceRequest.objects.filter(target=self)

    def clearResourceRequests(self):
        for rr in self.getResourceRequests():
            rr.delete()

    def classroomassignments(self):
        from esp.resources.models import ResourceType
        cls_restype = ResourceType.get_or_create('Classroom')
        return self.getResourceAssignments().filter(target=self, resource__res_type=cls_restype)

    def resourceassignments(self):
        """   Get all assignments pertaining to floating resources like projectors. """
        from esp.resources.models import ResourceType
        cls_restype = ResourceType.get_or_create('Classroom')
        return self.getResourceAssignments().filter(target=self).exclude(resource__res_type=cls_restype)
    
    def classrooms(self):
        """ Returns the list of classroom resources assigned to this class."""
        from esp.resources.models import Resource

        ra_list = self.classroomassignments().values_list('resource', flat=True)
        return Resource.objects.filter(id__in=ra_list)

    def initial_rooms(self):
        from esp.resources.models import Resource
        if self.meeting_times.count() > 0:
            return self.classrooms().filter(event=self.meeting_times.order_by('start')[0]).order_by('id')
        else:
            return Resource.objects.none()

    def awesomeroom(self):
        rmap = {"110-111A": "Building 110, Floor 1, Room 111A",
                "20-21B": "Building 20, Floor 1, Room 21B",
                "20-21G": "Building 20, Floor 1, Room 21G",
                "20-22K": "Building 20, Floor 2, Room 22K",
                "60-118": "Building 60, Floor 1, Room 118", #
                "60-119": "Building 60, Floor 1, Room 119", #
                "60-120": "Building 60, Floor 1, Room 120", #
                "160-120": "Building 160, Floor 1, Room 120", #
                "160-124": "Building 160, Floor 1, Room 124", #
                "160-127": "Building 160, Floor 1, Room 127", #
                "160-314": "Building 160, Floor 3, Room 314", #
                "160-319": "Building 160, Floor 3, Room 319", #
                "160-329": "Building 160, Floor 3, Room 329", #
                "160-330": "Building 160, Floor 3, Room 330", #
                "160-331": "Building 160, Floor 3, Room 331", #
                "200-002": "Building 200, Basement, Room 002",
                "200-013": "Building 200, Basement, Room 013",
                "200-015": "Building 200, Basement, Room 015",
                "200-030": "Building 200, Basement, Room 030",
                "200-032": "Building 200, Basement, Room 032",
                "200-034": "Building 200, Basement, Room 034",
                "200-105": "Building 200, Floor 1, Room 105",
                "200-107": "Building 200, Floor 1, Room 107",
                "200-124": "Building 200, Floor 1, Room 124",
                "200-201": "Building 200, Floor 2, Room 201",
                "200-202": "Building 200, Floor 2, Room 202",
                "200-203": "Building 200, Floor 2, Room 203",
                "200-205": "Building 200, Floor 2, Room 205",
                "200-217": "Building 200, Floor 2, Room 217",
                "200-219": "Building 200, Floor 2, Room 219",
                "200-230": "Building 200, Floor 2, Room 230",
                "200-303": "Building 200, Floor 3, Room 303",
                "200-305": "Building 200, Floor 3, Room 305",
                "240-101": "Building 240, Floor 1, Room 101",
                "240-110": "Building 240, Floor 1, Room 110",
                "240-202": "Building 240, Floor 2, Room 202",
                "250-108": "Building 250, Floor 1, Room 108",
                "250-201": "Building 250, Floor 2, Room 201",
                "260-001": "Building 260, Basement, Room 001", #
                "260-002": "Building 260, Basement, Room 002", #
                "260-004": "Building 260, Basement, Room 004", #
                "260-007": "Building 260, Basement, Room 007", #
                "260-008": "Building 260, Basement, Room 008", #
                "260-012": "Building 260, Basement, Room 012", #
                "260-113": "Building 260, Floor 1, Room 113", #
                "320-220": "Building 320, Floor 2, Room 220", #
                "320-221": "Building 320, Floor 2, Room 221", #
                "370-370": "Building 370, Floor 1, Room 370",
                "380-380C": "Building 380, Basement, Room 380C", #
                "380-380D": "Building 380, Basement, Room 380D",
                "380-380F": "Building 380, Basement, Room 380F",
                "380-380W": "Building 380, Basement, Room 380W",
                "380-380X": "Building 380, Basement, Room 380X",
                "380-380Y": "Building 380, Basement, Room 380Y",
                "420-041": "Building 420, Basement, Room 41",
                "420-048": "Building 420, Basement, Room 48",
                "420-050": "Building 420, Basement, Room 50",
                "460-301": "Building 460, Floor 3, Room 301",
                "460-334": "Building 460, Floor 3, Room 334",
                "50-51B": "Building 50, Floor 1, Room 51B",
                "50-51P": "Building 50, Floor 1, Room 51P",
                "50-52E": "Building 50, Floor 2, Room 52E",
                "50-52H": "Building 50, Floor 2, Room 52H",
                "80-113": "Building 80, Floor 1, Room 113",
                "80-115": "Building 80, Floor 1, Room 115",
                "Roble 33": "Meeting Point R1", #
                "Roble 42": "Meeting Point R2", #
                "Roble 52": "Meeting Point R3" } #

        prooms = self.prettyrooms()
        if len(prooms) > 0:
          room = prooms[0]
        else:
          room = 'N/A'
        if room in rmap:
            return rmap[room]
        return room

    def prettyrooms(self):
        """ Return the pretty name of the rooms. """
        if self.meeting_times.count() > 0:
            return [x.name for x in self.initial_rooms()]
        else:
            return []

    def emailcode(self):
        return self.parent_class.emailcode() + 's' + str(self.index())

    def starts_soon(self):
        #   Return true if the class's start time is less than 50 minutes after the current time
        #   and less than 10 minutes before the current time.
        first_block = self.start_time()
        if first_block is None:
            return False
        else:
            st = first_block.start


        if st is None:
            return False
        else:
            td = time.time() - time.mktime(st.timetuple())
            if td < 600 and td > -3000:
                return True
            else:
                return False

    def already_passed(self):
        start_time = self.start_time()
        if start_time is None:
            return True
        time_passed = datetime.now() - start_time.start
        if self.allow_lateness:
            if time_passed > timedelta(0, 1200):
                return True
        else:
            if time_passed > timedelta(0):
                return True
        return False

    def start_time(self):
        if self.meeting_times.count() > 0:
            return self.meeting_times.order_by('start')[0]
        else:
            return None

    #   Scheduling helper functions

    @cache_function
    def sufficient_length(self, event_list=None):
        """   This function tells if the class' assigned times are sufficient to cover the duration.
        If the duration is not set, 1 hour is assumed. """
        
        duration = self.duration or 1.0

        if event_list is None:
            event_list = list(self.meeting_times.all().order_by('start'))
        #   If you're 15 minutes short that's OK.
        time_tolerance = 15 * 60
        if Event.total_length(event_list).seconds + time_tolerance < duration * 3600:
            return False
        else:
            return True
    sufficient_length.depend_on_m2m(lambda:ClassSection, 'meeting_times', lambda sec, event: {'self': sec})
    
    
    def extend_timeblock(self, event, merged=True):
        """ Return the Event list or (merged Event) for this class's duration if the class starts in the
        provided timeslot and continues contiguously until its duration has ended. """

        event_list = [event]
        all_events = list(self.parent_program.getTimeSlots())
        event_index = all_events.index(event)

        while not self.sufficient_length(event_list):
            event_index += 1
            event_list.append(all_events[event_index])

        if merged:
            return Event.collapse(event_list, tol=datetime.timedelta(minutes=10))
        else:
            return event_list

    def scheduling_status(self):
        cache_key = "CLASSSECTION__SCHEDULING_STATUS__%s" % self.id
        retVal = cache.get(cache_key)
        if retVal:
            return retVal

        #   Return a little string that tells you what's up with the resource assignments.
        if not self.sufficient_length():
            retVal = 'Needs time'
        elif self.classrooms().count() < 1:
            retVal = 'Needs room'
        elif self.unsatisfied_requests().count() > 0:
            retVal = 'Needs resources'
        else:
            retVal = 'Happy'

        cache.set(cache_key, retVal, timeout=60)
        return retVal

    def clear_resource_cache(self):
        from django.core.cache import cache
        from esp.program.templatetags.scheduling import options_key_func
        from esp.resources.models import increment_global_resource_rev
        cache_key1 = 'class__viable_times:%d' % self.id
        cache_key2 = 'class__viable_rooms:%d' % self.id
        cache_key3 = "CLASSSECTION__SUFFICIENT_LENGTH__%s" % self.id
        cache.delete(cache_key1)
        cache.delete(cache_key2)
        cache.delete(cache_key3)
        increment_global_resource_rev()

    def unsatisfied_requests(self):
        from esp.resources.models import global_resource_rev
        cache_key = "CLASSSECTION__UNSATISFIED_REQUESTS__%s__%s" % (self.id, global_resource_rev())

        retVal = cache.get(cache_key)
        if retVal:
            return retVal

        if self.classrooms().count() > 0:
            primary_room = self.classrooms()[0]
            result = primary_room.satisfies_requests(self)[1]
            cache.set(cache_key, result, timeout=86400)
            return result
        else:
            result = self.getResourceRequests()
            cache.set(cache_key, result, timeout=86400)
            return result

    def assign_meeting_times(self, event_list):
        self.meeting_times.clear()
        for event in set(event_list):
            self.meeting_times.add(event)

    def clear_meeting_times(self):
        self.meeting_times.clear()
    
    def assign_start_time(self, first_event):
        """ Get enough events following the first one until you have the class duration covered.
        Then add them. """

        #   This means we have to clear the classrooms.
        #   But we will try to re-assign the same room at the new times if it is available.
        current_rooms = self.initial_rooms()

        self.clearRooms()
        self.clearFloatingResources()

        event_list = self.extend_timeblock(first_event, merged=False)
        self.assign_meeting_times(event_list)

        #   Check to see if the desired rooms are available at the new times
        availability = True
        for e in event_list:
            for room in current_rooms:
                if not room.is_available(e):
                    availability = False

        #   If the desired rooms are available, assign them.  (If not, no big deal.)
        if availability:
            for room in current_rooms:
                self.assign_room(room)

        cache_key = "CLASSSECTION__SUFFICIENT_LENGTH__%s" % self.id
        cache.delete(cache_key)

    def assign_room(self, base_room, compromise=True, clear_others=False):
        """ Assign the classroom given, except at the times needed by this class. """
        rooms_to_assign = base_room.identical_resources().filter(event__in=list(self.meeting_times.all()))

        status = True
        errors = []

        if clear_others:
            self.clearRooms()

        if compromise is False:
            #   Check that the room satisfies all needs of the class.
            result = base_room.satisfies_requests(self)
            if result[0] is False:
                status = False
                errors.append( u'Room <strong>%s</strong> does not have all resources that <strong>%s</strong> needs (or it is too small) and you have opted not to compromise.  Try a better room.' % (base_room.name, self) )

        if rooms_to_assign.count() != self.meeting_times.count():
            status = False
            errors.append( u'Room <strong>%s</strong> is not available at the times requested by <strong>%s</strong>.  Bug the webmasters to find out why you were allowed to assign this room.' % (base_room.name, self) )

        for r in rooms_to_assign:
            r.clear_schedule_cache(self.parent_program)
            result = self.assignClassRoom(r)
            if not result:
                status = False
                occupiers_str = ''
                occupiers_set = base_room.assignments()
                if occupiers_set.count() > 0: # We really shouldn't have to test for this, but I guess it's safer not to assume... -ageng 2008-11-02
                    occupiers_str = u' by <strong>%s</strong>' % (occupiers_set[0].target or occupiers_set[0].target_subj)
                errors.append( u'Error: Room <strong>%s</strong> is already taken%s.  Please assign a different one to <strong>%s</strong>.  While you\'re at it, bug the webmasters to find out why you were allowed to assign a conflict.' % ( base_room.name, occupiers_str, self ) )

        return (status, errors)
    
    @cache_function
    def viable_times(self, ignore_classes=False):
        """ Return a list of Events for which all of the teachers are available. """
        def intersect_lists(list_of_lists):
            if len(list_of_lists) == 0:
                return []

            base_list = list_of_lists[0]
            for other_list in list_of_lists[1:]:
                i = 0
                for elt in base_list:
                    if elt not in other_list:
                        base_list.remove(elt)
            return base_list

        teachers = self.parent_class.teachers()
        num_teachers = len(teachers)

        timeslot_list = []
        for t in teachers:
            timeslot_list.append(list(t.getAvailableTimes(self.parent_program, ignore_classes)))
            
        available_times = intersect_lists(timeslot_list)

        #   If the class is already scheduled, put its time in.
        if self.meeting_times.count() > 0:
            for k in self.meeting_times.all():
                if k not in available_times:
                    available_times.append(k)

        timeslots = Event.group_contiguous(available_times)

        viable_list = []

        for timegroup in timeslots:
            for i in range(0, len(timegroup)):
                #   Check whether there is enough time remaining in the block.
                if self.sufficient_length(timegroup[i:len(timegroup)]):
                    viable_list.append(timegroup[i])

        return viable_list
    #   Dependencies: 
    #   - all resources, requests and assignments pertaining to the target class (includes teacher availability)
    #   - teachers of the class
    #   - the target section and its meeting times
    viable_times.depend_on_row(lambda:ResourceRequest, lambda r: {'self': r.target})
    viable_times.depend_on_row(lambda:ResourceAssignment, lambda r: {'self': r.target})
    viable_times.depend_on_model(lambda:Resource)   #   To do: Make this more specific (so the cache doesn't get flushed so often)
    viable_times.depend_on_m2m(lambda:ClassSection, 'meeting_times', lambda sec, event: {'self': sec})
    viable_times.depend_on_row(lambda:ClassSection, lambda sec: {'self': sec})
    @staticmethod
    def key_set_from_userbit(bit):
        sections = ClassSection.objects.filter(QTree(anchor__below=bit.qsc))
        return [{'self': sec} for sec in sections]
    viable_times.depend_on_row(lambda:UserBit, lambda bit: ClassSection.key_set_from_userbit(bit), lambda bit: bit.verb == GetNode('V/Flags/Registration/Teacher'))

    def viable_rooms(self):
        """ Returns a list of Resources (classroom type) that satisfy all of this class's resource requests.
        Resources matching the first time block of the class will be returned. """
        from django.core.cache import cache
        from esp.resources.models import ResourceType, Resource
        import operator

        def room_satisfies_times(room, times):
            room_times = room.matching_times()
            satisfaction = True
            for t in times:
                if t not in room_times:
                    satisfaction = False
            return satisfaction

        #   This will need to be cached.
        cache_key = 'class__viable_rooms:%d' % self.id
        result = cache.get(cache_key)
        if result is not None:
            return result

        #   This function is only meaningful if the times have already been set.  So, back out if they haven't.
        if not self.sufficient_length():
            return []

        #   Start with all rooms the program has.
        #   Filter the ones that are available at all times needed by the class.
        filter_qs = []
        ordered_times = self.meeting_times.order_by('start')
        first_time = ordered_times[0]
        possible_rooms = self.parent_program.getAvailableClassrooms(first_time)

        viable_list = filter(lambda x: room_satisfies_times(x, ordered_times), possible_rooms)

        cache.set(cache_key, viable_list)
        return viable_list

    def clearRooms(self):
        for room in [ra.resource for ra in self.classroomassignments()]:
            room.clear_schedule_cache(self.parent_program)
        self.classroomassignments().delete()

    def clearFloatingResources(self):
        self.resourceassignments().delete()

    def assignClassRoom(self, classroom):
        #   Assign an individual resource to this class.
        from esp.resources.models import ResourceAssignment

        if classroom.is_taken():
            return False
        else:
            new_assignment = ResourceAssignment()
            new_assignment.resource = classroom
            new_assignment.target = self
            new_assignment.save()
            return True

    def cannotAdd(self, user, checkFull=True, request=False, use_cache=True):
        """ Go through and give an error message if this user cannot add this section to their schedule. """
<<<<<<< HEAD

        # Test any scheduling constraints
        relevantConstraints = self.parent_program.getScheduleConstraints()
        #   relevantConstraints = ScheduleConstraint.objects.none()
=======
        # Test any scheduling constraints
        relevantConstraints = self.parent_program.getScheduleConstraints()
        
>>>>>>> 1b9b0bdc
        # Set up a ScheduleMap; fake-insert this class into it
        sm = ScheduleMap(user, self.parent_program)
        sm.add_section(self)
        
        for exp in relevantConstraints:
            if not exp.evaluate(sm):
                return "You're violating a scheduling constraint.  Adding <i>%s</i> to your schedule requires that you: %s." % (self.title(), exp.requirement.label)
        
        scrmi = self.parent_program.getModuleExtension('StudentClassRegModuleInfo')
        if scrmi.use_priority:
            verbs = ['/Enrolled']
        else:
            verbs = ['/' + scrmi.signup_verb.name]

        # check to see if there's a conflict:
        for sec in user.getSections(self.parent_program, verbs=verbs):
            for time in sec.meeting_times.all():
                if len(self.meeting_times.filter(id = time.id)) > 0:
                    return 'This class conflicts with your schedule!'

        # check to see if registration has been closed for this section
        if not self.isRegOpen():
            return 'Registration for this section is not currently open.'
<<<<<<< HEAD
 
=======

        # check to make sure they haven't already registered for too many classes in this section
        if scrmi.use_priority:
            priority = user.getRegistrationPriority(self.parent_class.parent_program, self.meeting_times.all())
            if priority > scrmi.priority_limit:
                return 'You are only allowed to select up to %s top classes' % (scrmi.priority_limit)

>>>>>>> 1b9b0bdc
        # this user *can* add this class!
        return False

    def conflicts(self, teacher):
        from esp.users.models import ESPUser
        user = ESPUser(teacher)
        if user.getTaughtClasses().count() == 0:
            return False

        for cls in user.getTaughtClasses().filter(parent_program = self.parent_program):
            for sec in cls.sections.all().exclude(id=self.id):
                for time in sec.meeting_times.all():
                    if self.meeting_times.filter(id = time.id).count() > 0:
                        return True
		
		return False

    def students_dict(self):
        verb_base = DataTree.get_by_uri('V/Flags/Registration')
        uri_start = len(verb_base.get_uri())
        result = defaultdict(list)
        userbits = UserBit.objects.filter(QTree(verb__below = verb_base), qsc=self.anchor).filter(enddate__gte=datetime.datetime.now()).distinct()
        for u in userbits:
            bit_str = u.verb.get_uri()[uri_start:]
            result[bit_str].append(ESPUser(u.user))
        return PropertyDict(result)

    def students_prereg(self, use_cache=True):
        verb_base = DataTree.get_by_uri('V/Flags/Registration')
        uri_start = len(verb_base.get_uri())
        all_registration_verbs = verb_base.descendants()
        verb_list = [dt.get_uri()[uri_start:] for dt in all_registration_verbs]
        
        return self.students(use_cache, verbs=verb_list)

    def students(self, use_cache=True, verbs = ['/Enrolled']):
        if len(verbs) == 1 and verbs[0] == '/Enrolled':
            defaults = True
        else:
            defaults = False

        if defaults:
            retVal = self.cache['students']
            if retVal is not None and use_cache:
                return retVal

        retVal = User.objects.none()
        for verb_str in verbs:
            v = DataTree.get_by_uri('V/Flags/Registration' + verb_str)
            user_ids = UserBit.valid_objects().filter(verb=v, qsc=self.anchor).values_list('user', flat=True)
            new_qs = User.objects.filter(id__in=user_ids).distinct()
            retVal = retVal | new_qs

        retVal = [ESPUser(u) for u in retVal.distinct()]
        retVal.sort(key=lambda x: x.last_name.lower())

        if defaults:
            self.cache['students'] = retVal

        return retVal

    def clearStudents(self):
        """ Remove all of the students that enrolled in the section. """
        reg_verb = DataTree.get_by_uri('V/Flags/Registration/Enrolled')
        for u in self.anchor.userbit_qsc.filter(verb=reg_verb):
            u.expire()

    @staticmethod
    def idcmp(one, other):
        return cmp(one.id, other.id)

    def __cmp__(self, other):
        selfevent = self.firstBlockEvent()
        otherevent = other.firstBlockEvent()

        if selfevent is not None and otherevent is None:
            return 1
        if selfevent is None and otherevent is not None:
            return -1

        if selfevent is not None and otherevent is not None:
            cmpresult = selfevent.__cmp__(otherevent)
            if cmpresult != 0:
                return cmpresult

        return cmp(self.title(), other.title())


    def firstBlockEvent(self):
        eventList = self.meeting_times.all().order_by('start')
        if eventList.count() == 0:
            return None
        else:
            return eventList[0]

    def num_students_prereg(self, use_cache=True):
        verb_base = DataTree.get_by_uri('V/Flags/Registration')
        uri_start = len(verb_base.get_uri())
        all_registration_verbs = verb_base.descendants()
        verb_list = [dt.get_uri()[uri_start:] for dt in all_registration_verbs]
        
        return self.num_students(use_cache, verbs=verb_list)

    def num_students(self, use_cache=True, verbs=['/Enrolled']):
        #   Only cache the result for the default setting.
        if len(verbs) == 1 and verbs[0] == '/Enrolled':
            defaults = True
        else:
            defaults = False

        if defaults:
            # If we got this from a previous query, just return it
            if hasattr(self, "_count_students"):
                return self._count_students
            
            retVal = self.cache['num_students']
            if retVal is not None and use_cache:
                return retVal

            if use_cache:
                retValCache = self.cache['students']
                if retValCache != None:
                    retVal = len(retValCache)
                    self.cache['num_students'] = retVal
                    self._count_students = retVal
                    return retVal

<<<<<<< HEAD

        qs = UserBit.objects.none()
        for verb_str in verbs:
            v = DataTree.get_by_uri('V/Flags/Registration' + verb_str)
            # NOTE: This assumes that no user can be both Enrolled and Rejected
            # from the same class. Otherwise, this is pretty silly.
            new_qs = UserBit.objects.filter(qsc=self.anchor, verb=v)
            new_qs = new_qs.filter(enddate__gte=datetime.datetime.now())
            qs = qs | new_qs

=======
        v = [ DataTree.get_by_uri('V/Flags/Registration' + verb_str) for verb_str in verbs ]
        qs = User.objects.filter(userbit__qsc=self.anchor, userbit__verb__in=v, userbit__enddate__gte=datetime.datetime.now()).distinct()
        
>>>>>>> 1b9b0bdc
        retVal = qs.count()

        if defaults:
            self.cache['num_students'] = retVal

        return retVal

    def room_capacity(self):
        ir = self.initial_rooms()
        if ir.count() == 0:
            return 0
        else:
            return reduce(lambda x,y: x+y, [r.num_students for r in ir])

    def isFull(self, ignore_changes=False, use_cache=True):
        return (self.num_students() >= self._get_capacity(ignore_changes))

    def friendly_times(self, use_cache=False):
        """ Return a friendlier, prettier format for the times.

        If the events of this class are next to each other (within 10-minute overlap,
        the function will automatically collapse them. Thus, instead of
           ['11:00am--12:00n','12:00n--1:00pm'],

        you would get
           ['11:00am--1:00pm']
        for instance.
        """
        from esp.cal.models import Event
        from esp.resources.models import ResourceAssignment, ResourceType, Resource

        retVal = self.cache['friendly_times']

        if retVal is not None and use_cache:
            return retVal

        txtTimes = []
        eventList = []

        # For now, use meeting times lookup instead of resource assignments.
        """
        classroom_type = ResourceType.get_or_create('Classroom')
        resources = Resource.objects.filter(resourceassignment__target=self).filter(res_type=classroom_type)
        events = [r.event for r in resources]
        """
        if hasattr(self, "_events"):
            events = self._events
        else:
            events = list(self.meeting_times.all())

        txtTimes = [ event.pretty_time() for event
                     in Event.collapse(events, tol=datetime.timedelta(minutes=15)) ]

        self.cache['friendly_times'] = txtTimes

        return txtTimes

    def isAccepted(self): return self.status == 10
    def isReviewed(self): return self.status != 0
    def isRejected(self): return self.status == -10
    def isCancelled(self): return self.status == -20
    isCanceled = isCancelled
    def isRegOpen(self): return self.registration_status == 0
    def isRegClosed(self): return self.registration_status == 10

    def update_cache_students(self):
        from esp.program.templatetags.class_render import cache_key_func, core_cache_key_func
        cache.delete(core_cache_key_func(self.parent_class))
        cache.delete(cache_key_func(self.parent_class))

        self.cache.update()

    def update_cache(self):
        from esp.settings import CACHE_PREFIX

        try: # if the section doesn't have a parent class yet, don't throw horrible errors
            pclass = self.parent_class
            from esp.program.templatetags.class_manage_row import cache_key as class_manage_row_cache_key
            cache.delete(class_manage_row_cache_key(pclass, None)) # this cache_key doesn't actually care about the program, as classes can only be associated with one program.  If we ever change this, update this function call.
            cache.delete(CACHE_PREFIX+class_manage_row_cache_key(pclass, None))

            from esp.program.templatetags.class_render import cache_key_func, core_cache_key_func, minimal_cache_key_func, current_cache_key_func, preview_cache_key_func
            cache.delete(cache_key_func(pclass))
            cache.delete(core_cache_key_func(pclass))
            cache.delete(minimal_cache_key_func(pclass))
            cache.delete(current_cache_key_func(pclass))
            cache.delete(preview_cache_key_func(pclass))

            cache.delete(CACHE_PREFIX+cache_key_func(pclass))
            cache.delete(CACHE_PREFIX+core_cache_key_func(pclass))
            cache.delete(CACHE_PREFIX+minimal_cache_key_func(pclass))
            cache.delete(CACHE_PREFIX+current_cache_key_func(pclass))
            cache.delete(CACHE_PREFIX+preview_cache_key_func(pclass))

            self.update_cache_students()
            self.cache.update()

        except:
            pass

    def save(self, *args, **kwargs):
        super(ClassSection, self).save(*args, **kwargs)
        self.update_cache()

    def getRegBits(self, user):
        return UserBit.objects.filter(QTree(qsc__below=self.anchor), enddate__gte=datetime.datetime.now(), user=user).order_by('verb__name')

    def getRegVerbs(self, user):
        """ Get the list of verbs that a student has within this class's anchor. """
        return [u.verb for u in self.getRegBits(user)]

    def unpreregister_student(self, user):
        from esp.program.models.app_ import StudentAppQuestion

        prereg_verb_base = DataTree.get_by_uri('V/Flags/Registration')

        for ub in UserBit.objects.filter(QTree(verb__below=prereg_verb_base), user=user, qsc=self.anchor_id):
            if (ub.enddate is None) or ub.enddate > datetime.datetime.now():
                ub.expire()

        #   If the student had blank application question responses for this class, remove them.
        app = ESPUser(user).getApplication(self.parent_program, create=False)
        if app:
            blank_responses = app.responses.filter(question__subject=self.parent_class, response='')
            unneeded_questions = StudentAppQuestion.objects.filter(studentappresponse__in=blank_responses)
            for q in unneeded_questions:
                app.questions.remove(q)
            blank_responses.delete()
        
        # update the students cache
        students = [x for x in self.students() if x.id != user.id]
        self.cache['students'] = students
        self.update_cache_students()

    def preregister_student(self, user, overridefull=False, automatic=False, priority=1):

        scrmi = self.parent_program.getModuleExtension('StudentClassRegModuleInfo')

        prereg_verb_base = scrmi.signup_verb

        
        if scrmi.use_priority:
            prereg_verb = DataTree.get_by_uri(prereg_verb_base.get_uri() + '/%d' % priority, create=True)
        else:
            prereg_verb = prereg_verb_base
            
        auto_verb = DataTree.get_by_uri(prereg_verb.get_uri() + '/Automatic', create=True)
        
        if overridefull or not self.isFull():
            #    Then, create the userbit denoting preregistration for this class.
            if not UserBit.objects.UserHasPerms(user, self.anchor, prereg_verb):
                UserBit.objects.get_or_create(user = user, qsc = self.anchor,
                                              verb = prereg_verb, startdate = datetime.datetime.now(), recursive = False)
            # Set a userbit for auto-registered classes (i.e. Spark sections of HSSP classes)
            if automatic:
                if not UserBit.objects.UserHasPerms(user, self.anchor, auto_verb):
                    UserBit.objects.get_or_create(user = user, qsc = self.anchor,
                                                  verb = auto_verb, startdate = datetime.datetime.now(), recursive = False)

            # update the students cache
            if prereg_verb_base.name == 'Enrolled':
                students = list(self.students())
                students.append(ESPUser(user))
                self.cache['students'] = students
                self.update_cache_students()

            #   Clear completion bit on the student's application if the class has app questions.
            app = ESPUser(user).getApplication(self.parent_program, create=False)
            if app:
                app.set_questions()
                if app.questions.count() > 0:
                    app.done = False
                    app.save()
                
            return True
        else:
            #    Pre-registration failed because the class is full.
            return False

    def pageExists(self):
        from esp.qsd.models import QuasiStaticData
        return len(self.anchor.quasistaticdata_set.filter(name='learn:index').values('id')[:1]) > 0

    def prettyDuration(self):
        if self.duration is None:
            return 'N/A'

        return '%s:%02d' % \
               (int(self.duration),
            int((self.duration - int(self.duration)) * 60))

    class Meta:
        db_table = 'program_classsection'
        app_label = 'program'
        ordering = ['anchor__name']


class ClassSubject(models.Model):
    """ An ESP course.  The course includes one or more ClassSections which may be linked by ClassImplications. """

    from esp.program.models import Program

    anchor = AjaxForeignKey(DataTree)
    parent_program = models.ForeignKey(Program)
    category = models.ForeignKey('ClassCategories',related_name = 'cls')
    class_info = models.TextField(blank=True)
    allow_lateness = models.BooleanField(default=False)
    message_for_directors = models.TextField(blank=True)
    grade_min = models.IntegerField()
    grade_max = models.IntegerField()
    class_size_min = models.IntegerField(blank=True, null=True)
    hardness_rating = models.TextField()
    class_size_max = models.IntegerField()
    schedule = models.TextField(blank=True)
    prereqs  = models.TextField(blank=True, null=True)
    requested_special_resources = models.TextField(blank=True, null=True)
    directors_notes = models.TextField(blank=True, null=True)
    checklist_progress = models.ManyToManyField(ProgramCheckItem, blank=True)
    requested_room = models.TextField(blank=True, null=True)
    session_count = models.IntegerField(default=1)

    #purchase_requests = models.TextField(blank=True, null=True)

    objects = ClassManager()
    checklist_progress_all_cached = checklist_progress_base('ClassSubject')

    #   Backwards compatibility with Class database format.
    #   Please don't use. :)
    status = models.IntegerField(default=0)
    duration = models.DecimalField(blank=True, null=True, max_digits=5, decimal_places=2)
    meeting_times = models.ManyToManyField(Event, blank=True)

    def get_sections(self):
        if not hasattr(self, "_sections") or self._sections is None:
            self._sections = self.sections.all()

        return self._sections

    @classmethod
    def ajax_autocomplete(cls, data):
        values = cls.objects.filter(anchor__friendly_name__istartswith=data).values(
                    'id', 'anchor__friendly_name').order_by('anchor__friendly_name')
        for v in values:
            v['ajax_str'] = v['anchor__friendly_name']
        return values

    def ajax_str(self):
        return self.title()

    def prettyDuration(self):
        if self.sections.all().count() <= 0:
            return "N/A"
        else:
            return self.sections.all()[0].prettyDuration()

    def prettyrooms(self):
        if self.sections.all().count() <= 0:
            return "N/A"
        else:
            return self.sections.all()[0].prettyrooms()

    def ascii_info(self):
        return self.class_info.encode('ascii', 'ignore')

    def _get_meeting_times(self):
        timeslot_id_list = []
        for s in self.sections.all():
            timeslot_id_list += s.meeting_times.all().values_list('id', flat=True)
        return Event.objects.filter(id__in=timeslot_id_list).order_by('start')
    all_meeting_times = property(_get_meeting_times)

    def _get_capacity(self):
        c = 0
        for s in self.get_sections():
            c += s.capacity
        return c
    capacity = property(_get_capacity)

    def __init__(self, *args, **kwargs):
        super(ClassSubject, self).__init__(*args, **kwargs)
        self.cache = ClassSubject.objects.cache(self)

    def get_section(self, timeslot=None):
        """ Cache sections for a class.  Always use this function to get a class's sections. """
        # If we happen to know our own sections from a subquery:
        did_search = True

        if hasattr(self, "_sections"):
            for s in self._sections:
                if not hasattr(s, "_events"):
                    did_search = False
                    break
                if timeslot in s._events or timeslot == None:
                    return s

            if did_search: # If we did successfully search all sections, but found none in this timeslot
                return None
            #If we didn't successfully search all sections, go and do it the old-fashioned way:
            
        from django.core.cache import cache

        if timeslot:
            key = 'Sections_SubjectID%d_TimeslotID%d' % (self.id, timeslot.id)
        else:
            key = 'Sections_SubjectID%d_Default' % self.id

        # Encode None as a string... silly, I know.   -Michael P
        val = cache.get(key)
        if val:
            if val is not None:
                if val == 'None':
                    return None
                else:
                    return val

        if timeslot:
            qs = self.sections.filter(meeting_times=timeslot)
            if qs.count() > 0:
                result = qs[0]
            else:
                result = None
        else:
            result = self.default_section()
            
        if result is not None:
            cache.set(key, result)
        else:
            cache.set(key, 'None')

        return result

    def default_section(self, create=True):
        """ Return the first section that was created for this class. """
        sec_qs = self.sections.order_by('id')
        if sec_qs.count() == 0:
            if create:
                return self.add_default_section()
            else:
                return None
        else:
            return sec_qs[0]

    def add_section(self, duration=None, status=None):
        """ Add a ClassSection belonging to this class. Can be run multiple times. """

        section_index = self.sections.count() + 1

        if duration is None:
            duration = self.duration
        if status is None:
            status = self.status
<<<<<<< HEAD

=======
        
>>>>>>> 1b9b0bdc
        new_section = ClassSection()
        new_section.parent_class = self
        new_section.duration = '%.4f' % duration
        new_section.anchor = DataTree.get_by_uri(self.anchor.get_uri() + '/Section' + str(section_index), create=True)
        new_section.status = status
        new_section.save()
        self.sections.add(new_section)
        
        self._sections = None
<<<<<<< HEAD

=======
        
>>>>>>> 1b9b0bdc
        return new_section

    def add_default_section(self, duration=0.0, status=0):
        """ Make sure this class has a section associated with it.  This should be called
        at least once on every class.  Afterwards, additional sections can be created using
        add_section. """

        #   Support migration from currently existing classes.
        if self.status != 0:
            status = self.status
        if self.duration is not None and self.duration > 0:
            duration = self.duration

        if self.sections.count() == 0:
            return self.add_section(duration, status)
        else:
            return None

    def time_created(self):
        #   Return the datetime for when the class was first created.
        #   Oh wait, this is definitely not meh.
        v = GetNode('V/Flags/Registration/Teacher')
        q = self.anchor
        ubl = UserBit.objects.filter(verb=v, qsc=q).order_by('startdate')
        if ubl.count() > 0:
            return ubl[0].startdate
        else:
            return None

    def friendly_times(self):
        collapsed_times = []
        for s in self.get_sections():
            collapsed_times += s.friendly_times()
        return collapsed_times

    def students_dict(self):
        result = PropertyDict({})
        for sec in self.sections.all():
            result.merge(sec.students_dict())
        return result

    def students(self, use_cache=True, verbs=['/Enrolled']):
        result = []
        for sec in self.sections.all():
            result += sec.students(use_cache=use_cache, verbs=verbs)
        return result

    def num_students(self, use_cache=True, verbs=['/Enrolled']):
        result = 0
        if hasattr(self, "_num_students"):
            return self._num_students
        for sec in self.get_sections():
            result += sec.num_students(use_cache, verbs)
        self._num_students = result
        return result

    def num_students_prereg(self, use_cache=True):
        verb_base = DataTree.get_by_uri('V/Flags/Registration')
        uri_start = len(verb_base.get_uri())
        all_registration_verbs = verb_base.descendants()
        verb_list = [dt.get_uri()[uri_start:] for dt in all_registration_verbs]
        return self.num_students(False, verb_list)

    def num_students_prereg(self, use_cache=True):
        verb_base = DataTree.get_by_uri('V/Flags/Registration')
        uri_start = len(verb_base.get_uri())
        all_registration_verbs = verb_base.descendants()
        verb_list = [dt.get_uri()[uri_start:] for dt in all_registration_verbs]
        return self.num_students(False, verb_list)
        
    def max_students(self):
        return self.sections.count()*self.class_size_max

    def fraction_full(self):
        try:
            return self.num_students()/self.max_students()
        except ZeroDivisionError:
            return 1.0

    def emailcode(self):
        """ Return the emailcode for this class.

        The ``emailcode`` is defined as 'first letter of category' + id.
        """
        return self.category.symbol+str(self.id)

    def url(self):
        str_array = self.anchor.tree_encode()
        return '/'.join(str_array[-4:])

    def got_qsd(self):
        """ Returns if this class has any associated QSD. """
        if QuasiStaticData.objects.filter(path = self.anchor)[:1]:
            return True
        else:
            return False

    def got_index_qsd(self):
        """ Returns if this class has an associated index.html QSD. """
        if hasattr(self, "_index_qsd"):
            return (self._index_qsd != '')

        if QuasiStaticData.objects.filter(path = self.anchor, name = "learn:index")[:1]:
            return True
        else:
            return False

    def __unicode__(self):
        if self.title() is not None:
            return "%s: %s" % (self.id, self.title())
        else:
            return "%s: (none)" % self.id

    def delete(self, adminoverride = False):
        from esp.qsdmedia.models import Media

        anchor = self.anchor
        # SQL's cascading delete thing is sketchy --- if the anchor's corrupt,
        # we want webmin manual intervention
        if anchor and not anchor.name.endswith(str(self.id)):
            raise ESPError("Tried to delete class %d with corrupt anchor." % self.id)

        if self.num_students() > 0 and not adminoverride:
            return False

        teachers = self.teachers()
        for teacher in self.teachers():
            self.removeTeacher(teacher)
            self.removeAdmin(teacher)

        for sec in self.sections.all():
            sec.delete()

        #   Remove indirect dependencies
        Media.objects.filter(QTree(anchor__below=self.anchor)).delete()
        UserBit.objects.filter(QTree(qsc__below=self.anchor)).delete()

        self.checklist_progress.clear()

        super(ClassSubject, self).delete()

        if anchor:
            anchor.delete(True)
                
    def numStudentAppQuestions(self):
        # This field may be prepopulated by .objects.catalog()
        if not hasattr(self, "_studentapps_count"):
            self._studentapps_count = self.studentappquestion_set.count()
            
        return self._studentapps_count
        
        
    def cache_time(self):
        return 99999
<<<<<<< HEAD

    def title(self):
        retVal = self.cache['title']
        if retVal:
            return retVal

        retVal = self.anchor.friendly_name

        self.cache['title'] = retVal
        return retVal
=======
    
    @cache_function
    def title(self):
        print 'recomputing title for cls#%d' % self.id
        return self.anchor.friendly_name
    def title_selector(node):
        print 'checking title; %s' % node.classsubject_set.all()
        if node.classsubject_set.all().count == 1:
            return {'self': node.classsubject_set.all()[0]}
        return {}
    title.depend_on_row(lambda: DataTree, title_selector)
>>>>>>> 1b9b0bdc
    
    @cache_function
    def teachers(self):
        """ Return a queryset of all teachers of this class. """
        # We might have teachers pulled in by Awesome Query Magic(tm), as in .catalog()
        if hasattr(self, "_teachers"):
            return self._teachers

        v = GetNode('V/Flags/Registration/Teacher')

        # NOTE: This ignores the recursive nature of UserBits, since it's very slow and kind of pointless here.
        # Remove the following line and replace with
        #     retVal = UserBit.objects.bits_get_users(self.anchor, v, user_objs=True)
        # to reenable.
        retVal = ESPUser.objects.all().filter(Q(userbit__qsc=self.anchor, userbit__verb=v), UserBit.not_expired('userbit')).distinct()

        list(retVal)

        return retVal
    @staticmethod
    def key_set_from_userbit(bit):
        subjects = ClassSubject.objects.filter(anchor=bit.qsc)
        return [{'self': cls} for cls in subjects]
    teachers.depend_on_row(lambda:UserBit, lambda bit: ClassSubject.key_set_from_userbit(bit), lambda bit: bit.verb == GetNode('V/Flags/Registration/Teacher'))

    def pretty_teachers(self, use_cache = True):
        """ Return a prettified string listing of the class's teachers """

        return ", ".join([ "%s %s" % (u.first_name, u.last_name) for u in self.teachers() ])

    def isFull(self, ignore_changes=False, timeslot=None, use_cache=True):
        """ A class subject is full if all of its sections are full. """
        if timeslot is not None:
            sections = [self.get_section(timeslot)]
        else:
            sections = self.get_sections()
        for s in sections:
            if not s.isFull(ignore_changes=ignore_changes, use_cache=use_cache):
                return False
        return True

    def is_nearly_full(self):
        return len([x for x in self.get_sections() if x.num_students() > 0.75*x.capacity]) > 0

    def getTeacherNames(self):
        teachers = []
        for teacher in self.teachers():
            name = '%s %s' % (teacher.first_name,
                              teacher.last_name)
            if name.strip() == '':
                name = teacher.username
            teachers.append(name)
        return teachers

    def getTeacherNamesLast(self):
        teachers = []
        for teacher in self.teachers():
            name = '%s, %s' % (teacher.last_name,
                              teacher.first_name)
            if name.strip() == '':
                name = teacher.username
            teachers.append(name)
        return teachers

    def cannotAdd(self, user, checkFull=True, request=False, use_cache=True):
        """ Go through and give an error message if this user cannot add this class to their schedule. """
        if not user.isStudent() and not Tag.getTag("allowed_student_types", target=self.parent_program):
            return 'You are not a student!'

<<<<<<< HEAD
=======
        blocked_student_types = Tag.getTag("blocked_student_types", target=self)
        if blocked_student_types and not (set(user.getUserTypes()) & set(blocked_student_types.split(","))):
            return "Cannot accept more users of your account type!"
        
>>>>>>> 1b9b0bdc
        if not self.isAccepted():
            return 'This class is not accepted.'

#        if checkFull and self.parent_program.isFull(use_cache=use_cache) and not ESPUser(user).canRegToFullProgram(self.parent_program):
        if checkFull and self.parent_program.isFull(use_cache=True) and not ESPUser(user).canRegToFullProgram(self.parent_program):
            return 'This program cannot accept any more students!  Please try again in its next session.'

        if checkFull and self.isFull(use_cache=use_cache):
            scrmi = self.parent_program.getModuleExtension('StudentClassRegModuleInfo')
            return scrmi.temporarily_full_text

        if request:
            verb_override = request.get_node('V/Flags/Registration/GradeOverride')
        else:
            verb_override = GetNode('V/Flags/Registration/GradeOverride')

<<<<<<< HEAD
        if user.getGrade() < self.grade_min or \
               user.getGrade() > self.grade_max:
            if not UserBit.UserHasPerms(user = user,
                                        qsc  = self.anchor,
                                        verb = verb_override):
                return 'You are not in the requested grade range for this class.  Class %s (%s) is for grades %d to %d, and you are in grade %d.  Please update your profile if this is incorrect.' % (self.emailcode(), self.title(), self.grade_min, self.grade_max, user.getGrade())
=======
        if not Tag.getTag("allowed_student_types", target=self.parent_program):
            if user.getGrade() < self.grade_min or \
                    user.getGrade() > self.grade_max:
                if not UserBit.UserHasPerms(user = user,
                                            qsc  = self.anchor,
                                            verb = verb_override):
                    return 'You are not in the requested grade range for this class.'
>>>>>>> 1b9b0bdc

        # student has no classes...no conflict there.
        if user.getClasses(self.parent_program, verbs=[self.parent_program.getModuleExtension('StudentClassRegModuleInfo').signup_verb.name]).count() == 0:
            return False

        for section in self.sections.all():
            if user.isEnrolledInClass(section, request):
                return 'You are already signed up for a section of this class!'

        res = False
        # check to see if there's a conflict with each section of the subject, or if the user
        # has already signed up for one of the sections of this class
        for section in self.sections.all():
            res = section.cannotAdd(user, checkFull, request, use_cache)
            if not res: # if any *can* be added, then return False--we can add this class
                return res

        # res can't have ever been False--so we must have an error. Pass it along.
        return 'This class conflicts with your schedule!'

    def makeTeacher(self, user):
        v = GetNode('V/Flags/Registration/Teacher')

        ub, created = UserBit.objects.get_or_create(user = user,
                                qsc = self.anchor,
                                verb = v)
        ub.renew()
        return True

    def removeTeacher(self, user):
        v = GetNode('V/Flags/Registration/Teacher')

        for bit in UserBit.objects.filter(user = user, qsc = self.anchor, verb = v):
            bit.expire()
            
        return True

    def subscribe(self, user):
        v = GetNode('V/Subscribe')

        ub, created = UserBit.objects.get_or_create(user = user,
                                qsc = self.anchor,
                                verb = v)

        return True

    def makeAdmin(self, user, endtime = None):
        v = GetNode('V/Administer/Edit')

        ub, created = UserBit.objects.get_or_create(user = user,
                                qsc = self.anchor,
                                verb = v)


        return True

    def removeAdmin(self, user):
        v = GetNode('V/Administer/Edit')
        UserBit.objects.filter(user = user,
                               qsc = self.anchor,
                               verb = v).delete()
        return True

    def getResourceRequests(self): # get all resource requests associated with this ClassSubject
        from esp.resources.models import ResourceRequest
        return ResourceRequest.objects.filter(target__parent_class=self)

    def conflicts(self, teacher):
        from esp.users.models import ESPUser
        user = ESPUser(teacher)
        if user.getTaughtClasses().count() == 0:
            return False

        for cls in user.getTaughtClasses().filter(parent_program = self.parent_program):
            for section in cls.sections.all():
                for time in section.meeting_times.all():
                    for sec in self.sections.all().exclude(id=section.id):
                        if sec.meeting_times.filter(id = time.id).count() > 0:
                            return True
        return False

    def isAccepted(self): return self.status > 0
    def isReviewed(self): return self.status != 0
    def isRejected(self): return self.status == -10
    def isCancelled(self): return self.status == -20
    isCanceled = isCancelled    # Yay alternative spellings
    
    def isRegOpen(self):
        for sec in self.sections.all():
            if sec.isRegOpen():
                return True
        return False

    def isRegClosed(self):
        for sec in self.sections.all():
            if not sec.isRegClosed():
                return False
        return True
        
    def accept(self, user=None, show_message=False):
        """ mark this class as accepted """
        if self.isAccepted():
            return False # already accepted

        self.status = 10
        # I do not understand the following line, but it saves us from "Cannot convert float to Decimal".
        # Also seen in /esp/program/modules/forms/management.py -ageng 2008-11-01
        #self.duration = Decimal(str(self.duration))
        self.save()
        #   Accept any unreviewed sections.
        for sec in self.sections.all():
            if sec.status == 0:
                sec.status = 10
                sec.save()

        if not show_message:
            return True

        subject = 'Your %s class was approved!' % (self.parent_program.niceName())

        content =  """Congratulations, your class,
%s,
was approved! Please go to http://esp.mit.edu/teach/%s/class_status/%s to view your class' status.

-esp.mit.edu Autogenerated Message""" % \
                  (self.title(), self.parent_program.getUrlBase(), self.id)
        if user is None:
            user = AnonymousUser()
        Entry.post(user, self.anchor.tree_create(['TeacherEmail']), subject, content, True)
        return True

    def propose(self):
        """ Mark this class as just `proposed' """
        self.status = 0
        self.save()

    def reject(self):
        """ Mark this class as rejected; also kicks out students from each section. """
        for sec in self.sections.all():
            sec.status = -10
            sec.save()
        self.clearStudents()
        self.status = -10
        self.save()

    def cancel(self):
        """ Cancel this class. Has yet to do anything useful. """
        for sec in self.sections.all():
            sec.status = -20
            sec.save()
        self.clearStudents()
        self.status = -20
        self.save()

    def clearStudents(self):
        for sec in self.sections.all():
            sec.clearStudents()

    def docs_summary(self):
        """ Return the first three documents associated
        with a class, for previewing. """

        retVal = self.cache['docs_summary']

        if retVal is not None:
            return retVal

        retVal = self.anchor.media_set.all()[:3]
        list(retVal)

        self.cache['docs_summary'] = retVal

        return retVal

    def getUrlBase(self):
        """ gets the base url of this class """
        return self.url() # This makes looking up subprograms by name work; I've left it so that it can be undone without too much effort
        tmpnode = self.anchor
        urllist = []
        while tmpnode.name != 'Programs':
            urllist.insert(0,tmpnode.name)
            tmpnode = tmpnode.parent
        return "/".join(urllist)

    def getRegBits(self, user):
        return UserBit.objects.filter(QTree(qsc__below=self.anchor), user=user).filter(enddate__gte=datetime.datetime.now()).order_by('verb__name')

    def getRegVerbs(self, user):
        """ Get the list of verbs that a student has within this class's anchor. """
        return [u.verb for u in self.getRegBits(user)]

    def preregister_student(self, user, overridefull=False, automatic=False):
        """ Register the student for the least full section of the class
        that fits into their schedule. """
        sections = user.getEnrolledSections()
        time_taken = []
        for c in sections:
            time_taken += list(c.meeting_times.all())

        best_section = None
        min_ratio = 1.0
        for sec in self.sections.all():
            available = True
            for t in sec.meeting_times.all():
                if t in time_taken:
                    available = False
            if available and (float(sec.num_students()) / (sec.capacity + 1)) < min_ratio:
                min_ratio = float(sec.num_students()) / (sec.capacity + 1)
                best_section = sec

        if best_section:
            best_section.preregister_student(user, overridefull, automatic)

    def unpreregister_student(self, user):
        """ Find the student's registration for the class and expire it.
        Also update the cache on each of the sections.  """
        for s in self.sections.all():
            s.unpreregister_student(user)

    def getArchiveClass(self):
        from esp.program.models import ArchiveClass

        result = ArchiveClass.objects.filter(original_id=self.id)
        if result.count() > 0:
            return result[0]

        result = ArchiveClass()
        date_dir = self.parent_program.anchor.name.split('_')
        result.program = self.parent_program.anchor.parent.name
        result.year = date_dir[0][:4]
        if len(date_dir) > 1:
            result.date = date_dir[1]
        teacher_strs = ['%s %s' % (t.first_name, t.last_name) for t in self.teachers()]
        result.teacher = ' and '.join(teacher_strs)
        result.category = self.category.category
        result.title = self.title()
        result.description = self.class_info
        if self.prereqs and len(self.prereqs) > 0:
            result.description += '\n\nThe prerequisites for this class were: %s' % self.prereqs
        result.teacher_ids = '|' + '|'.join([str(t.id) for t in self.teachers()]) + '|'
        all_students = self.students()
        result.student_ids = '|' + '|'.join([str(s.id) for s in all_students]) + '|'
        result.original_id = self.id

        #   It's good to just keep everything in the archives since they are cheap.
        result.save()

        return result
<<<<<<< HEAD

    def archive(self):
=======
        
    def archive(self, delete=False):
>>>>>>> 1b9b0bdc
        """ Archive a class to reduce the size of the database. """
        from esp.resources.models import ResourceRequest, ResourceAssignment

        #   Ensure that the class has been saved in the archive.
        archived_class = self.getArchiveClass()

        #   Delete user bits and resource stuff associated with the class.
        #   (Currently leaving ResourceAssignments alone so that schedules can be viewed.)
<<<<<<< HEAD
        UserBit.objects.filter(qsc=self.anchor).delete()
        ResourceRequest.objects.filter(target_subj=self).delete()
        #   ResourceAssignment.objects.filter(target_subj=self).delete()
        for s in self.sections.all():
            ResourceRequest.objects.filter(target=s).delete()
            #   ResourceAssignment.objects.filter(target=s).delete()

=======
        if delete:
            UserBit.objects.filter(qsc=self.anchor).delete()
            ResourceRequest.objects.filter(target_subj=self).delete()
            #   ResourceAssignment.objects.filter(target_subj=self).delete()
            for s in self.sections.all():
                ResourceRequest.objects.filter(target=s).delete()
                #   ResourceAssignment.objects.filter(target=s).delete()
        
>>>>>>> 1b9b0bdc
        #   This function leaves the actual ClassSubject object, its ClassSections,
        #   and the QSD pages alone.
        return archived_class

    def update_cache(self):
        self.teachers(use_cache = False)

    @staticmethod
    def catalog_sort(one, other):
        cmp1 = cmp(one.category.category, other.category.category)
        if cmp1 != 0:
            return cmp1
        cmp2 = ClassSubject.class_sort_by_timeblock(one, other)
        if cmp2 != 0:
            return cmp2
        cmp3 = ClassSubject.class_sort_by_title(one, other)
        if cmp3 != 0:
            return cmp3
        return cmp(one, other)

    @staticmethod
    def class_sort_by_category(one, other):
        return cmp(one.category.category, other.category.category)

    @staticmethod
    def class_sort_by_id(one, other):
        return cmp(one.id, other.id)

    @staticmethod
    def class_sort_by_teachers(one, other):
        return cmp( sorted(one.getTeacherNames()), sorted(other.getTeacherNames()) )

    @staticmethod
    def class_sort_by_title(one, other):
        return cmp(one.title(), other.title())

    @staticmethod
    def class_sort_by_timeblock(one, other):
        if len(one.all_meeting_times) == 0:
            if len(other.all_meeting_times) == 0:
                return 0
            else:
                return -1
        else:
            if len(other.all_meeting_times) == 0:
                return 1
            else:
                return cmp(one.all_meeting_times[0], other.all_meeting_times[0])

    @staticmethod
    def class_sort_noop(one, other):
        return 0

    @staticmethod
    def sort_muxer(sorters):
        def sort_fn(one, other):
            for fn in sorters:
                val = fn(one, other)
                if val != 0:
                    return val
            return 0
        return sort_fn

    def save(self, *args, **kwargs):
        super(ClassSubject, self).save(*args, **kwargs)
        self.update_cache()

    class Meta:
        db_table = 'program_class'
        app_label = 'program'


class ClassImplication(models.Model):
    """ Indicates class prerequisites corequisites, and the like """
    cls = models.ForeignKey(ClassSubject, null=True) # parent class
    parent = models.ForeignKey('self', null=True, default=None) # parent classimplication
    is_prereq = models.BooleanField(default=True) # if not a prereq, it's a coreq
    enforce = models.BooleanField(default=True)
    member_ids = models.CommaSeparatedIntegerField(max_length=100, blank=True, null=False) # implied classes (get implied implications with classimplication_set instead)
    operation = models.CharField(max_length=4, choices = ( ('AND', 'All'), ('OR', 'Any'), ('XOR', 'Exactly One') ))

    def member_id_ints_get(self):
        return [ int(s) for s in self.member_ids.split(',') ]

    def member_id_ints_set(self, value):
        self.member_ids = ",".join([ str(n) for n in value ])

    member_id_ints = property( member_id_ints_get, member_id_ints_set )

    class Meta:
        verbose_name_plural = 'Class Implications'
        app_label = 'program'
        db_table = 'program_classimplications'

    class Admin:
        pass

    def __unicode__(self):
        return 'Implications for %s' % self.cls

    def _and(lst):
        """ True iff all elements in lst are true """
        for i in lst:
            if not i:
                return False

        return True

    def _or(lst):
        """ True iff at least one element in lst is true """
        for i in lst:
            if i:
                return True

        return False

    def _xor(lst):
        """ True iff lst contains exactly one true element """
        true_count = 0

        for i in lst:
            if i:
                true_count += 1

            if true_count > 1:
                return False

        if true_count == 1:
            return True
        else:
            return False

    _ops = { 'AND': _and, 'OR': _or, 'XOR': _xor }

    def fails_implication(self, student, already_seen_implications=set(), without_classes=set()):
        """ Returns either False, or the ClassImplication that fails (may be self, may be a subimplication) """
        class_set = ClassSubject.objects.filter(id__in=self.member_id_ints)

        class_valid_iterator = [ (student in c.students(False) and c.id not in without_classes) for c in class_set ]
        subimplication_valid_iterator = [ (not i.fails_implication(student, already_seen_implications, without_classes)) for i in self.classimplication_set.all() ]

        if not ClassImplication._ops[self.operation](class_valid_iterator + subimplication_valid_iterator):
            return self
        else:
            return False


class ClassCategories(models.Model):
    """ A list of all possible categories for an ESP class

    Categories include 'Mathematics', 'Science', 'Zocial Zciences', etc.
    """

    category = models.TextField(blank=False)
    symbol = models.CharField(max_length=1, default='?', blank=False)

    class Meta:
        verbose_name_plural = 'Class Categories'
        app_label = 'program'
        db_table = 'program_classcategories'

    def __unicode__(self):
        return u'%s (%s)' % (self.category, self.symbol)


    @staticmethod
    def category_string(letter):

        results = ClassCategories.objects.filter(category__startswith = letter)

        if results.count() == 1:
            return results[0].category
        else:
            return None

    class Admin:
        pass

def install():
    """ Initialize the default class categories. """
    category_dict = {
        'S': 'Science',
        'M': 'Math & Computer Science',
        'E': 'Engineering',
        'A': 'Arts',
        'H': 'Humanities',
        'X': 'Miscellaneous',
    }
    
    for key in category_dict:
        cat = ClassCategories()
        cat.symbol = key
        cat.category = category_dict[key]
        cat.save()<|MERGE_RESOLUTION|>--- conflicted
+++ resolved
@@ -151,15 +151,9 @@
 
         if ts is not None:
             classes = classes.filter(sections__meeting_times=ts)
-<<<<<<< HEAD
-
-        select = SortedDict([( '_num_students', 'SELECT COUNT(*) FROM "users_userbit" WHERE ("users_userbit"."verb_id" = %s AND "users_userbit"."qsc_id" = "datatree_datatree"."id" AND "datatree_datatree"."parent_id" = "program_class"."anchor_id" AND "users_userbit"."startdate" <= %s AND "users_userbit"."enddate" >= %s)'),
-                             ('teacher_ids', 'SELECT list("users_userbit"."user_id") FROM "users_userbit" WHERE ("users_userbit"."verb_id" = %s AND "users_userbit"."qsc_id" = "program_class"."anchor_id" AND "users_userbit"."enddate" >= %s AND "users_userbit"."startdate" <= %s)'),
-=======
-        
+
         select = SortedDict([( '_num_students', 'SELECT COUNT(DISTINCT "users_userbit"."user_id") FROM "users_userbit", "datatree_datatree" AS "foo" WHERE ("users_userbit"."verb_id" = %s AND "users_userbit"."qsc_id" = "foo"."id" AND "foo"."parent_id" = "program_class"."anchor_id" AND "users_userbit"."startdate" <= %s AND "users_userbit"."enddate" >= %s)'),
                              ('teacher_ids', 'SELECT list(DISTINCT "users_userbit"."user_id") FROM "users_userbit" WHERE ("users_userbit"."verb_id" = %s AND "users_userbit"."qsc_id" = "program_class"."anchor_id" AND "users_userbit"."enddate" >= %s AND "users_userbit"."startdate" <= %s)'),
->>>>>>> 1b9b0bdc
                              ('media_count', 'SELECT COUNT(*) FROM "qsdmedia_media" WHERE ("qsdmedia_media"."anchor_id" = "program_class"."anchor_id")'),
                              ('_index_qsd', 'SELECT list("qsd_quasistaticdata"."id") FROM "qsd_quasistaticdata" WHERE ("qsd_quasistaticdata"."path_id" = "program_class"."anchor_id" AND "qsd_quasistaticdata"."name" = \'learn:index\')'),
                              ('_studentapps_count', 'SELECT COUNT(*) FROM "program_studentappquestion" WHERE ("program_studentappquestion"."subject_id" = "program_class"."id")')])
@@ -839,16 +833,9 @@
 
     def cannotAdd(self, user, checkFull=True, request=False, use_cache=True):
         """ Go through and give an error message if this user cannot add this section to their schedule. """
-<<<<<<< HEAD
-
-        # Test any scheduling constraints
-        relevantConstraints = self.parent_program.getScheduleConstraints()
-        #   relevantConstraints = ScheduleConstraint.objects.none()
-=======
         # Test any scheduling constraints
         relevantConstraints = self.parent_program.getScheduleConstraints()
         
->>>>>>> 1b9b0bdc
         # Set up a ScheduleMap; fake-insert this class into it
         sm = ScheduleMap(user, self.parent_program)
         sm.add_section(self)
@@ -872,17 +859,13 @@
         # check to see if registration has been closed for this section
         if not self.isRegOpen():
             return 'Registration for this section is not currently open.'
-<<<<<<< HEAD
  
-=======
-
         # check to make sure they haven't already registered for too many classes in this section
         if scrmi.use_priority:
             priority = user.getRegistrationPriority(self.parent_class.parent_program, self.meeting_times.all())
             if priority > scrmi.priority_limit:
                 return 'You are only allowed to select up to %s top classes' % (scrmi.priority_limit)
 
->>>>>>> 1b9b0bdc
         # this user *can* add this class!
         return False
 
@@ -1010,22 +993,9 @@
                     self._count_students = retVal
                     return retVal
 
-<<<<<<< HEAD
-
-        qs = UserBit.objects.none()
-        for verb_str in verbs:
-            v = DataTree.get_by_uri('V/Flags/Registration' + verb_str)
-            # NOTE: This assumes that no user can be both Enrolled and Rejected
-            # from the same class. Otherwise, this is pretty silly.
-            new_qs = UserBit.objects.filter(qsc=self.anchor, verb=v)
-            new_qs = new_qs.filter(enddate__gte=datetime.datetime.now())
-            qs = qs | new_qs
-
-=======
         v = [ DataTree.get_by_uri('V/Flags/Registration' + verb_str) for verb_str in verbs ]
         qs = User.objects.filter(userbit__qsc=self.anchor, userbit__verb__in=v, userbit__enddate__gte=datetime.datetime.now()).distinct()
-        
->>>>>>> 1b9b0bdc
+
         retVal = qs.count()
 
         if defaults:
@@ -1377,11 +1347,7 @@
             duration = self.duration
         if status is None:
             status = self.status
-<<<<<<< HEAD
-
-=======
-        
->>>>>>> 1b9b0bdc
+
         new_section = ClassSection()
         new_section.parent_class = self
         new_section.duration = '%.4f' % duration
@@ -1391,11 +1357,7 @@
         self.sections.add(new_section)
         
         self._sections = None
-<<<<<<< HEAD
-
-=======
         
->>>>>>> 1b9b0bdc
         return new_section
 
     def add_default_section(self, duration=0.0, status=0):
@@ -1550,30 +1512,16 @@
         
     def cache_time(self):
         return 99999
-<<<<<<< HEAD
-
-    def title(self):
-        retVal = self.cache['title']
-        if retVal:
-            return retVal
-
-        retVal = self.anchor.friendly_name
-
-        self.cache['title'] = retVal
-        return retVal
-=======
-    
+
     @cache_function
     def title(self):
         print 'recomputing title for cls#%d' % self.id
         return self.anchor.friendly_name
     def title_selector(node):
-        print 'checking title; %s' % node.classsubject_set.all()
         if node.classsubject_set.all().count == 1:
             return {'self': node.classsubject_set.all()[0]}
         return {}
     title.depend_on_row(lambda: DataTree, title_selector)
->>>>>>> 1b9b0bdc
     
     @cache_function
     def teachers(self):
@@ -1643,13 +1591,10 @@
         if not user.isStudent() and not Tag.getTag("allowed_student_types", target=self.parent_program):
             return 'You are not a student!'
 
-<<<<<<< HEAD
-=======
         blocked_student_types = Tag.getTag("blocked_student_types", target=self)
         if blocked_student_types and not (set(user.getUserTypes()) & set(blocked_student_types.split(","))):
             return "Cannot accept more users of your account type!"
         
->>>>>>> 1b9b0bdc
         if not self.isAccepted():
             return 'This class is not accepted.'
 
@@ -1666,14 +1611,6 @@
         else:
             verb_override = GetNode('V/Flags/Registration/GradeOverride')
 
-<<<<<<< HEAD
-        if user.getGrade() < self.grade_min or \
-               user.getGrade() > self.grade_max:
-            if not UserBit.UserHasPerms(user = user,
-                                        qsc  = self.anchor,
-                                        verb = verb_override):
-                return 'You are not in the requested grade range for this class.  Class %s (%s) is for grades %d to %d, and you are in grade %d.  Please update your profile if this is incorrect.' % (self.emailcode(), self.title(), self.grade_min, self.grade_max, user.getGrade())
-=======
         if not Tag.getTag("allowed_student_types", target=self.parent_program):
             if user.getGrade() < self.grade_min or \
                     user.getGrade() > self.grade_max:
@@ -1681,7 +1618,6 @@
                                             qsc  = self.anchor,
                                             verb = verb_override):
                     return 'You are not in the requested grade range for this class.'
->>>>>>> 1b9b0bdc
 
         # student has no classes...no conflict there.
         if user.getClasses(self.parent_program, verbs=[self.parent_program.getModuleExtension('StudentClassRegModuleInfo').signup_verb.name]).count() == 0:
@@ -1930,13 +1866,8 @@
         result.save()
 
         return result
-<<<<<<< HEAD
-
-    def archive(self):
-=======
-        
+
     def archive(self, delete=False):
->>>>>>> 1b9b0bdc
         """ Archive a class to reduce the size of the database. """
         from esp.resources.models import ResourceRequest, ResourceAssignment
 
@@ -1945,15 +1876,6 @@
 
         #   Delete user bits and resource stuff associated with the class.
         #   (Currently leaving ResourceAssignments alone so that schedules can be viewed.)
-<<<<<<< HEAD
-        UserBit.objects.filter(qsc=self.anchor).delete()
-        ResourceRequest.objects.filter(target_subj=self).delete()
-        #   ResourceAssignment.objects.filter(target_subj=self).delete()
-        for s in self.sections.all():
-            ResourceRequest.objects.filter(target=s).delete()
-            #   ResourceAssignment.objects.filter(target=s).delete()
-
-=======
         if delete:
             UserBit.objects.filter(qsc=self.anchor).delete()
             ResourceRequest.objects.filter(target_subj=self).delete()
@@ -1961,8 +1883,7 @@
             for s in self.sections.all():
                 ResourceRequest.objects.filter(target=s).delete()
                 #   ResourceAssignment.objects.filter(target=s).delete()
-        
->>>>>>> 1b9b0bdc
+
         #   This function leaves the actual ClassSubject object, its ClassSections,
         #   and the QSD pages alone.
         return archived_class
