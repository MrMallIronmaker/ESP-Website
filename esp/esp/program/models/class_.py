--- conflicted
+++ resolved
@@ -55,15 +55,10 @@
 from esp.users.models import ESPUser, UserBit
 from esp.utils.property import PropertyDict
 from esp.middleware              import ESPError
-<<<<<<< HEAD
-from esp.program.models import Program
-from esp.program.models import BooleanExpression, ScheduleMap, ScheduleConstraint, ScheduleTestOccupied, ScheduleTestCategory, ScheduleTestSectionList
-=======
 from esp.program.models          import Program
 from esp.program.models import BooleanExpression, ScheduleMap, ScheduleConstraint, ScheduleTestOccupied, ScheduleTestCategory, ScheduleTestSectionList
 from esp.resources.models        import ResourceType, Resource, ResourceRequest, ResourceAssignment
 from esp.cache                   import cache_function
->>>>>>> b3995429
 
 __all__ = ['ClassSection', 'ClassSubject', 'ProgramCheckItem', 'ClassManager', 'ClassCategories', 'ClassImplication']
 
@@ -748,15 +743,6 @@
 
         # Test any scheduling constraints based on this class
         relevantFilters = ScheduleTestSectionList.filter_by_section(self)
-<<<<<<< HEAD
-        relevantConstraints = ScheduleConstraint.objects.filter(Q(requirement__booleantoken__in=relevantFilters) | Q(condition__booleantoken__in=relevantFilters))
-
-        # Set up a ScheduleMap; fake-insert this class into it
-        sm = ScheduleMap(user, self.parent_program)
-        for meeting_time in self.meeting_times.all():
-            sm.map[meeting_time.id] += [self]
-            
-=======
         #relevantConstraints = ScheduleConstraint.objects.filter(Q(requirement__booleantoken__in=relevantFilters) | Q(condition__booleantoken__in=relevantFilters))
 
         relevantConstraints = ScheduleConstraint.objects.filter(program=self.parent_program)
@@ -764,7 +750,6 @@
         sm = ScheduleMap(user, self.parent_program)
         sm.add_section(self)
         
->>>>>>> b3995429
         for exp in relevantConstraints:
             if not exp.evaluate(sm):
                 return "You're violating a scheduling constraint.  Adding <i>%s</i> to your schedule requires that you: %s." % (self.title, exp.requirement.label)
