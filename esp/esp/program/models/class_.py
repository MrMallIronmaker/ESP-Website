__author__    = "MIT ESP"
__date__      = "$DATE$"
__rev__       = "$REV$"
__license__   = "GPL v.2"
__copyright__ = """
This file is part of the ESP Web Site
Copyright (c) 2008 MIT ESP

The ESP Web Site is free software; you can redistribute it and/or
modify it under the terms of the GNU General Public License
as published by the Free Software Foundation; either version 2
of the License, or (at your option) any later version.

This program is distributed in the hope that it will be useful,
but WITHOUT ANY WARRANTY; without even the implied warranty of
MERCHANTABILITY or FITNESS FOR A PARTICULAR PURPOSE.  See the
GNU General Public License for more details.

You should have received a copy of the GNU General Public License
along with this program; if not, write to the Free Software
Foundation, Inc., 51 Franklin Street, Fifth Floor, Boston, MA  02110-1301, USA.

Contact Us:
ESP Web Group
MIT Educational Studies Program,
84 Massachusetts Ave W20-467, Cambridge, MA 02139
Phone: 617-253-4882
Email: web@esp.mit.edu
"""

import datetime
import time
from collections import defaultdict

# django Util
from django.db import models
from django.db.models import get_model
from django.db.models.query import Q
from django.db.models import signals
from django.core.cache import cache
from django.utils.datastructures import SortedDict

# ESP Util
from esp.db.models.prepared import ProcedureManager
from esp.db.fields import AjaxForeignKey
from esp.db.cache import GenericCacheHelper
from esp.utils.property import PropertyDict
from esp.tagdict.models import Tag
from esp.mailman import add_list_member, remove_list_member

# django models
from django.contrib.auth.models import User

# ESP models
from esp.miniblog.models import Entry
from esp.datatree.models import *
from esp.cal.models import Event
from esp.qsd.models import QuasiStaticData
from esp.qsdmedia.models import Media as QSDMedia
from esp.users.models import ESPUser, UserBit
from esp.middleware              import ESPError
from esp.program.models          import Program, StudentRegistration, RegistrationType
from esp.program.models import BooleanExpression, ScheduleMap, ScheduleConstraint, ScheduleTestOccupied, ScheduleTestCategory, ScheduleTestSectionList
from esp.resources.models        import ResourceType, Resource, ResourceRequest, ResourceAssignment
from esp.cache                   import cache_function

from django.core.cache import cache  ## Yep, we do have to do some raw cache-management for performance.  Try to minimize it, though.
#from pylibmc import NotFound as CacheNotFound

from esp.middleware.threadlocalrequest import get_current_request

__all__ = ['ClassSection', 'ClassSubject', 'ProgramCheckItem', 'ClassManager', 'ClassCategories', 'ClassImplication', 'ClassSizeRange']

class ClassSizeRange(models.Model):
    from esp.program.models import Program

    range_min = models.IntegerField(null=False)
    range_max = models.IntegerField(null=False)
    program   = models.ForeignKey(Program)

    @classmethod
    def get_ranges_for_program(cls, prog):
        ranges = cls.objects.filter(program=prog)
        if ranges:
            return ranges
        else:
            admin_only_prog = Program.objects.get(anchor=GetNode("Q/Programs/Dummy_Programs/Profile_Storage"))
            for range in cls.objects.filter(program=admin_only_prog):
                k = cls()
                k.range_min = range.range_min
                k.range_max = range.range_max
                k.program = prog
                k.save()
            return cls.objects.filter(program=prog)

    def range_str(self):
        return "%d-%d" %(self.range_min, self.range_max)

    def __unicode__(self):
        return "Class Size Range: " + self.range_str()

    class Meta:
        app_label='program'

class ProgramCheckItem(models.Model):
    from esp.program.models import Program
    
    program = models.ForeignKey(Program, related_name='checkitems')
    title   = models.CharField(max_length=512)
    seq     = models.PositiveIntegerField(blank=True,verbose_name='Sequence',
                                          help_text = 'Lower is earlier')

    def save(self, *args, **kwargs):
        if self.seq is None:
            try:
                item = ProgramCheckItem.objects.filter(program = self.program).order_by('-seq')[0]
                self.seq = item.seq + 5
            except IndexError:
                self.seq = 0
        super(ProgramCheckItem, self).save(*args, **kwargs)

    def __unicode__(self):
        return '%s for "%s"' % (self.title, str(self.program).strip())

    class Meta:
        ordering = ('seq',)
        app_label = 'program'
        db_table = 'program_programcheckitem'


class ClassCacheHelper(GenericCacheHelper):
    @staticmethod
    def get_key(cls):
        return 'ClassCache__%s' % cls._get_pk_val()
    
class SectionCacheHelper(GenericCacheHelper):
    @staticmethod
    def get_key(cls):
        return 'SectionCache__%s' % cls._get_pk_val()

class ClassManager(ProcedureManager):
    def __repr__(self):
        return "ClassManager()"
    
    def approved(self, return_q_obj=False):
        if return_q_obj:
            return Q(status = 10)
        
        return self.filter(status = 10)

    def catalog(self, program, ts=None, force_all=False, initial_queryset=None, use_cache=True, cache_only=False):
        # Try getting the catalog straight from cache
        catalog = self.catalog_cached(program, ts, force_all, initial_queryset, cache_only=True)
        if catalog is None:
            # Get it from the DB, then try prefetching class sizes
            catalog = self.catalog_cached(program, ts, force_all, initial_queryset, use_cache=use_cache, cache_only=cache_only)
        else:
            for cls in catalog:
                for sec in cls.get_sections():
                    if hasattr(sec, '_count_students'):
                        del sec._count_students

        return catalog

    
    @cache_function
    def catalog_cached(self, program, ts=None, force_all=False, initial_queryset=None):
        """ Return a queryset of classes for view in the catalog.

        In addition to just giving you the classes, it also
        queries for the category's title (cls.category_txt)
        and the total # of media.
        """
        now = datetime.datetime.now()
        
        enrolled_type = RegistrationType.get_map()['Enrolled']
        teaching_node=GetNode("V/Flags/Registration/Teacher")

        if initial_queryset:
            classes = initial_queryset
        else:
            classes = self.all()
        
        if not force_all:
            classes = classes.filter(self.approved(return_q_obj=True))
        
        classes = classes.select_related('anchor',
                                         'category')
        
        if program != None:
            classes = classes.filter(parent_program = program)

        if ts is not None:
            classes = classes.filter(sections__meeting_times=ts)
        
        select = SortedDict([( '_num_students', 'SELECT COUNT(DISTINCT "program_studentregistration"."user_id") FROM "program_studentregistration", "program_classsection" WHERE ("program_studentregistration"."relationship_id" = %s AND "program_studentregistration"."section_id" = "program_classsection"."id" AND "program_classsection"."parent_class_id" = "program_class"."id" AND "program_studentregistration"."start_date" <= %s AND "program_studentregistration"."end_date" >= %s)'),
                             ('teacher_ids', 'SELECT list(DISTINCT "users_userbit"."user_id") FROM "users_userbit" WHERE ("users_userbit"."verb_id" = %s AND "users_userbit"."qsc_id" = "program_class"."anchor_id" AND "users_userbit"."enddate" >= %s AND "users_userbit"."startdate" <= %s)'),
                             ('media_count', 'SELECT COUNT(*) FROM "qsdmedia_media" WHERE ("qsdmedia_media"."anchor_id" = "program_class"."anchor_id")'),
                             ('_index_qsd', 'SELECT list("qsd_quasistaticdata"."id") FROM "qsd_quasistaticdata" WHERE ("qsd_quasistaticdata"."path_id" = "program_class"."anchor_id" AND "qsd_quasistaticdata"."name" = \'learn:index\')'),
                             ('_studentapps_count', 'SELECT COUNT(*) FROM "program_studentappquestion" WHERE ("program_studentappquestion"."subject_id" = "program_class"."id")')])
                             
        select_params = [ enrolled_type.id,
                          now,
                          now,
                          teaching_node.id,
                          now,
                          now,
                         ]
        classes = classes.extra(select=select, select_params=select_params)
        
        #   Allow customized orderings for the catalog.
        #   These are the default ordering fields in descending order of priority.
        order_args = ['category__symbol', 'sections__meeting_times__start', '_num_students', 'id']
        #   First check if there is an ordering specified for the program.
        program_sort_fields = Tag.getTag('catalog_sort_fields', target=program)
        if program_sort_fields:
            #   If you found one, use it.
            order_args = program_sort_fields.split(',')
        else:
            #   If there is none, check for a global tag.  If one is found, use it.
            global_sort_fields = Tag.getTag('catalog_sort_fields')
            if global_sort_fields:
                order_args = global_sort_fields.split(',')
        #   Order the QuerySet using the specified list.
        classes = classes.order_by(*order_args)
        
        classes = classes.distinct()
        classes = list(classes)
        
        #   Filter out duplicates by ID.  This is necessary because Django's ORM
        #   adds the related fields (e.g. sections__meeting_times) to the SQL
        #   SELECT statement and doesn't include them in the result.
        #   See http://docs.djangoproject.com/en/dev/ref/models/querysets/#s-distinct
        counter = 0
        index = 0
        max_count = len(classes)
        id_list = []
        while counter < max_count:
            cls = classes[index]
            cls._temp_index = counter
            if cls.id not in id_list:
                id_list.append(cls.id)
                index += 1
            else:
                classes.remove(cls)
            counter += 1

        # All class ID's; used by later query ugliness:
        class_ids = map(lambda x: x.id, classes)
        
        # Now to get the sections corresponding to these classes...

        sections = ClassSection.objects.filter(parent_class__in=class_ids)
        
        sections = sections.select_related('anchor')

        sections = ClassSection.prefetch_catalog_data(sections.distinct())

        sections_by_parent_id = defaultdict(list)
        for s in sections:
            sections_by_parent_id[s.parent_class_id].append(s)
        
        # We got classes.  Now get teachers...
        if program != None:
            teachers = ESPUser.objects.filter(userbit__verb=teaching_node, userbit__qsc__parent__parent=program.anchor_id, userbit__startdate__lte=now, userbit__enddate__gte=now).distinct()
        else:
            teachers = ESPUser.objects.filter(userbit__verb=teaching_node, userbit__startdate__lte=now, userbit__enddate__gte=now).distinct()

        teachers_by_id = {}
        for t in teachers:            
            teachers_by_id[t.id] = t

        # Now, to combine all of the above

        if len(classes) >= 1:
            p = Program.objects.select_related('anchor').get(id=classes[0].parent_program_id)
            
        for c in classes:
            c._teachers = [teachers_by_id[int(x)] for x in c.teacher_ids.split(',')] if c.teacher_ids != '' else []
            c._teachers.sort(cmp=lambda t1, t2: cmp(t1.last_name, t2.last_name))
            c._sections = sections_by_parent_id[c.id]
            for s in c._sections:
                s.parent_class = c
            c._sections.sort(cmp=lambda s1, s2: cmp(s1.anchor.name, s2.anchor.name))
            c.parent_program = p # So that if we set attributes on one instance of the program,
                                 # they show up for all instances.
            
        return classes
    catalog_cached.depend_on_model(lambda: ClassSubject)
    catalog_cached.depend_on_model(lambda: ClassSection)
    catalog_cached.depend_on_model(lambda: QSDMedia)
    catalog_cached.depend_on_row(lambda: UserBit, lambda bit: {},
                                 lambda bit: bit.applies_to_verb('V/Flags/Registration/Teacher'))
    #catalog_cached.depend_on_row(lambda: UserBit, lambda bit: {},
    #                             lambda bit: bit.applies_to_verb('V/Flags/Registration/Enrolled')) # This will expire a *lot*, and the value that it saves can be gotten from cache (with effort) instead of from SQL.  Should go do that.
    catalog_cached.depend_on_row(lambda: QuasiStaticData, lambda page: {},
                                 lambda page: ("learn:index" == page.name) and ("Q/Programs/" in page.path.get_uri()) and ("/Classes/" in page.path.get_uri())) # Slightly dirty hack; has assumptions about the tree structure of where index.html pages for QSD will be stored
    

    cache = ClassCacheHelper


def checklist_progress_base(class_name):
    """ The main Manage page requests checklist_progress.all() O(n) times
    per checkbox in the program.  Minimize the number of these calls that
    actually hit the db. """
    def _progress(self):
        CACHE_KEY = class_name.upper() + "__CHECKLIST_PROGRESS__CACHE__%d" % self.id
        val = cache.get(CACHE_KEY)
        if val == None:
            val = self.checklist_progress.all()
            len(val) # force the query to be executed before caching it
            cache.set(CACHE_KEY, val, 1)
    
        return val
    return _progress

class ClassSection(models.Model):
    """ An instance of class.  There should be one of these for each weekend of HSSP, for example; or multiple
    parallel sections for a course being taught more than once at Splash or Spark. """
    
    anchor = models.ForeignKey(DataTree)
    status = models.IntegerField(default=0)                 #   -10 = rejected, 0 = unreviewed, 10 = accepted
    registration_status = models.IntegerField(default=0)    #   0 = open, 10 = closed
    duration = models.DecimalField(blank=True, null=True, max_digits=5, decimal_places=2)
    meeting_times = models.ManyToManyField(Event, related_name='meeting_times', blank=True)
    checklist_progress = models.ManyToManyField(ProgramCheckItem, blank=True)
    max_class_capacity = models.IntegerField(null=True)
    
    cache = SectionCacheHelper
    checklist_progress_all_cached = checklist_progress_base('ClassSection')
    parent_class = AjaxForeignKey('ClassSubject', related_name='sections')

    registrations = models.ManyToManyField(ESPUser, through='StudentRegistration')
    
    @classmethod
    def prefetch_catalog_data(cls, queryset):
        """ Take a queryset of a set of ClassSubject's, and annotate each class in it with the '_count_students' and 'event_ids' fields (used internally when available by many functions to save on queries later) """
        now = datetime.datetime.now()
        enrolled_type = RegistrationType.get_map()['Enrolled']

        select = SortedDict([( '_count_students', 'SELECT COUNT(DISTINCT "program_studentregistration"."user_id") FROM "program_studentregistration" WHERE ("program_studentregistration"."relationship_id" = %s AND "program_studentregistration"."section_id" = "program_classsection"."id" AND "program_studentregistration"."start_date" <= %s AND "program_studentregistration"."end_date" >= %s)'),
                             ('event_ids', 'SELECT list("cal_event"."id") FROM "cal_event", "program_classsection_meeting_times" WHERE ("program_classsection_meeting_times"."event_id" = "cal_event"."id" AND "program_classsection_meeting_times"."classsection_id" = "program_classsection"."id")')])
        
        select_params = [ enrolled_type.id,
                          now,
                          now,
                         ]

        sections = queryset.extra(select=select, select_params=select_params)
        sections = list(sections)
        section_ids = map(lambda x: x.id, sections)

        # Now, go get some events...

        events = Event.objects.filter(meeting_times__in=section_ids).distinct()

        events_by_id = {}
        for e in events:
            events_by_id[e.id] = e
            
        # Now, to combine all of the above:

        for s in sections:
            s._events = [events_by_id[int(x)] for x in s.event_ids.split(',')] if s.event_ids != '' else []
            s._events.sort(cmp=lambda e1, e2: cmp(e1.start, e2.start))

        return sections
    
    
    def get_meeting_times(self):
        if not hasattr(self, "_events"):
            self._events = self.meeting_times.all()

        return self._events
    
    #   Some properties for traits that are actually traits of the ClassSubjects.
    def _get_parent_program(self):
        return self.parent_class.parent_program
    parent_program = property(_get_parent_program)
        
    def _get_teachers(self):
        return self.parent_class.teachers()
    teachers = property(_get_teachers)
    
    def _get_category(self):
        return self.parent_class.category
    category = property(_get_category)
    
    def _get_title(self):
        return self.parent_class.title()
    title = property(_get_title)

    def _get_room_capacity(self, rooms = None):
        if rooms == None:
            rooms = self.initial_rooms()

        rc = 0
        for r in rooms:
            rc += r.num_students

        return rc

    @cache_function
    def _get_capacity(self, ignore_changes=False):
        ans = None
        if self.max_class_capacity is not None:
            ans = self.max_class_capacity
        else:
            rooms = self.initial_rooms()
            if len(rooms) == 0:
                if not ans:
                    ans = self.parent_class.class_size_max
            else:
                ans = min(self.parent_class.class_size_max, self._get_room_capacity(rooms))

        #hacky fix for classes with no max size
<<<<<<< HEAD
        if ans == None:
=======
        if ans is None:
>>>>>>> b70ee262
            ans = 0
            
        #   Apply dynamic capacity rule
        if not ignore_changes:
            options = self.parent_program.getModuleExtension('StudentClassRegModuleInfo')
            return int(ans * options.class_cap_multiplier + options.class_cap_offset)
        else:
            return int(ans)

    _get_capacity.depend_on_m2m(lambda:ClassSection, 'meeting_times', lambda sec, event: {'self': sec})
    _get_capacity.depend_on_row(lambda:ClassSection, lambda r: {'self': r})
    _get_capacity.depend_on_model(lambda:ClassSubject)
    _get_capacity.depend_on_model(lambda: Resource)
    _get_capacity.depend_on_row(lambda:ClassSection, 'self')
    _get_capacity.depend_on_row(lambda:ResourceRequest, lambda r: {'self': r.target})
    _get_capacity.depend_on_row(lambda:ResourceAssignment, lambda r: {'self': r.target})
    def __get_studentclassregmoduleinfo():
        from esp.program.modules.module_ext import StudentClassRegModuleInfo
        return StudentClassRegModuleInfo
    _get_capacity.depend_on_model(__get_studentclassregmoduleinfo)

       
    capacity = property(_get_capacity)

    def title(self):
        return self.parent_class.title()
    
    def __init__(self, *args, **kwargs):
        super(ClassSection, self).__init__(*args, **kwargs)
        self.cache = SectionCacheHelper(self)

    def __unicode__(self):
        pc = self.parent_class
        return '%s: %s' % (self.emailcode(), pc.title())

    cache = ClassCacheHelper

    def index(self):
        """ Get index of this section among those belonging to the parent class. """
        pc = self.parent_class
        pc_sec_ids = map(lambda x: x.id, pc.get_sections())
        return list(pc_sec_ids).index(self.id) + 1

    def delete(self, adminoverride=False):
        if self.num_students() > 0 and not adminoverride:
            return False
        
        self.getResourceRequests().delete()
        self.getResourceAssignments().delete()
        self.meeting_times.clear()
        self.checklist_progress.clear()
        if self.anchor:
            self.anchor.delete(True)
        
        super(ClassSection, self).delete()

    def getResourceAssignments(self):
        from esp.resources.models import ResourceAssignment
        return ResourceAssignment.objects.filter(target=self)

    def getResources(self):
        assignment_list = self.getResourceAssignments()
        return [a.resource for a in assignment_list]
    
    def getResourceRequests(self):
        from esp.resources.models import ResourceRequest
        return ResourceRequest.objects.filter(target=self)
    
    def clearResourceRequests(self):
        for rr in self.getResourceRequests():
            rr.delete()
    
    def classroomassignments(self):
        from esp.resources.models import ResourceType
        cls_restype = ResourceType.get_or_create('Classroom')
        return self.getResourceAssignments().filter(target=self, resource__res_type=cls_restype)
    
    def resourceassignments(self):
        """   Get all assignments pertaining to floating resources like projectors. """
        from esp.resources.models import ResourceType
        cls_restype = ResourceType.get_or_create('Classroom')
        ta_restype = ResourceType.get_or_create('Teacher Availability')
        return self.getResourceAssignments().filter(target=self).exclude(resource__res_type=cls_restype).exclude(resource__res_type=ta_restype)
    
    def classrooms(self):
        """ Returns the list of classroom resources assigned to this class."""
        from esp.resources.models import Resource

        ra_list = self.classroomassignments().values_list('resource', flat=True)
        return Resource.objects.filter(id__in=ra_list)

    def initial_rooms(self):
        from esp.resources.models import Resource
        if self.meeting_times.count() > 0:
            return self.classrooms().filter(event=self.meeting_times.order_by('start')[0]).order_by('id')
        else:
            return Resource.objects.none()

    def prettyrooms(self):
        """ Return the pretty name of the rooms. """
        if self.meeting_times.count() > 0:
            return [x.name for x in self.initial_rooms()]
        else:
            return []
   
    def emailcode(self):
        return self.parent_class.emailcode() + 's' + str(self.index())
   
    def starts_soon(self):
        #   Return true if the class's start time is less than 50 minutes after the current time
        #   and less than 10 minutes before the current time.
        first_block = self.start_time()
        if first_block is None:
            return False
        else:
            st = first_block.start
            

        if st is None:
            return False
        else:
            td = time.time() - time.mktime(st.timetuple())
            if td < 600 and td > -3000:
                return True
            else:
                return False
            
    def already_passed(self):
        start_time = self.start_time()
        if start_time is None:
            return True
        time_passed = datetime.now() - start_time.start
        if self.allow_lateness:
            if time_passed > timedelta(0, 1200):
                return True
        else:
            if time_passed > timedelta(0):
                return True
        return False
   
    def start_time(self):
        if self.meeting_times.count() > 0:
            return self.meeting_times.order_by('start')[0]
        else:
            return None
   
    #   Scheduling helper functions

    @cache_function
    def sufficient_length(self, event_list=None):
        """   This function tells if the class' assigned times are sufficient to cover the duration.
        If the duration is not set, 1 hour is assumed. """
        
        duration = self.duration or 1.0

        if event_list is None:
            event_list = list(self.meeting_times.all().order_by('start'))
        #   If you're 15 minutes short that's OK.
        time_tolerance = 15 * 60
        if Event.total_length(event_list).seconds + time_tolerance < duration * 3600:
            return False
        else:
            return True
    sufficient_length.depend_on_m2m(lambda:ClassSection, 'meeting_times', lambda sec, event: {'self': sec})
    
    
    def extend_timeblock(self, event, merged=True):
        """ Return the Event list or (merged Event) for this class's duration if the class starts in the
        provided timeslot and continues contiguously until its duration has ended. """
        
        event_list = [event]
        all_events = list(self.parent_program.getTimeSlots())
        event_index = all_events.index(event)

        while not self.sufficient_length(event_list):
            event_index += 1
            event_list.append(all_events[event_index])
            
        if merged:
            return Event.collapse(event_list, tol=datetime.timedelta(minutes=10))
        else:
            return event_list
    
    def scheduling_status(self):
        cache_key = "CLASSSECTION__SCHEDULING_STATUS__%s" % self.id
        retVal = cache.get(cache_key)
        if retVal:
            return retVal
        
        #   Return a little string that tells you what's up with the resource assignments.
        if not self.sufficient_length():
            retVal = 'Needs time'
        elif self.classrooms().count() < 1:
            retVal = 'Needs room'
        elif self.unsatisfied_requests().count() > 0:
            retVal = 'Needs resources'
        else:
            retVal = 'Happy'

        cache.set(cache_key, retVal, timeout=60)
        return retVal
            
    def clear_resource_cache(self):
        from django.core.cache import cache
        from esp.program.templatetags.scheduling import options_key_func
        from esp.resources.models import increment_global_resource_rev
        cache_key1 = 'class__viable_times:%d' % self.id
        cache_key2 = 'class__viable_rooms:%d' % self.id
        cache_key3 = "CLASSSECTION__SUFFICIENT_LENGTH__%s" % self.id
        cache.delete(cache_key1)
        cache.delete(cache_key2)
        cache.delete(cache_key3)
        increment_global_resource_rev()
    
    def unsatisfied_requests(self):
        from esp.resources.models import global_resource_rev
        cache_key = "CLASSSECTION__UNSATISFIED_REQUESTS__%s__%s" % (self.id, global_resource_rev())

        retVal = cache.get(cache_key)
        if retVal:
            return retVal
        
        if self.classrooms().count() > 0:
            primary_room = self.classrooms()[0]
            result = primary_room.satisfies_requests(self)[1]
            cache.set(cache_key, result, timeout=86400)
            return result
        else:
            result = self.getResourceRequests()
            cache.set(cache_key, result, timeout=86400)
            return result
    
    def assign_meeting_times(self, event_list):
        self.meeting_times.clear()
        for event in set(event_list):
            self.meeting_times.add(event)

    def clear_meeting_times(self):
        self.meeting_times.clear()
    
    def assign_start_time(self, first_event):
        """ Get enough events following the first one until you have the class duration covered.
        Then add them. """

        #   This means we have to clear the classrooms.
        #   But we will try to re-assign the same room at the new times if it is available.
        current_rooms = self.initial_rooms()
        
        self.clearRooms()
        self.clearFloatingResources()
        
        event_list = self.extend_timeblock(first_event, merged=False)
        self.assign_meeting_times(event_list)
        
        #   Check to see if the desired rooms are available at the new times
        availability = True
        for e in event_list:
            for room in current_rooms:
                if not room.is_available(e):
                    availability = False
                    
        #   If the desired rooms are available, assign them.  (If not, no big deal.)
        if availability:
            for room in current_rooms:
                self.assign_room(room)

        cache_key = "CLASSSECTION__SUFFICIENT_LENGTH__%s" % self.id
        cache.delete(cache_key)
    
    def assign_room(self, base_room, compromise=True, clear_others=False):
        """ Assign the classroom given, except at the times needed by this class. """
        rooms_to_assign = base_room.identical_resources().filter(event__in=list(self.meeting_times.all()))
        
        status = True
        errors = []
        
        if clear_others:
            self.clearRooms()
        
        if compromise is False:
            #   Check that the room satisfies all needs of the class.
            result = base_room.satisfies_requests(self)
            if result[0] is False:
                status = False
                errors.append( u'Room <strong>%s</strong> does not have all resources that <strong>%s</strong> needs (or it is too small) and you have opted not to compromise.  Try a better room.' % (base_room.name, self) )
        
        if rooms_to_assign.count() != self.meeting_times.count():
            status = False
            errors.append( u'Room <strong>%s</strong> is not available at the times requested by <strong>%s</strong>.  Bug the webmasters to find out why you were allowed to assign this room.' % (base_room.name, self) )
        
        for r in rooms_to_assign:
            r.clear_schedule_cache(self.parent_program)
            result = self.assignClassRoom(r)
            if not result:
                status = False
                occupiers_str = ''
                occupiers_set = base_room.assignments()
                if occupiers_set.count() > 0: # We really shouldn't have to test for this, but I guess it's safer not to assume... -ageng 2008-11-02
                    occupiers_str = u' by <strong>%s</strong>' % (occupiers_set[0].target or occupiers_set[0].target_subj)
                errors.append( u'Error: Room <strong>%s</strong> is already taken%s.  Please assign a different one to <strong>%s</strong>.  While you\'re at it, bug the webmasters to find out why you were allowed to assign a conflict.' % ( base_room.name, occupiers_str, self ) )
            
        return (status, errors)
    
    @cache_function
    def viable_times(self, ignore_classes=False):
        """ Return a list of Events for which all of the teachers are available. """
        
        def intersect_lists(list_of_lists):
            if len(list_of_lists) == 0:
                return []

            base_list = list_of_lists[0]
            for other_list in list_of_lists[1:]:
                i = 0
                for elt in base_list:
                    if elt not in other_list:
                        base_list.remove(elt)
            return base_list

        teachers = self.parent_class.teachers()
        try:
            num_teachers = teachers.count()
        except:
            num_teachers = len(teachers)

        timeslot_list = []
        for t in teachers:
            timeslot_list.append(list(t.getAvailableTimes(self.parent_program, ignore_classes)))
            
        available_times = intersect_lists(timeslot_list)
        
        #   If the class is already scheduled, put its time in.
        if self.meeting_times.count() > 0:
            for k in self.meeting_times.all():
                if k not in available_times:
                    available_times.append(k)
        
        timeslots = Event.group_contiguous(available_times)

        viable_list = []

        for timegroup in timeslots:
            for i in range(0, len(timegroup)):
                #   Check whether there is enough time remaining in the block.
                if self.sufficient_length(timegroup[i:len(timegroup)]):
                    viable_list.append(timegroup[i])

        return viable_list
    #   Dependencies: 
    #   - all resources, requests and assignments pertaining to the target class (includes teacher availability)
    #   - teachers of the class
    #   - the target section and its meeting times
    viable_times.depend_on_row(lambda:ResourceRequest, lambda r: {'self': r.target})
    viable_times.depend_on_row(lambda:ResourceAssignment, lambda r: {'self': r.target})
    viable_times.depend_on_model(lambda:Resource)   #   To do: Make this more specific (so the cache doesn't get flushed so often)
    viable_times.depend_on_m2m(lambda:ClassSection, 'meeting_times', lambda sec, event: {'self': sec})
    viable_times.depend_on_row(lambda:ClassSection, lambda sec: {'self': sec})
    @staticmethod
    def key_set_from_userbit(bit):
        sections = ClassSection.objects.filter(QTree(anchor__below=bit.qsc))
        return [{'self': sec} for sec in sections]
    viable_times.depend_on_row(lambda:UserBit, lambda bit: ClassSection.key_set_from_userbit(bit), lambda bit: bit.verb == GetNode('V/Flags/Registration/Teacher'))

    def viable_rooms(self):
        """ Returns a list of Resources (classroom type) that satisfy all of this class's resource requests. 
        Resources matching the first time block of the class will be returned. """
        from django.core.cache import cache
        from esp.resources.models import ResourceType, Resource
        import operator
        
        def room_satisfies_times(room, times):
            room_times = room.matching_times()
            satisfaction = True
            for t in times:
                if t not in room_times:
                    satisfaction = False
            return satisfaction
        
        #   This will need to be cached.
        cache_key = 'class__viable_rooms:%d' % self.id
        result = cache.get(cache_key)
        if result is not None:
            return result
        
        #   This function is only meaningful if the times have already been set.  So, back out if they haven't.
        if not self.sufficient_length():
            return []
        
        #   Start with all rooms the program has.  
        #   Filter the ones that are available at all times needed by the class.
        filter_qs = []
        ordered_times = self.meeting_times.order_by('start')
        first_time = ordered_times[0]
        possible_rooms = self.parent_program.getAvailableClassrooms(first_time)
        
        viable_list = filter(lambda x: room_satisfies_times(x, ordered_times), possible_rooms)
            
        cache.set(cache_key, viable_list)
        return viable_list
    
    def clearRooms(self):
        for room in [ra.resource for ra in self.classroomassignments()]:
            room.clear_schedule_cache(self.parent_program)
        self.classroomassignments().delete()
            
    def clearFloatingResources(self):
        self.resourceassignments().delete()

    def assignClassRoom(self, classroom):
        #   Assign an individual resource to this class.
        from esp.resources.models import ResourceAssignment
        
        if classroom.is_taken():
            return False
        else:
            new_assignment = ResourceAssignment()
            new_assignment.resource = classroom
            new_assignment.target = self
            new_assignment.save()
            return True

    def cannotAdd(self, user, checkFull=True, request=False, use_cache=True):
        """ Go through and give an error message if this user cannot add this section to their schedule. """
        # Test any scheduling constraints
        relevantConstraints = self.parent_program.getScheduleConstraints()
        #   relevantConstraints = ScheduleConstraint.objects.none()
        # Set up a ScheduleMap; fake-insert this class into it
        sm = ScheduleMap(user, self.parent_program)
        sm.add_section(self)
        
        for exp in relevantConstraints:
            if not exp.evaluate(sm):
                return "You're violating a scheduling constraint.  Adding <i>%s</i> to your schedule requires that you: %s." % (self.title(), exp.requirement.label)
        
        scrmi = self.parent_program.getModuleExtension('StudentClassRegModuleInfo')
        if scrmi.use_priority:
            verbs = ['Enrolled']
        else:
            verbs = [scrmi.signup_verb.name]
        
        # Disallow joining a no-app class that conflicts with an app class
        # For HSSP Harvard Spring 2010
        #if self.parent_class.studentappquestion_set.count() == 0:
        #    verbs += ['/Applied']
        
        # check to see if there's a conflict:
        for sec in user.getSections(self.parent_program, verbs=verbs):
            if sec.parent_class == self.parent_class:
                return 'You are already signed up for a section of this class!'
            for time in sec.meeting_times.all():
                if len(self.meeting_times.filter(id = time.id)) > 0:
                    return 'This section conflicts with your schedule--check out the other sections!'
                    
        # check to see if registration has been closed for this section
        if not self.isRegOpen():
            return 'Registration for this section is not currently open.'

        # check to make sure they haven't already registered for too many classes in this section
        if scrmi.use_priority:
            priority = user.getRegistrationPriority(self.parent_class.parent_program, self.meeting_times.all())
            if priority > scrmi.priority_limit:
                return 'You are only allowed to select up to %s top classes' % (scrmi.priority_limit)

        # this user *can* add this class!
        return False

    def conflicts(self, teacher):
        from esp.users.models import ESPUser
        user = ESPUser(teacher)
        if user.getTaughtClasses().count() == 0:
            return False

        for cls in user.getTaughtClasses().filter(parent_program = self.parent_program):
            for sec in cls.sections.all().exclude(id=self.id):
                for time in sec.meeting_times.all():
                    if self.meeting_times.filter(id = time.id).count() > 0:
                        return True

		return False

    def students_dict_old(self):
        verb_base = DataTree.get_by_uri('V/Flags/Registration')
        uri_start = len(verb_base.get_uri())
        result = defaultdict(list)
        userbits = UserBit.objects.filter(QTree(verb__below = verb_base), qsc=self.anchor).filter(enddate__gte=datetime.datetime.now()).distinct()
        for u in userbits:
            bit_str = u.verb.get_uri()[uri_start:]
            result[bit_str].append(ESPUser(u.user))
        return PropertyDict(result)

    #   If the values returned by this function are ever needed in QuerySet form,
    #   something will need to be changed.
    @cache_function
    def students_dict(self):
        from esp.program.models import RegistrationType
        now = datetime.datetime.now()
        
        rmap = RegistrationType.get_map()
        result = {}
        for key in rmap:
            result[key] = list(self.registrations.filter(studentregistration__relationship=rmap[key], studentregistration__start_date__lte=now, studentregistration__end_date__gte=now).distinct())
            if len(result[key]) == 0:
                del result[key]
        return result
    students_dict.depend_on_row(lambda: StudentRegistration, lambda reg: {'self': reg.section})
    
    def students_prereg(self):
        now = datetime.datetime.now()
        return self.registrations.filter(studentregistration__start_date__lte=now, studentregistration__end_date__gte=now).distinct()

    def students(self, verbs=['Enrolled']):
        now = datetime.datetime.now()
        result = ESPUser.objects.none()
        for verb_str in verbs:
            result = result | self.registrations.filter(studentregistration__relationship__name=verb_str, studentregistration__start_date__lte=now, studentregistration__end_date__gte=now)
        return result.distinct()
    
    @cache_function
    def num_students_prereg(self):
        return self.students_prereg().count()
    num_students_prereg.depend_on_row(lambda: StudentRegistration, lambda reg: {'self': reg.section})

    @cache_function
    def num_students(self, verbs=['Enrolled']):
        return self.students(verbs).count()
    num_students.depend_on_row(lambda: StudentRegistration, lambda reg: {'self': reg.section})
    
    def clearStudents(self):
        from esp.program.models import StudentRegistration
        now = datetime.datetime.now()
        qs = StudentRegistration.objects.filter(section=self, end_date__gte=now)
        qs.update(end_date=now)
        #   Compensate for the lack of a signal on update().
        for reg in qs:
            signals.post_save.send(sender=StudentRegistration, instance=reg)

    @staticmethod
    def idcmp(one, other):
        return cmp(one.id, other.id)

    def __cmp__(self, other):
        selfevent = self.firstBlockEvent()
        otherevent = other.firstBlockEvent()

        if selfevent is not None and otherevent is None:
            return 1
        if selfevent is None and otherevent is not None:
            return -1

        if selfevent is not None and otherevent is not None:
            cmpresult = selfevent.__cmp__(otherevent)
            if cmpresult != 0:
                return cmpresult

        return cmp(self.title(), other.title())


    def firstBlockEvent(self):
        eventList = self.meeting_times.all().order_by('start')
        if eventList.count() == 0:
            return None
        else:
            return eventList[0]

    def room_capacity(self):
        ir = self.initial_rooms()
        if ir.count() == 0:
            return 0
        else:
            return reduce(lambda x,y: x+y, [r.num_students for r in ir]) 
            
    def isFull(self, ignore_changes=False):
        return (self.num_students() >= self._get_capacity(ignore_changes))

    def time_blocks(self):
        return self.friendly_times(raw=True)

    def friendly_times(self, use_cache=False, raw=False):
        """ Return a friendlier, prettier format for the times.

        If the events of this class are next to each other (within 10-minute overlap,
        the function will automatically collapse them. Thus, instead of
           ['11:00am--12:00n','12:00n--1:00pm'],
           
        you would get
           ['11:00am--1:00pm']
        for instance.
        """
        from esp.cal.models import Event
        from esp.resources.models import ResourceAssignment, ResourceType, Resource

        retVal = self.cache['friendly_times_%s' % raw]

        if retVal is not None and use_cache:
            return retVal
            
        txtTimes = []
        eventList = []
        
        # For now, use meeting times lookup instead of resource assignments.
        """
        classroom_type = ResourceType.get_or_create('Classroom')
        resources = Resource.objects.filter(resourceassignment__target=self).filter(res_type=classroom_type)
        events = [r.event for r in resources] 
        """
        if hasattr(self, "_events"):
            events = self._events
        else:
            events = list(self.meeting_times.all())

        if raw:
            txtTimes = Event.collapse(events, tol=datetime.timedelta(minutes=15))
        else:
            txtTimes = [ event.pretty_time() for event
                     in Event.collapse(events, tol=datetime.timedelta(minutes=15)) ]

        self.cache['friendly_times_%s' % raw] = txtTimes

        return txtTimes
            
    def isAccepted(self): return self.status == 10
    def isReviewed(self): return self.status != 0
    def isRejected(self): return self.status == -10
    def isCancelled(self): return self.status == -20
    isCanceled = isCancelled   
    def isRegOpen(self): return self.registration_status == 0
    def isRegClosed(self): return self.registration_status == 10

    def update_cache_students(self):
        from esp.program.templatetags.class_render import cache_key_func, core_cache_key_func
        cache.delete(core_cache_key_func(self.parent_class))
        cache.delete(cache_key_func(self.parent_class))

        self.cache.update()

    def update_cache(self):
        from esp.settings import CACHE_PREFIX

        try: # if the section doesn't have a parent class yet, don't throw horrible errors
            pclass = self.parent_class
            from esp.program.templatetags.class_manage_row import cache_key as class_manage_row_cache_key
            cache.delete(class_manage_row_cache_key(pclass, None)) # this cache_key doesn't actually care about the program, as classes can only be associated with one program.  If we ever change this, update this function call.
            cache.delete(CACHE_PREFIX+class_manage_row_cache_key(pclass, None))

            from esp.program.templatetags.class_render import cache_key_func, core_cache_key_func, minimal_cache_key_func, current_cache_key_func, preview_cache_key_func
            cache.delete(cache_key_func(pclass))
            cache.delete(core_cache_key_func(pclass))
            cache.delete(minimal_cache_key_func(pclass))
            cache.delete(current_cache_key_func(pclass))
            cache.delete(preview_cache_key_func(pclass))

            cache.delete(CACHE_PREFIX+cache_key_func(pclass))
            cache.delete(CACHE_PREFIX+core_cache_key_func(pclass))
            cache.delete(CACHE_PREFIX+minimal_cache_key_func(pclass))
            cache.delete(CACHE_PREFIX+current_cache_key_func(pclass))
            cache.delete(CACHE_PREFIX+preview_cache_key_func(pclass))

            self.update_cache_students()
            self.cache.update()

        except:
            pass

    def save(self, *args, **kwargs):
        super(ClassSection, self).save(*args, **kwargs)
        self.update_cache()

    def getRegistrations(self, user):
        from esp.program.models import StudentRegistration
        now = datetime.datetime.now()
        return StudentRegistration.objects.filter(section=self, user=user, start_date__lte=now, end_date__gte=now).order_by('start_date')
    
    def getRegVerbs(self, user):
        """ Get the list of verbs that a student has within this class's anchor. """
        return self.getRegistrations(user).values_list('relationship__name', flat=True)

    def unpreregister_student(self, user, prereg_verb = None):
        #   New behavior: prereg_verb should be a string matching the name of
        #   RegistrationType to match (if you want to use it)
        
        from esp.program.models.app_ import StudentAppQuestion
        from esp.program.models import StudentRegistration
        
        now = datetime.datetime.now()
        
        #   Stop all active or pending registrations
        if prereg_verb:
            qs = StudentRegistration.objects.filter(relationship__name=prereg_verb, section=self, user=user, end_date__gte=now)
            qs.update(end_date=now)
            #   print 'Expired %s' % qs
        else:
            qs = StudentRegistration.objects.filter(section=self, user=user, end_date__gte=now)
            qs.update(end_date=now)
            #   print 'Expired %s' % qs
            
        #   Explicitly fire the signals for saving a StudentRegistration in order to update caches
        #   since it doesn't get sent by update() above
        if qs.exists():
            signals.post_save.send(sender=StudentRegistration, instance=qs[0])
            
        #   If the student had blank application question responses for this class, remove them.
        app = ESPUser(user).getApplication(self.parent_program, create=False)
        if app:
            blank_responses = app.responses.filter(question__subject=self.parent_class, response='')
            unneeded_questions = StudentAppQuestion.objects.filter(studentappresponse__in=blank_responses)
            for q in unneeded_questions:
                app.questions.remove(q)
            blank_responses.delete()
        
        # Remove the student from any existing class mailing lists
        list_names = ["%s-%s" % (self.emailcode(), "students"), "%s-%s" % (self.parent_class.emailcode(), "students")]
        for list_name in list_names:
            remove_list_member(list_name, user.email)

    def preregister_student(self, user, overridefull=False, priority=1, prereg_verb = None):
        from esp.program.models import StudentRegistration, RegistrationType
    
        scrmi = self.parent_program.getModuleExtension('StudentClassRegModuleInfo')

        if prereg_verb == None:
            if scrmi.use_priority:
                prereg_verb = 'Priority/%d' % priority
            else:
                prereg_verb = 'Enrolled'

        if overridefull or not self.isFull():
            #    Then, create the registration for this class.
            now = datetime.datetime.now()
            
            qs = self.registrations.filter(id=user.id, studentregistration__start_date__lte=now, studentregistration__end_date__gte=now)
            if not qs.exists():
                rt, created = RegistrationType.objects.get_or_create(name=prereg_verb, category='student')
                sr = StudentRegistration(user=user, section=self, relationship=rt)
                sr.save()
                #   print 'Created %s' % sr
            
                # If the registration was placed through OnSite Reg, annotate it as an OnSite registration
                onsite_verb = 'OnSite/ChangedClasses'
                request = get_current_request()
                if request and request.user and isinstance(request.user, ESPUser) and request.user.is_morphed(request):
                    rt, created = RegistrationType.objects.get_or_create(name=onsite_verb, category='student')
                    sr = StudentRegistration(user=user, section=self, relationship=rt)
                    sr.save()
                    #   print 'Created %s' % sr
            else:
                #   print 'Already in class: %s' % qs
                pass
                
            #   Clear completion bit on the student's application if the class has app questions.
            app = ESPUser(user).getApplication(self.parent_program, create=False)
            if app:
                app.set_questions()
                if app.questions.count() > 0:
                    app.done = False
                    app.save()

            #   Add the student to the class mailing lists, if they exist
            list_names = ["%s-%s" % (self.emailcode(), "students"), "%s-%s" % (self.parent_class.emailcode(), "students")]
            for list_name in list_names:
                add_list_member(list_name, user.email)
            add_list_member("%s_%s-students" % (self.parent_program.anchor.parent.name, self.parent_program.anchor.name), user.email)

            return True
        else:
            #    Pre-registration failed because the class is full.
            return False

    def pageExists(self):
        from esp.qsd.models import QuasiStaticData
        return len(self.anchor.quasistaticdata_set.filter(name='learn:index').values('id')[:1]) > 0

    def prettyDuration(self):
        if self.duration is None:
            return 'N/A'

        return '%s:%02d' % \
               (int(self.duration),
            int((self.duration - int(self.duration)) * 60))

    class Meta:
        db_table = 'program_classsection'
        app_label = 'program'
        ordering = ['anchor__name']

class ClassSubject(models.Model):
    """ An ESP course.  The course includes one or more ClassSections which may be linked by ClassImplications. """
    
    from esp.program.models import Program
    
    anchor = AjaxForeignKey(DataTree)
    parent_program = models.ForeignKey(Program)
    category = models.ForeignKey('ClassCategories',related_name = 'cls')
    class_info = models.TextField(blank=True)
    allow_lateness = models.BooleanField(default=False)
    message_for_directors = models.TextField(blank=True)
    class_size_optimal = models.IntegerField(blank=True, null=True)
    optimal_class_size_range = models.ForeignKey(ClassSizeRange, blank=True, null=True)
    allowable_class_size_ranges = models.ManyToManyField(ClassSizeRange, related_name='classsubject_allowedsizes', blank=True, null=True)
    grade_min = models.IntegerField()
    grade_max = models.IntegerField()
    class_size_min = models.IntegerField(blank=True, null=True)
    hardness_rating = models.TextField()
    class_size_max = models.IntegerField(blank=True, null=True)
    schedule = models.TextField(blank=True)
    prereqs  = models.TextField(blank=True, null=True)
    requested_special_resources = models.TextField(blank=True, null=True)
    directors_notes = models.TextField(blank=True, null=True)
    checklist_progress = models.ManyToManyField(ProgramCheckItem, blank=True)
    requested_room = models.TextField(blank=True, null=True)
    session_count = models.IntegerField(default=1)

    purchase_requests = models.TextField(blank=True, null=True)
    
    objects = ClassManager()
    checklist_progress_all_cached = checklist_progress_base('ClassSubject')

    #   Backwards compatibility with Class database format.
    #   Please don't use. :)
    status = models.IntegerField(default=0)   
    duration = models.DecimalField(blank=True, null=True, max_digits=5, decimal_places=2)
    meeting_times = models.ManyToManyField(Event, blank=True)

    @cache_function
    def get_allowable_class_size_ranges(self):
        return self.allowable_class_size_ranges.all()
    get_allowable_class_size_ranges.depend_on_m2m(lambda:ClassSubject, 'allowable_class_size_ranges', lambda subj, csr: {'self':subj })

    def get_sections(self):
        if not hasattr(self, "_sections") or self._sections is None:
            self._sections = self.sections.all()

        return self._sections
        
    @classmethod
    def ajax_autocomplete(cls, data):
        values = cls.objects.filter(anchor__friendly_name__istartswith=data).values(
                    'id', 'anchor__friendly_name').order_by('anchor__friendly_name')
        for v in values:
            v['ajax_str'] = v['anchor__friendly_name']
        return values
    
    def ajax_str(self):
        return self.title()
    
    def prettyDuration(self):
        if self.sections.all().count() <= 0:
            return "N/A"
        else:
            return self.sections.all()[0].prettyDuration()

    def prettyrooms(self):
        if self.sections.all().count() <= 0:
            return "N/A"
        else:
            return self.sections.all()[0].prettyrooms()

    def ascii_info(self):
        return self.class_info.encode('ascii', 'ignore')
        
    def _get_meeting_times(self):
        timeslot_id_list = []
        for s in self.sections.all():
            timeslot_id_list += s.meeting_times.all().values_list('id', flat=True)
        return Event.objects.filter(id__in=timeslot_id_list).order_by('start')
    all_meeting_times = property(_get_meeting_times)

    def _get_capacity(self):
        c = 0
        for s in self.get_sections():
            c += s.capacity
        return c
    capacity = property(_get_capacity)

    def __init__(self, *args, **kwargs):
        super(ClassSubject, self).__init__(*args, **kwargs)
        self.cache = ClassSubject.objects.cache(self)

    def get_section(self, timeslot=None):
        """ Cache sections for a class.  Always use this function to get a class's sections. """
        # If we happen to know our own sections from a subquery:
        did_search = True

        if hasattr(self, "_sections"):
            for s in self._sections:
                if not hasattr(s, "_events"):
                    did_search = False
                    break
                if timeslot in s._events or timeslot == None:
                    return s

            if did_search: # If we did successfully search all sections, but found none in this timeslot
                return None
            #If we didn't successfully search all sections, go and do it the old-fashioned way:
            
        from django.core.cache import cache

        if timeslot:
            key = 'Sections_SubjectID%d_TimeslotID%d' % (self.id, timeslot.id)
        else:
            key = 'Sections_SubjectID%d_Default' % self.id

        # Encode None as a string... silly, I know.   -Michael P
        val = cache.get(key) 
        if val:
            if val is not None:
                if val == 'None':
                    return None
                else:
                    return val
        
        if timeslot:
            qs = self.sections.filter(meeting_times=timeslot)
            if qs.count() > 0:
                result = qs[0]
            else:
                result = None
        else:
            result = self.default_section()
            
        if result is not None:
            cache.set(key, result)
        else:
            cache.set(key, 'None')

        return result

    def default_section(self, create=True):
        """ Return the first section that was created for this class. """
        sec_qs = self.sections.order_by('id')
        if sec_qs.count() == 0:
            if create:
                return self.add_default_section()
            else:
                return None
        else:
            return sec_qs[0]

    def add_section(self, duration=None, status=None):
        """ Add a ClassSection belonging to this class. Can be run multiple times. """
        
        section_index = self.sections.count() + 1
        
        if duration is None:
            duration = self.duration
        if status is None:
            status = self.status
        
        new_section = ClassSection()
        new_section.parent_class = self
        new_section.duration = '%.4f' % duration
        new_section.anchor = DataTree.get_by_uri(self.anchor.get_uri() + '/Section' + str(section_index), create=True)
        new_section.status = status
        new_section.save()
        self.sections.add(new_section)
        
        self._sections = None
        
        return new_section

    def add_default_section(self, duration=0.0, status=0):
        """ Make sure this class has a section associated with it.  This should be called
        at least once on every class.  Afterwards, additional sections can be created using
        add_section. """
        
        #   Support migration from currently existing classes.
        if self.status != 0:
            status = self.status
        if self.duration is not None and self.duration > 0:
            duration = self.duration
        
        if self.sections.count() == 0:
            return self.add_section(duration, status)
        else:
            return None

    def time_created(self):
        #   Return the datetime for when the class was first created.
        #   Oh wait, this is definitely not meh.
        v = GetNode('V/Flags/Registration/Teacher')
        q = self.anchor
        ubl = UserBit.objects.filter(verb=v, qsc=q).order_by('startdate')
        if ubl.count() > 0:
            return ubl[0].startdate
        else:
            return None
        
    def friendly_times(self):
        collapsed_times = []
        for s in self.get_sections():
            collapsed_times += s.friendly_times()
        return collapsed_times
        
    def students_dict(self):
        result = PropertyDict({})
        for sec in self.sections.all():
            result.merge(sec.students_dict())
        return result
        
    def students(self, verbs=['Enrolled']):
        result = ESPUser.objects.none()
        for sec in self.sections.all():
            result = result | sec.students(verbs=verbs)
        return result
        
    def num_students(self, verbs=['Enrolled']):
        result = 0
        for sec in self.get_sections():
            result += sec.num_students(verbs)
        return result

    def num_students_prereg(self):
        result = 0
        for sec in self.get_sections():
            result += sec.num_students_prereg()
        return result
        
    def max_students(self):
        return self.sections.count()*self.class_size_max

    def fraction_full(self):
        try:
            return self.num_students()/self.max_students()
        except ZeroDivisionError:
            return 1.0

    def emailcode(self):
        """ Return the emailcode for this class.

        The ``emailcode`` is defined as 'first letter of category' + id.
        """
        return self.category.symbol+str(self.id)

    def url(self):
        str_array = self.anchor.tree_encode()
        return '/'.join(str_array[-4:])

    def got_qsd(self):
        """ Returns if this class has any associated QSD. """
        if QuasiStaticData.objects.filter(path = self.anchor)[:1]:
            return True
        else:
            return False

    def got_index_qsd(self):
        """ Returns if this class has an associated index.html QSD. """
        if hasattr(self, "_index_qsd"):
            return (self._index_qsd != '')
        
        if QuasiStaticData.objects.filter(path = self.anchor, name = "learn:index")[:1]:
            return True
        else:
            return False
        
    def __unicode__(self):
        if self.title() is not None:
            return "%s: %s" % (self.id, self.title())
        else:
            return "%s: (none)" % self.id

    def delete(self, adminoverride = False):
        from esp.qsdmedia.models import Media
        
        anchor = self.anchor
        # SQL's cascading delete thing is sketchy --- if the anchor's corrupt,
        # we want webmin manual intervention
        if anchor and not anchor.name.endswith(str(self.id)):
            raise ESPError("Tried to delete class %d with corrupt anchor." % self.id)

        if self.num_students() > 0 and not adminoverride:
            return False
        
        teachers = self.teachers()
        for teacher in self.teachers():
            self.removeTeacher(teacher)
            self.removeAdmin(teacher)

        for sec in self.sections.all():
            sec.delete()
        
        #   Remove indirect dependencies
        Media.objects.filter(QTree(anchor__below=self.anchor)).delete()
        UserBit.objects.filter(QTree(qsc__below=self.anchor)).delete()
        
        self.checklist_progress.clear()
        
        super(ClassSubject, self).delete()
        
        if anchor:
            anchor.delete(True)
                
    def numStudentAppQuestions(self):
        # This field may be prepopulated by .objects.catalog()
        if not hasattr(self, "_studentapps_count"):
            self._studentapps_count = self.studentappquestion_set.count()
            
        return self._studentapps_count
        
        
    def cache_time(self):
        return 99999
    
    @cache_function
    def title(self):
        return self.anchor.friendly_name
        
    def title_selector(node):
        if node.classsubject_set.all().count == 1:
            return {'self': node.classsubject_set.all()[0]}
        return {}
    title.depend_on_row(lambda: DataTree, title_selector)

    @cache_function
    def teachers(self):
        """ Return a queryset of all teachers of this class. """
        # We might have teachers pulled in by Awesome Query Magic(tm), as in .catalog()
        if hasattr(self, "_teachers"):
            return self._teachers

        v = GetNode('V/Flags/Registration/Teacher')

        # NOTE: This ignores the recursive nature of UserBits, since it's very slow and kind of pointless here.
        # Remove the following line and replace with
        #     retVal = UserBit.objects.bits_get_users(self.anchor, v, user_objs=True)
        # to reenable.
        retVal = ESPUser.objects.all().filter(Q(userbit__qsc=self.anchor, userbit__verb=v), UserBit.not_expired('userbit')).distinct()

        list(retVal)

        return retVal
    @staticmethod
    def key_set_from_userbit(bit):
        subjects = ClassSubject.objects.filter(anchor=bit.qsc)
        return [{'self': cls} for cls in subjects]
    teachers.depend_on_row(lambda:UserBit, lambda bit: ClassSubject.key_set_from_userbit(bit), lambda bit: bit.verb == GetNode('V/Flags/Registration/Teacher'))

    def pretty_teachers(self, use_cache = True):
        """ Return a prettified string listing of the class's teachers """

        return ", ".join([ "%s %s" % (u.first_name, u.last_name) for u in self.teachers() ])
        
    def isFull(self, ignore_changes=False, timeslot=None):
        """ A class subject is full if all of its sections are full. """
        if timeslot is not None:
            sections = [self.get_section(timeslot)]
        else:
            sections = self.get_sections()
        for s in sections:
            if not s.isFull(ignore_changes=ignore_changes):
                return False
        return True

    def is_nearly_full(self):
        return len([x for x in self.get_sections() if x.num_students() > 0.75*x.capacity]) > 0

    def getTeacherNames(self):
        teachers = []
        for teacher in self.teachers():
            name = '%s %s' % (teacher.first_name,
                              teacher.last_name)
            if name.strip() == '':
                name = teacher.username
            teachers.append(name)
        return teachers

    def getTeacherNamesLast(self):
        teachers = []
        for teacher in self.teachers():
            name = '%s, %s' % (teacher.last_name,
                              teacher.first_name)
            if name.strip() == '':
                name = teacher.username
            teachers.append(name)
        return teachers

    def cannotAdd(self, user, checkFull=True, request=False):
        """ Go through and give an error message if this user cannot add this class to their schedule. """
        if not user.isStudent() and not Tag.getTag("allowed_student_types", target=self.parent_program):
            return 'You are not a student!'
        
        blocked_student_types = Tag.getTag("blocked_student_types", target=self)
        if blocked_student_types and not (set(user.getUserTypes()) & set(blocked_student_types.split(","))):
            return "Cannot accept more users of your account type!"
        
        if not self.isAccepted():
            return 'This class is not accepted.'

#        if checkFull and self.parent_program.isFull(use_cache=use_cache) and not ESPUser(user).canRegToFullProgram(self.parent_program):
        if checkFull and self.parent_program.isFull(use_cache=True) and not ESPUser(user).canRegToFullProgram(self.parent_program):
            return 'This program cannot accept any more students!  Please try again in its next session.'

        if checkFull and self.isFull():
            scrmi = self.parent_program.getModuleExtension('StudentClassRegModuleInfo')
            return scrmi.temporarily_full_text

        if request:
            verb_override = request.get_node('V/Flags/Registration/GradeOverride')
        else:
            verb_override = GetNode('V/Flags/Registration/GradeOverride')

        if not Tag.getTag("allowed_student_types", target=self.parent_program):
            if user.getGrade() < self.grade_min or \
                   user.getGrade() > self.grade_max:
                if not UserBit.UserHasPerms(user = user,
                                            qsc  = self.anchor,
                                            verb = verb_override):
                    return 'You are not in the requested grade range for this class.'

        # student has no classes...no conflict there.
        if user.getClasses(self.parent_program, verbs=[self.parent_program.getModuleExtension('StudentClassRegModuleInfo').signup_verb.name]).count() == 0:
            return False

        for section in self.sections.all():
            if user.isEnrolledInClass(section, request):
                return 'You are already signed up for a section of this class!'
        
        res = False
        # check to see if there's a conflict with each section of the subject, or if the user
        # has already signed up for one of the sections of this class
        for section in self.sections.all():
            res = section.cannotAdd(user, checkFull, request)
            if not res: # if any *can* be added, then return False--we can add this class
                return res

        # res can't have ever been False--so we must have an error. Pass it along.
        return 'This class conflicts with your schedule!'

    def makeTeacher(self, user):
        v = GetNode('V/Flags/Registration/Teacher')
        
        ub, created = UserBit.objects.get_or_create(user = user,
                                qsc = self.anchor,
                                verb = v)
        ub.renew()
        return True

    def removeTeacher(self, user):
        v = GetNode('V/Flags/Registration/Teacher')

        for bit in UserBit.objects.filter(user = user, qsc = self.anchor, verb = v):
            bit.expire()
            
        return True

    def subscribe(self, user):
        v = GetNode('V/Subscribe')

        ub, created = UserBit.objects.get_or_create(user = user,
                                qsc = self.anchor,
                                verb = v)

        return True
    
    def makeAdmin(self, user, endtime = None):
        v = GetNode('V/Administer/Edit')

        ub, created = UserBit.objects.get_or_create(user = user,
                                qsc = self.anchor,
                                verb = v)


        return True        

    def removeAdmin(self, user):
        v = GetNode('V/Administer/Edit')
        UserBit.objects.filter(user = user,
                               qsc = self.anchor,
                               verb = v).delete()
        return True

    def getResourceRequests(self): # get all resource requests associated with this ClassSubject
        from esp.resources.models import ResourceRequest
        return ResourceRequest.objects.filter(target__parent_class=self)

    def conflicts(self, teacher):
        from esp.users.models import ESPUser
        user = ESPUser(teacher)
        if user.getTaughtClasses().count() == 0:
            return False
        
        for cls in user.getTaughtClasses().filter(parent_program = self.parent_program):
            for section in cls.sections.all():
                for time in section.meeting_times.all():
                    for sec in self.sections.all().exclude(id=section.id):
                        if sec.meeting_times.filter(id = time.id).count() > 0:
                            return True
        return False

    def isAccepted(self): return self.status > 0
    def isReviewed(self): return self.status != 0
    def isRejected(self): return self.status == -10
    def isCancelled(self): return self.status == -20
    isCanceled = isCancelled    # Yay alternative spellings
    
    def isRegOpen(self):
        for sec in self.sections.all():
            if sec.isRegOpen():
                return True
        return False
    
    def isRegClosed(self):
        for sec in self.sections.all():
            if not sec.isRegClosed():
                return False
        return True
        
    def accept(self, user=None, show_message=False):
        """ mark this class as accepted """
        if self.isAccepted():
            return False # already accepted

        self.status = 10
        # I do not understand the following line, but it saves us from "Cannot convert float to Decimal".
        # Also seen in /esp/program/modules/forms/management.py -ageng 2008-11-01
        #self.duration = Decimal(str(self.duration))
        self.save()
        #   Accept any unreviewed sections.
        for sec in self.sections.all():
            if sec.status == 0:
                sec.status = 10
                sec.save()

        if not show_message:
            return True

        subject = 'Your %s class was approved!' % (self.parent_program.niceName())
        
        content =  """Congratulations, your class,
%s,
was approved! Please go to http://esp.mit.edu/teach/%s/class_status/%s to view your class' status.

-esp.mit.edu Autogenerated Message""" % \
                  (self.title(), self.parent_program.getUrlBase(), self.id)
        if user is None:
            user = AnonymousUser()
        Entry.post(user, self.anchor.tree_create(['TeacherEmail']), subject, content, True)       
        return True

    def propose(self):
        """ Mark this class as just `proposed' """
        self.status = 0
        self.save()

    def reject(self):
        """ Mark this class as rejected; also kicks out students from each section. """
        for sec in self.sections.all():
            sec.status = -10
            sec.save()
        self.clearStudents()
        self.status = -10
        self.save()

    def cancel(self):
        """ Cancel this class. Has yet to do anything useful. """
        for sec in self.sections.all():
            sec.status = -20
            sec.save()
        self.clearStudents()
        self.status = -20
        self.save()
            
    def clearStudents(self):
        for sec in self.sections.all():
            sec.clearStudents()
            
    def docs_summary(self):
        """ Return the first three documents associated
        with a class, for previewing. """

        retVal = self.cache['docs_summary']

        if retVal is not None:
            return retVal

        retVal = self.anchor.media_set.all()[:3]
        list(retVal)

        self.cache['docs_summary'] = retVal

        return retVal
            
    def getUrlBase(self):
        """ gets the base url of this class """
        return self.url() # This makes looking up subprograms by name work; I've left it so that it can be undone without too much effort
        tmpnode = self.anchor
        urllist = []
        while tmpnode.name != 'Programs':
            urllist.insert(0,tmpnode.name)
            tmpnode = tmpnode.parent
        return "/".join(urllist)

    def getRegistrations(self, user):
        from esp.program.models import StudentRegistration
        now = datetime.datetime.now()
        return StudentRegistration.objects.filter(section__in=self.sections.all(), user=user, start_date__lte=now, end_date__gte=now).order_by('start_date')
    
    def getRegVerbs(self, user):
        """ Get the list of verbs that a student has within this class's anchor. """
        return self.getRegistrations(user).values_list('relationship__name', flat=True)

    def preregister_student(self, user, overridefull=False, automatic=False):
        """ Register the student for the least full section of the class
        that fits into their schedule. """
        sections = user.getEnrolledSections()
        time_taken = []
        for c in sections:
            time_taken += list(c.meeting_times.all())
        
        best_section = None
        min_ratio = 1.0
        for sec in self.sections.all():
            available = True
            for t in sec.meeting_times.all():
                if t in time_taken:
                    available = False
            if available and (float(sec.num_students()) / (sec.capacity + 1)) < min_ratio:
                min_ratio = float(sec.num_students()) / (sec.capacity + 1)
                best_section = sec
        
        if best_section:
            best_section.preregister_student(user, overridefull, automatic)
            
    def unpreregister_student(self, user):
        """ Find the student's registration for the class and expire it. 
        Also update the cache on each of the sections.  """
        for s in self.sections.all():
            s.unpreregister_student(user)

    def getArchiveClass(self):
        from esp.program.models import ArchiveClass
        
        result = ArchiveClass.objects.filter(original_id=self.id)
        if result.count() > 0:
            return result[0]
        
        result = ArchiveClass()
        date_dir = self.parent_program.anchor.name.split('_')
        result.program = self.parent_program.anchor.parent.name
        result.year = date_dir[0][:4]
        if len(date_dir) > 1:
            result.date = date_dir[1]
        teacher_strs = ['%s %s' % (t.first_name, t.last_name) for t in self.teachers()]
        result.teacher = ' and '.join(teacher_strs)
        result.category = self.category.category
        result.title = self.title()
        result.description = self.class_info
        if self.prereqs and len(self.prereqs) > 0:
            result.description += '\n\nThe prerequisites for this class were: %s' % self.prereqs
        result.teacher_ids = '|' + '|'.join([str(t.id) for t in self.teachers()]) + '|'
        all_students = self.students()
        result.student_ids = '|' + '|'.join([str(s.id) for s in all_students]) + '|'
        result.original_id = self.id
        
        #   It's good to just keep everything in the archives since they are cheap.
        result.save()
        
        return result
        
    def archive(self, delete=False):
        """ Archive a class to reduce the size of the database. """
        from esp.resources.models import ResourceRequest, ResourceAssignment
        
        #   Ensure that the class has been saved in the archive.
        archived_class = self.getArchiveClass()
        
        #   Delete user bits and resource stuff associated with the class.
        #   (Currently leaving ResourceAssignments alone so that schedules can be viewed.)
        if delete:
            UserBit.objects.filter(qsc=self.anchor).delete()
            ResourceRequest.objects.filter(target_subj=self).delete()
            #   ResourceAssignment.objects.filter(target_subj=self).delete()
            for s in self.sections.all():
                ResourceRequest.objects.filter(target=s).delete()
                #   ResourceAssignment.objects.filter(target=s).delete()
        
        #   This function leaves the actual ClassSubject object, its ClassSections,
        #   and the QSD pages alone.
        return archived_class
        
    def update_cache(self):
        self.teachers(use_cache = False)

    @staticmethod
    def catalog_sort(one, other):
        cmp1 = cmp(one.category.category, other.category.category)
        if cmp1 != 0:
            return cmp1
        cmp2 = ClassSubject.class_sort_by_timeblock(one, other)
        if cmp2 != 0:
            return cmp2
        cmp3 = ClassSubject.class_sort_by_title(one, other)
        if cmp3 != 0:
            return cmp3
        return cmp(one, other)
    
    @staticmethod
    def class_sort_by_category(one, other):
        return cmp(one.category.category, other.category.category)
        
    @staticmethod
    def class_sort_by_id(one, other):
        return cmp(one.id, other.id)

    @staticmethod
    def class_sort_by_teachers(one, other):
        return cmp( sorted(one.getTeacherNames()), sorted(other.getTeacherNames()) )
    
    @staticmethod
    def class_sort_by_title(one, other):
        return cmp(one.title(), other.title())

    @staticmethod
    def class_sort_by_timeblock(one, other):
        if len(one.all_meeting_times) == 0:
            if len(other.all_meeting_times) == 0:
                return 0
            else:
                return -1
        else:
            if len(other.all_meeting_times) == 0:
                return 1
            else:
                return cmp(one.all_meeting_times[0], other.all_meeting_times[0])

    @staticmethod
    def class_sort_noop(one, other):
        return 0

    @staticmethod
    def sort_muxer(sorters):
        def sort_fn(one, other):
            for fn in sorters:
                val = fn(one, other)
                if val != 0:
                    return val
            return 0
        return sort_fn

    def save(self, *args, **kwargs):
        super(ClassSubject, self).save(*args, **kwargs)
        self.update_cache()
        if self.status < 0:
            # Punt teachers all of whose classes have been rejected, from the programwide teachers mailing list
            teachers = self.teachers()
            for t in teachers:
                if ESPUser(t).getTaughtClasses(self.parent_program).filter(status__gte=10).count() == 0:
                    from esp.mailman import remove_list_member
                    mailing_list_name = "%s_%s" % (self.parent_program.anchor.parent.name, self.parent_program.anchor.name)
                    teachers_list_name = "%s-%s" % (mailing_list_name, "teachers")
                    remove_list_member(teachers_list_name, t.email)

    class Meta:
        db_table = 'program_class'
        app_label = 'program'
        

class ClassImplication(models.Model):
    """ Indicates class prerequisites corequisites, and the like """
    cls = models.ForeignKey(ClassSubject, null=True) # parent class
    parent = models.ForeignKey('self', null=True, default=None) # parent classimplication
    is_prereq = models.BooleanField(default=True) # if not a prereq, it's a coreq
    enforce = models.BooleanField(default=True)
    member_ids = models.CommaSeparatedIntegerField(max_length=100, blank=True, null=False) # implied classes (get implied implications with classimplication_set instead)
    operation = models.CharField(max_length=4, choices = ( ('AND', 'All'), ('OR', 'Any'), ('XOR', 'Exactly One') ))

    def member_id_ints_get(self):
        return [ int(s) for s in self.member_ids.split(',') ]

    def member_id_ints_set(self, value):
        self.member_ids = ",".join([ str(n) for n in value ])

    member_id_ints = property( member_id_ints_get, member_id_ints_set )
    
    class Meta:
        verbose_name_plural = 'Class Implications'
        app_label = 'program'
        db_table = 'program_classimplications'
    
    class Admin:
        pass
    
    def __unicode__(self):
        return 'Implications for %s' % self.cls
    
    def _and(lst):
        """ True iff all elements in lst are true """
        for i in lst:
            if not i:
                return False

        return True

    def _or(lst):
        """ True iff at least one element in lst is true """
        for i in lst:
            if i:
                return True

        return False

    def _xor(lst):
        """ True iff lst contains exactly one true element """
        true_count = 0

        for i in lst:
            if i:
                true_count += 1

            if true_count > 1:
                return False

        if true_count == 1:
            return True
        else:
            return False
            
    _ops = { 'AND': _and, 'OR': _or, 'XOR': _xor }

    def fails_implication(self, student, already_seen_implications=set(), without_classes=set()):
        """ Returns either False, or the ClassImplication that fails (may be self, may be a subimplication) """
        class_set = ClassSubject.objects.filter(id__in=self.member_id_ints)
        
        class_valid_iterator = [ (student in c.students(False) and c.id not in without_classes) for c in class_set ]
        subimplication_valid_iterator = [ (not i.fails_implication(student, already_seen_implications, without_classes)) for i in self.classimplication_set.all() ]
        
        if not ClassImplication._ops[self.operation](class_valid_iterator + subimplication_valid_iterator):
            return self
        else:
            return False


class ClassCategories(models.Model):
    """ A list of all possible categories for an ESP class

    Categories include 'Mathematics', 'Science', 'Zocial Zciences', etc.
    """
    
    category = models.TextField(blank=False)
    symbol = models.CharField(max_length=1, default='?', blank=False)
    seq = models.IntegerField(default=0)
    
    class Meta:
        verbose_name_plural = 'Class Categories'
        app_label = 'program'
        db_table = 'program_classcategories'

    def __unicode__(self):
        return u'%s (%s)' % (self.category, self.symbol)
        
        
    @staticmethod
    def category_string(letter):
        
        results = ClassCategories.objects.filter(category__startswith = letter)
        
        if results.count() == 1:
            return results[0].category
        else:
            return None

    class Admin:
        pass

@cache_function
def sections_in_program_by_id(prog):
    return [int(x) for x in ClassSection.objects.filter(parent_class__parent_program=prog).distinct().values_list('id', flat=True)]
sections_in_program_by_id.depend_on_model(ClassSection)
sections_in_program_by_id.depend_on_model(ClassSubject)

def install():
    """ Initialize the default class categories. """
    category_dict = {
        'S': 'Science',
        'M': 'Math & Computer Science',
        'E': 'Engineering',
        'A': 'Arts',
        'H': 'Humanities',
        'X': 'Miscellaneous',
    }
    
    for key in category_dict:
        cat = ClassCategories()
        cat.symbol = key
        cat.category = category_dict[key]
        cat.save()<|MERGE_RESOLUTION|>--- conflicted
+++ resolved
@@ -415,11 +415,7 @@
                 ans = min(self.parent_class.class_size_max, self._get_room_capacity(rooms))
 
         #hacky fix for classes with no max size
-<<<<<<< HEAD
-        if ans == None:
-=======
         if ans is None:
->>>>>>> b70ee262
             ans = 0
             
         #   Apply dynamic capacity rule
