--- conflicted
+++ resolved
@@ -31,7 +31,6 @@
 import datetime
 import time
 from collections import defaultdict
-from esp.utils.property import PropertyDict
 
 # django Util
 from django.db import models
@@ -43,12 +42,9 @@
 from esp.db.models.prepared import ProcedureManager
 from esp.db.fields import AjaxForeignKey
 from esp.db.cache import GenericCacheHelper
-<<<<<<< HEAD
 from esp.utils.property import PropertyDict
 from esp.tagdict.models import Tag
-=======
 from esp.mailman import add_list_member, remove_list_member
->>>>>>> 3b159218
 
 # django models
 from django.contrib.auth.models import User
@@ -124,7 +120,7 @@
             for cls in catalog:
                 for sec in cls.get_sections():
                     if hasattr(sec, '_count_students'):
-                        del sec._count_students
+                    del sec._count_students
 
         return catalog
 
@@ -209,14 +205,10 @@
         
         # We got classes.  Now get teachers...
 
-<<<<<<< HEAD
-        teachers = ESPUser.objects.filter(userbit__verb=teaching_node, userbit__qsc__parent__parent=program.anchor_id, userbit__startdate__lte=now, userbit__enddate__gte=now).distinct()
-=======
         if program != None:
             teachers = ESPUser.objects.filter(userbit__verb=teaching_node, userbit__qsc__parent__parent=program.anchor_id, userbit__startdate__lte=now, userbit__enddate__gte=now).distinct()
         else:
             teachers = ESPUser.objects.filter(userbit__verb=teaching_node, userbit__startdate__lte=now, userbit__enddate__gte=now).distinct()
->>>>>>> 3b159218
 
         teachers_by_id = {}
         for t in teachers:            
@@ -341,11 +333,7 @@
     def _get_title(self):
         return self.parent_class.title()
     title = property(_get_title)
-<<<<<<< HEAD
-    
-=======
-
->>>>>>> 3b159218
+
     def _get_room_capacity(self, rooms = None):
         if rooms == None:
             rooms = self.initial_rooms()
@@ -366,7 +354,7 @@
         rooms = self.initial_rooms()
         if len(rooms) == 0:
             if not ans:
-                ans = self.parent_class.class_size_max
+            ans = self.parent_class.class_size_max
         else:
             ans = min(self.parent_class.class_size_max, self._get_room_capacity(rooms))
             
@@ -381,10 +369,7 @@
     _get_capacity.depend_on_row(lambda:ClassSection, lambda r: {'self': r})
     _get_capacity.depend_on_model(lambda:ClassSubject)
     _get_capacity.depend_on_model(lambda: Resource)
-<<<<<<< HEAD
     _get_capacity.depend_on_row(lambda:ClassSection, 'self')
-=======
->>>>>>> 3b159218
     _get_capacity.depend_on_row(lambda:ResourceRequest, lambda r: {'self': r.target})
     _get_capacity.depend_on_row(lambda:ResourceAssignment, lambda r: {'self': r.target})
 
@@ -687,14 +672,10 @@
             return base_list
 
         teachers = self.parent_class.teachers()
-<<<<<<< HEAD
-        num_teachers = len(teachers)
-=======
         try:
             num_teachers = teachers.count()
         except:
             num_teachers = len(teachers)
->>>>>>> 3b159218
 
         timeslot_list = []
         for t in teachers:
@@ -796,11 +777,7 @@
         """ Go through and give an error message if this user cannot add this section to their schedule. """
         # Test any scheduling constraints
         relevantConstraints = self.parent_program.getScheduleConstraints()
-<<<<<<< HEAD
-        
-=======
         #   relevantConstraints = ScheduleConstraint.objects.none()
->>>>>>> 3b159218
         # Set up a ScheduleMap; fake-insert this class into it
         sm = ScheduleMap(user, self.parent_program)
         sm.add_section(self)
@@ -824,7 +801,7 @@
         for sec in user.getSections(self.parent_program, verbs=verbs):
             for time in sec.meeting_times.all():
                 if len(self.meeting_times.filter(id = time.id)) > 0:
-                    return 'This class conflicts with your schedule!'
+                    return 'This section conflicts with your schedule--check out the other sections!'
                     
         # check to see if registration has been closed for this section
         if not self.isRegOpen():
@@ -850,7 +827,7 @@
                 for time in sec.meeting_times.all():
                     if self.meeting_times.filter(id = time.id).count() > 0:
                         return True
-		
+
 		return False
 
     def students_dict(self):
@@ -1097,15 +1074,12 @@
         
         # update the students cache
         students = [x for x in self.students() if x.id != user.id]
-<<<<<<< HEAD
-=======
         # Remove the student from any existing class mailing lists
         list_names = ["%s-%s" % (self.emailcode(), "students"), "%s-%s" % (self.parent_class.emailcode(), "students")]
         for list_name in list_names:
             remove_list_member(list_name, user.email)
 
 
->>>>>>> 3b159218
         self.cache['students'] = students
         self.update_cache_students()
 
@@ -1114,14 +1088,10 @@
         scrmi = self.parent_program.getModuleExtension('StudentClassRegModuleInfo')
     
         prereg_verb_base = scrmi.signup_verb
-<<<<<<< HEAD
-
-=======
         
         #   Override the registration verb if the class has application questions
         #if self.parent_class.studentappquestion_set.count() > 0:
         #    prereg_verb_base = GetNode('V/Flags/Registration/Applied')
->>>>>>> 3b159218
         
         if scrmi.use_priority:
             prereg_verb = DataTree.get_by_uri(prereg_verb_base.get_uri() + '/%d' % priority, create=True)
@@ -1335,7 +1305,7 @@
         """ Add a ClassSection belonging to this class. Can be run multiple times. """
         
         section_index = self.sections.count() + 1
-
+        
         if duration is None:
             duration = self.duration
         if status is None:
@@ -1515,7 +1485,7 @@
             return {'self': node.classsubject_set.all()[0]}
         return {}
     title.depend_on_row(lambda: DataTree, title_selector)
-    
+
     @cache_function
     def teachers(self):
         """ Return a queryset of all teachers of this class. """
@@ -1583,7 +1553,7 @@
         """ Go through and give an error message if this user cannot add this class to their schedule. """
         if not user.isStudent() and not Tag.getTag("allowed_student_types", target=self.parent_program):
             return 'You are not a student!'
-
+        
         blocked_student_types = Tag.getTag("blocked_student_types", target=self)
         if blocked_student_types and not (set(user.getUserTypes()) & set(blocked_student_types.split(","))):
             return "Cannot accept more users of your account type!"
@@ -1605,12 +1575,12 @@
             verb_override = GetNode('V/Flags/Registration/GradeOverride')
 
         if not Tag.getTag("allowed_student_types", target=self.parent_program):
-            if user.getGrade() < self.grade_min or \
-                    user.getGrade() > self.grade_max:
-                if not UserBit.UserHasPerms(user = user,
-                                            qsc  = self.anchor,
-                                            verb = verb_override):
-                    return 'You are not in the requested grade range for this class.'
+        if user.getGrade() < self.grade_min or \
+               user.getGrade() > self.grade_max:
+            if not UserBit.UserHasPerms(user = user,
+                                        qsc  = self.anchor,
+                                        verb = verb_override):
+                return 'You are not in the requested grade range for this class.'
 
         # student has no classes...no conflict there.
         if user.getClasses(self.parent_program, verbs=[self.parent_program.getModuleExtension('StudentClassRegModuleInfo').signup_verb.name]).count() == 0:
