--- conflicted
+++ resolved
@@ -622,17 +622,10 @@
             return False
 
         for cls in user.getTaughtClasses().filter(parent_program = self.parent_program):
-<<<<<<< HEAD
             for sec in cls.sections.all().exclude(id=self.id):
                 for time in sec.meeting_times.all():
                     if self.meeting_times.filter(id = time.id).count() > 0:
                         return True
-=======
-            for time in cls.meeting_times.all():
-                if self.meeting_times.filter(id = time.id).count() > 0:
-                    return True
-        return False
->>>>>>> e7b8a850
 
     def students_dict(self):
         verb_base = DataTree.get_by_uri('V/Flags/Registration')
@@ -1213,7 +1206,7 @@
                 name = teacher.username
             teachers.append(name)
         return teachers
-		
+
     def cannotAdd(self, user, checkFull=True, request=False, use_cache=True):
         """ Go through and give an error message if this user cannot add this class to their schedule. """
         if not user.isStudent():
