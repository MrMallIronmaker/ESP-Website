__author__    = "MIT ESP"
__date__      = "$DATE$"
__rev__       = "$REV$"
__license__   = "GPL v.2"
__copyright__ = """
This file is part of the ESP Web Site
Copyright (c) 2008 MIT ESP

The ESP Web Site is free software; you can redistribute it and/or
modify it under the terms of the GNU General Public License
as published by the Free Software Foundation; either version 2
of the License, or (at your option) any later version.

This program is distributed in the hope that it will be useful,
but WITHOUT ANY WARRANTY; without even the implied warranty of
MERCHANTABILITY or FITNESS FOR A PARTICULAR PURPOSE.  See the
GNU General Public License for more details.

You should have received a copy of the GNU General Public License
along with this program; if not, write to the Free Software
Foundation, Inc., 51 Franklin Street, Fifth Floor, Boston, MA  02110-1301, USA.

Contact Us:
ESP Web Group
MIT Educational Studies Program,
84 Massachusetts Ave W20-467, Cambridge, MA 02139
Phone: 617-253-4882
Email: web@esp.mit.edu
"""

import datetime
import time
from collections import defaultdict

# django Util
from django.db import models
from django.db.models.query import Q
from django.core.cache import cache

# ESP Util
from esp.db.models.prepared import ProcedureManager
from esp.db.fields import AjaxForeignKey
from esp.db.cache import GenericCacheHelper

# django models
from django.contrib.auth.models import User

# ESP models
from esp.miniblog.models import Entry
from esp.datatree.models import *
from esp.cal.models import Event
from esp.qsd.models import QuasiStaticData
from esp.users.models import ESPUser, UserBit
from esp.utils.property import PropertyDict

__all__ = ['ClassSection', 'ClassSubject', 'ProgramCheckItem', 'ClassManager', 'ClassCategories', 'ClassImplication']

class ProgramCheckItem(models.Model):
    from esp.program.models import Program
    
    program = models.ForeignKey(Program, related_name='checkitems')
    title   = models.CharField(max_length=512)
    seq     = models.PositiveIntegerField(blank=True,verbose_name='Sequence',
                                          help_text = 'Lower is earlier')

    def save(self, *args, **kwargs):
        if self.seq is None:
            try:
                item = ProgramCheckItem.objects.filter(program = self.program).order_by('-seq')[0]
                self.seq = item.seq + 5
            except IndexError:
                self.seq = 0
        super(ProgramCheckItem, self).save(*args, **kwargs)

    def __unicode__(self):
        return '%s for "%s"' % (self.title, str(self.program).strip())

    class Meta:
        ordering = ('seq',)
        app_label = 'program'
        db_table = 'program_programcheckitem'


class ClassCacheHelper(GenericCacheHelper):
    @staticmethod
    def get_key(cls):
        return 'ClassCache__%s' % cls._get_pk_val()
    
class SectionCacheHelper(GenericCacheHelper):
    @staticmethod
    def get_key(cls):
        return 'SectionCache__%s' % cls._get_pk_val()

class ClassManager(ProcedureManager):

    def approved(self):
        return self.filter(status = 10)

    def catalog(self, program, ts=None, force_all=False):
        """ Return a queryset of classes for view in the catalog.

        In addition to just giving you the classes, it also
        queries for the category's title (cls.category_txt)
        and the total # of media.
        """

        # some extra queries to save
        select = {'category_txt': 'program_classcategories.category',
                  'media_count': 'SELECT COUNT(*) FROM "qsdmedia_media" WHERE ("qsdmedia_media"."anchor_id" = "program_class"."anchor_id")'}

        where=['"program_classcategories"."id" = "program_class"."category_id"']

        tables=['"program_classcategories"']
        
        if force_all:
            classes = self.filter(parent_program = program)
        else:
            classes = self.approved().filter(parent_program = program)
            
        if ts is not None:
            #   Make a list of all section IDs for the program
            section_ids = []
            for c in classes:
                sec = c.get_section(timeslot=ts)
                if sec:
                    section_ids.append(sec.id)
                #   Get the class subjects having at least one of those sections.
            classes = ClassSubject.objects.filter(sections__in=section_ids)

        return classes.extra(select=select,
                             where=where,
                             order_by=('category',)).extra(tables=tables).distinct()

    cache = ClassCacheHelper


def checklist_progress_base(class_name):
    """ The main Manage page requests checklist_progress.all() O(n) times
    per checkbox in the program.  Minimize the number of these calls that
    actually hit the db. """
    def _progress(self):
        CACHE_KEY = class_name.upper() + "__CHECKLIST_PROGRESS__CACHE__%d" % self.id
        val = cache.get(CACHE_KEY)
        if val == None:
            val = self.checklist_progress.all()
            len(val) # force the query to be executed before caching it
            cache.set(CACHE_KEY, val, 1)
    
        return val
    return _progress


class ClassSection(models.Model):
    """ An instance of class.  There should be one of these for each weekend of HSSP, for example; or multiple
    parallel sections for a course being taught more than once at Splash or Spark. """
    
    anchor = models.ForeignKey(DataTree)
    status = models.IntegerField(default=0)   #   -10 = rejected, 0 = unreviewed, 10 = accepted
    duration = models.DecimalField(blank=True, null=True, max_digits=5, decimal_places=2)
    meeting_times = models.ManyToManyField(Event, related_name='meeting_times', blank=True)
    checklist_progress = models.ManyToManyField(ProgramCheckItem, blank=True)

    cache = SectionCacheHelper
    checklist_progress_all_cached = checklist_progress_base('ClassSection')

    #   Some properties for traits that are actually traits of the ClassSubjects.
    def _get_parent_class(self):
        """ The many-to-many field should have only one ClassSubject per ClassSection. """
        cached_value = self.cache['parent_class']
        if cached_value is not None:
            return cached_value
        else:
            fresh_value = ClassSubject.objects.get(sections=self)
            self.cache['parent_class'] = fresh_value
            return fresh_value
    parent_class = property(_get_parent_class)
    
    def _get_parent_program(self):
        return self.parent_class.parent_program
    parent_program = property(_get_parent_program)
        
    def _get_teachers(self):
        return self.parent_class.teachers()
    teachers = property(_get_teachers)
    
    def _get_category(self):
        return self.parent_class.category
    category = property(_get_category)
    
    def _get_title(self):
        return self.parent_class.title()
    title = property(_get_title)
    
    def _get_capacity(self):
        key = 'CLASSSECTION_CAPACITY_%d' % self.id
        ans = cache.get(key)
        if ans is not None:
            return ans

        rooms = self.initial_rooms()
        if len(rooms) == 0:
            ans = self.parent_class.class_size_max
        else:
            rc = 0
            for r in rooms:
                rc += r.num_students
            ans = min(self.parent_class.class_size_max, rc)
        # TODO: properly evict cache -- that said, code is currently wrong anyway
        cache.set(key, ans, 3600)
        return ans
    capacity = property(_get_capacity)

    def __init__(self, *args, **kwargs):
        super(ClassSection, self).__init__(*args, **kwargs)
        self.cache = SectionCacheHelper(self)

    def __unicode__(self):
        pc = self.parent_class
        return '%s: %s' % (self.emailcode(), pc.title())

    def index(self):
        """ Get index of this section among those belonging to the parent class. """
        pc = self.parent_class
        pc_sec_ids = [p['id'] for p in pc.sections.all().order_by('id').values('id')]
        return pc_sec_ids.index(self.id) + 1

    def delete(self, adminoverride=False):
        if self.num_students() > 0 and not adminoverride:
            return False
        
        self.getResourceRequests().delete()
        self.getResourceAssignments().delete()
        self.meeting_times.clear()
        self.checklist_progress.clear()
        if self.anchor:
            self.anchor.delete(True)
        
        super(ClassSection, self).delete()

    def getResourceAssignments(self):
        from esp.resources.models import ResourceAssignment
        return ResourceAssignment.objects.filter(target=self)

    def getResources(self):
        assignment_list = self.getResourceAssignments()
        return [a.resource for a in assignment_list]
    
    def getResourceRequests(self):
        from esp.resources.models import ResourceRequest
        return ResourceRequest.objects.filter(target=self)
    
    def clearResourceRequests(self):
        for rr in self.getResourceRequests():
            rr.delete()
    
    def classroomassignments(self):
        from esp.resources.models import ResourceType
        cls_restype = ResourceType.get_or_create('Classroom')
        return self.getResourceAssignments().filter(target=self, resource__res_type=cls_restype)
    
    def resourceassignments(self):
        """   Get all assignments pertaining to floating resources like projectors. """
        from esp.resources.models import ResourceType
        cls_restype = ResourceType.get_or_create('Classroom')
        ta_restype = ResourceType.get_or_create('Teacher Availability')
        return self.getResourceAssignments().filter(target=self).exclude(resource__res_type=cls_restype).exclude(resource__res_type=ta_restype)
    
    def classrooms(self):
        """ Returns the list of classroom resources assigned to this class."""
        from esp.resources.models import Resource

        ra_list = self.classroomassignments().values_list('resource', flat=True)
        return Resource.objects.filter(id__in=ra_list)

    def initial_rooms(self):
        from esp.resources.models import Resource
        if self.meeting_times.count() > 0:
            return self.classrooms().filter(event=self.meeting_times.order_by('start')[0]).order_by('id')
        else:
            return Resource.objects.none()

    def prettyrooms(self):
        """ Return the pretty name of the rooms. """
        if self.meeting_times.count() > 0:
            return [x.name for x in self.initial_rooms()]
        else:
            return []
   
    def emailcode(self):
        return self.parent_class.emailcode() + 's' + str(self.index())
   
    def starts_soon(self):
        #   Return true if the class's start time is less than 50 minutes after the current time
        #   and less than 10 minutes before the current time.
        first_block = self.start_time()
        if first_block is None:
            return False
        else:
            st = first_block.start
            

        if st is None:
            return False
        else:
            td = time.time() - time.mktime(st.timetuple())
            print td
            if td < 600 and td > -3000:
                return True
            else:
                return False
            
    def already_passed(self):
        start_time = self.start_time()
        if start_time is None:
            return True
        if time.time() - time.mktime(start_time.start.timetuple()) > 600:
            return True
        return False
   
    def start_time(self):
        if self.meeting_times.count() > 0:
            return self.meeting_times.order_by('start')[0]
        else:
            return None
   
    #   Scheduling helper functions
    
    def sufficient_length(self, event_list=None):
        """   This function tells if the class' assigned times are sufficient to cover the duration.
        If the duration is not set, 1 hour is assumed. """
        
        # Only cache when no event list is provided.
        caching = False
        if not event_list:
            cache_key = "CLASSSECTION__SUFFICIENT_LENGTH__%s" % self.id
            caching = True
            retVal = cache.get(cache_key)
            if retVal != None:
                return retVal
        
        if self.duration == 0.0:
            duration = 1.0
        else:
            duration = self.duration
        
        if event_list is None:
            event_list = list(self.meeting_times.all().order_by('start'))
        #   If you're 15 minutes short that's OK.
        time_tolerance = 15 * 60
        if Event.total_length(event_list).seconds + time_tolerance < duration * 3600:
            if caching: cache.set(cache_key, False, timeout=86400)
            return False
        else:
            if caching: cache.set(cache_key, True, timeout=86400)
            return True
    
    def extend_timeblock(self, event, merged=True):
        """ Return the Event list or (merged Event) for this class's duration if the class starts in the
        provided timeslot and continues contiguously until its duration has ended. """
        
        event_list = [event]
        all_events = list(self.parent_program.getTimeSlots())
        event_index = all_events.index(event)

        while not self.sufficient_length(event_list):
            event_index += 1
            event_list.append(all_events[event_index])
            
        if merged:
            return Event.collapse(event_list, tol=datetime.timedelta(minutes=10))
        else:
            return event_list
    
    def scheduling_status(self):
        cache_key = "CLASSSECTION__SCHEDULING_STATUS__%s" % self.id
        retVal = cache.get(cache_key)
        if retVal:
            return retVal
        
        #   Return a little string that tells you what's up with the resource assignments.
        if not self.sufficient_length():
            retVal = 'Needs time'
        elif self.classrooms().count() < 1:
            retVal = 'Needs room'
        elif self.unsatisfied_requests().count() > 0:
            retVal = 'Needs resources'
        else:
            retVal = 'Happy'

        cache.set(cache_key, retVal, timeout=60)
        return retVal
            
    def clear_resource_cache(self):
        from django.core.cache import cache
        from esp.program.templatetags.scheduling import options_key_func
        from esp.resources.models import increment_global_resource_rev
        cache_key1 = 'class__viable_times:%d' % self.id
        cache_key2 = 'class__viable_rooms:%d' % self.id
        cache_key3 = "CLASSSECTION__SUFFICIENT_LENGTH__%s" % self.id
        cache.delete(cache_key1)
        cache.delete(cache_key2)
        cache.delete(cache_key3)
        increment_global_resource_rev()
    
    def unsatisfied_requests(self):
        from esp.resources.models import global_resource_rev
        cache_key = "CLASSSECTION__UNSATISFIED_REQUESTS__%s__%s" % (self.id, global_resource_rev())

        retVal = cache.get(cache_key)
        if retVal:
            return retVal
        
        if self.classrooms().count() > 0:
            primary_room = self.classrooms()[0]
            result = primary_room.satisfies_requests(self)[1]
            cache.set(cache_key, result, timeout=86400)
            return result
        else:
            result = self.getResourceRequests()
            cache.set(cache_key, result, timeout=86400)
            return result
    
    def assign_meeting_times(self, event_list):
        self.meeting_times.clear()
        for event in event_list:
            self.meeting_times.add(event)
    
    def assign_start_time(self, first_event):
        """ Get enough events following the first one until you have the class duration covered.
        Then add them. """

        #   This means we have to clear the classrooms.
        #   But we will try to re-assign the same room at the new times if it is available.
        current_rooms = self.initial_rooms()
        
        self.clearRooms()
        self.clearFloatingResources()
        
        event_list = self.extend_timeblock(first_event, merged=False)
        self.assign_meeting_times(event_list)
        
        #   Check to see if the desired rooms are available at the new times
        availability = True
        for e in event_list:
            for room in current_rooms:
                if not room.is_available(e):
                    availability = False
                    
        #   If the desired rooms are available, assign them.  (If not, no big deal.)
        if availability:
            for room in current_rooms:
                self.assign_room(room)

        cache_key = "CLASSSECTION__SUFFICIENT_LENGTH__%s" % self.id
        cache.delete(cache_key)
    
    def assign_room(self, base_room, compromise=True, clear_others=False):
        """ Assign the classroom given, except at the times needed by this class. """
        rooms_to_assign = base_room.identical_resources().filter(event__in=list(self.meeting_times.all()))
        
        status = True
        errors = []
        
        if clear_others:
            self.clearRooms()
        
        if compromise is False:
            #   Check that the room satisfies all needs of the class.
            result = base_room.satisfies_requests(self)
            if result[0] is False:
                status = False
                errors.append( 'Room <strong>%s</strong> does not have all resources that <strong>%s</strong> needs (or it is too small) and you have opted not to compromise.  Try a better room.' % (base_room.name, self) )
        
        if rooms_to_assign.count() != self.meeting_times.count():
            status = False
            errors.append( 'Room <strong>%s</strong> is not available at the times requested by <strong>%s</strong>.  Bug the webmasters to find out why you were allowed to assign this room.' % (base_room.name, self) )
        
        for r in rooms_to_assign:
            r.clear_schedule_cache(self.parent_program)
            result = self.assignClassRoom(r)
            if not result:
                status = False
                occupiers_str = ''
                occupiers_set = base_room.assignments()
                if occupiers_set.count() > 0: # We really shouldn't have to test for this, but I guess it's safer not to assume... -ageng 2008-11-02
                    occupiers_str = ' by <strong>%s</strong>' % (occupiers_set[0].target or occupiers_set[0].target_subj)
                errors.append( 'Error: Room <strong>%s</strong> is already taken%s.  Please assign a different one to <strong>%s</strong>.  While you\'re at it, bug the webmasters to find out why you were allowed to assign a conflict.' % ( base_room.name, occupiers_str, self ) )
            
        return (status, errors)
    
    def viable_times(self):
        """ Return a list of Events for which all of the teachers are available. """
        from django.core.cache import cache
        from esp.resources.models import ResourceType, Resource
        
        def intersect_lists(list_of_lists):
            if len(list_of_lists) == 0:
                return []

            base_list = list_of_lists[0]
            for other_list in list_of_lists[1:]:
                i = 0
                for elt in base_list:
                    if elt not in other_list:
                        base_list.remove(elt)
            return base_list
        
        #   This will need to be cached.
        cache_key = 'class__viable_times:%d' % self.id
        result = cache.get(cache_key)
        if result is not None:
            return result

        teachers = self.parent_class.teachers()
        num_teachers = teachers.count()
        ta_type = ResourceType.get_or_create('Teacher Availability')

        timeslot_list = []
        for t in teachers:
            timeslot_list.append(list(t.getAvailableTimes(self.parent_program)))
            
        available_times = intersect_lists(timeslot_list)
        
        #   If the class is already scheduled, put its time in.
        if self.meeting_times.count() > 0:
            for k in self.meeting_times.all():
                if k not in available_times:
                    available_times.append(k)
        
        timeslots = Event.group_contiguous(available_times)

        viable_list = []

        for timegroup in timeslots:
            for i in range(0, len(timegroup)):
                #   Check whether there is enough time remaining in the block.
                if self.sufficient_length(timegroup[i:len(timegroup)]):
                    viable_list.append(timegroup[i])
        
        cache.set(cache_key, viable_list)
        return viable_list
    
    def viable_rooms(self):
        """ Returns a list of Resources (classroom type) that satisfy all of this class's resource requests. 
        Resources matching the first time block of the class will be returned. """
        from django.core.cache import cache
        from esp.resources.models import ResourceType, Resource
        import operator
        
        def room_satisfies_times(room, times):
            room_times = room.matching_times()
            satisfaction = True
            for t in times:
                if t not in room_times:
                    satisfaction = False
            return satisfaction
        
        #   This will need to be cached.
        cache_key = 'class__viable_rooms:%d' % self.id
        result = cache.get(cache_key)
        if result is not None:
            return result
        
        #   This function is only meaningful if the times have already been set.  So, back out if they haven't.
        if not self.sufficient_length():
            return []
        
        #   Start with all rooms the program has.  
        #   Filter the ones that are available at all times needed by the class.
        filter_qs = []
        ordered_times = self.meeting_times.order_by('start')
        first_time = ordered_times[0]
        possible_rooms = self.parent_program.getAvailableClassrooms(first_time)
        
        viable_list = filter(lambda x: room_satisfies_times(x, ordered_times), possible_rooms)
            
        cache.set(cache_key, viable_list)
        return viable_list
    
    def clearRooms(self):
        for room in [ra.resource for ra in self.classroomassignments()]:
            room.clear_schedule_cache(self.parent_program)
        self.classroomassignments().delete()
            
    def clearFloatingResources(self):
        self.resourceassignments().delete()

    def assignClassRoom(self, classroom):
        #   Assign an individual resource to this class.
        from esp.resources.models import ResourceAssignment
        
        if classroom.is_taken():
            return False
        else:
            new_assignment = ResourceAssignment()
            new_assignment.resource = classroom
            new_assignment.target = self
            new_assignment.save()
            return True

    def cannotAdd(self, user, checkFull=True, request=False, use_cache=True):
        """ Go through and give an error message if this user cannot add this section to their schedule. """
        
        scrmi = self.parent_program.getModuleExtension('StudentClassRegModuleInfo')
        if scrmi.use_priority:
            verbs = ['/Enrolled']
        else:
            verbs = ['/' + scrmi.signup_verb.name]
        
        # check to see if there's a conflict:
        for sec in user.getSections(self.parent_program, verbs=verbs):
            for time in sec.meeting_times.all():
                if len(self.meeting_times.filter(id = time.id)) > 0:
                    return 'This section conflicts with your schedule--check out the other sections!'

        # this user *can* add this class!
        return False

    def conflicts(self, teacher):
        from esp.users.models import ESPUser
        user = ESPUser(teacher)
        if user.getTaughtClasses().count() == 0:
            return False

        for cls in user.getTaughtClasses().filter(parent_program = self.parent_program):
            for time in cls.meeting_times.all():
                if self.meeting_times.filter(id = time.id).count() > 0:
                    return True

    def students_dict(self):
        verb_base = DataTree.get_by_uri('V/Flags/Registration')
        uri_start = len(verb_base.uri)
        result = defaultdict(list)
        userbits = UserBit.objects.filter(QTree(verb__below = verb_base), qsc=self.anchor).filter(Q(enddate__gte=datetime.datetime.now()) | Q(enddate__isnull=True)).distinct()
        for u in userbits:
            bit_str = u.verb.uri[uri_start:]
            result[bit_str].append(ESPUser(u.user))
        return PropertyDict(result)

    def students_prereg(self, use_cache=True):
        verb_base = DataTree.get_by_uri('V/Flags/Registration')
        uri_start = len(verb_base.uri)
        all_registration_verbs = verb_base.descendants()
        verb_list = [dt.uri[uri_start:] for dt in all_registration_verbs]
        
        return self.students(use_cache, verbs=verb_list)

    def students(self, use_cache=True, verbs = ['/Enrolled']):
        if len(verbs) == 1 and verbs[0] == '/Enrolled':
            defaults = True
        else:
            defaults = False
            
        if defaults:
            retVal = self.cache['students']
            if retVal is not None and use_cache:
                return retVal

        retVal = User.objects.none()
        for verb_str in verbs:
            v = DataTree.get_by_uri('V/Flags/Registration' + verb_str)
            user_ids = [a['user'] for a in UserBit.valid_objects().filter(verb=v, qsc=self.anchor).values('user')]
            new_qs = User.objects.filter(id__in=user_ids).distinct()
            retVal = retVal | new_qs
            
        retVal = [ESPUser(u) for u in retVal.distinct()]

        if defaults:
            self.cache['students'] = retVal
            
        return retVal
    
    def clearStudents(self):
        """ Remove all of the students that enrolled in the section. """
        reg_verb = DataTree.get_by_uri('V/Flags/Registration/Enrolled')
        for u in self.anchor.userbit_qsc.filter(verb=reg_verb):
            u.expire()
    
    @staticmethod
    def idcmp(one, other):
        return cmp(one.id, other.id)

    def __cmp__(self, other):
        selfevent = self.firstBlockEvent()
        otherevent = other.firstBlockEvent()

        if selfevent is not None and otherevent is None:
            return 1
        if selfevent is None and otherevent is not None:
            return -1

        if selfevent is not None and otherevent is not None:
            cmpresult = selfevent.__cmp__(otherevent)
            if cmpresult != 0:
                return cmpresult

        return cmp(self.title, other.title)


    def firstBlockEvent(self):
        eventList = self.meeting_times.all().order_by('start')
        if eventList.count() == 0:
            return None
        else:
            return eventList[0]

    def num_students_prereg(self, use_cache=True):
        verb_base = DataTree.get_by_uri('V/Flags/Registration')
        uri_start = len(verb_base.uri)
        all_registration_verbs = verb_base.descendants()
        verb_list = [dt.uri[uri_start:] for dt in all_registration_verbs]
        
        return self.num_students(use_cache, verbs=verb_list)

    def num_students(self, use_cache=True, verbs=['/Enrolled']):
        #   Only cache the result for the default setting.
        if len(verbs) == 1 and verbs[0] == '/Enrolled':
            defaults = True
        else:
            defaults = False
            
        if defaults:
            retVal = self.cache['num_students']
            if retVal is not None and use_cache:
                return retVal
    
            if use_cache:
                retValCache = self.cache['students']
                if retValCache != None:
                    retVal = len(retValCache)
                    self.cache['num_students'] = retVal
                    return retVal


        qs = UserBit.objects.none()
        for verb_str in verbs:
            v = DataTree.get_by_uri('V/Flags/Registration' + verb_str)
            # NOTE: This assumes that no user can be both Enrolled and Rejected
            # from the same class. Otherwise, this is pretty silly.
            new_qs = UserBit.objects.filter(qsc=self.anchor, verb=v)
            new_qs = new_qs.filter(Q(enddate__gte=datetime.datetime.now())
                    | Q(enddate__isnull=True))
            qs = qs | new_qs
        
        retVal = qs.count()

        if defaults:
            self.cache['num_students'] = retVal
            
        return retVal            

    def room_capacity(self):
        ir = self.initial_rooms()
        if ir.count() == 0:
            return 0
        else:
            return reduce(lambda x,y: x+y, [r.num_students for r in ir]) 

    def isFull(self, use_cache=True):
        return (self.num_students() >= self.capacity)

    def friendly_times(self, use_cache=False):
        """ Return a friendlier, prettier format for the times.

        If the events of this class are next to each other (within 10-minute overlap,
        the function will automatically collapse them. Thus, instead of
           ['11:00am--12:00n','12:00n--1:00pm'],
           
        you would get
           ['11:00am--1:00pm']
        for instance.
        """
        from esp.cal.models import Event
        from esp.resources.models import ResourceAssignment, ResourceType, Resource

        retVal = self.cache['friendly_times']

        if retVal is not None and use_cache:
            return retVal
            
        txtTimes = []
        eventList = []
        
        # For now, use meeting times lookup instead of resource assignments.
        """
        classroom_type = ResourceType.get_or_create('Classroom')
        resources = Resource.objects.filter(resourceassignment__target=self).filter(res_type=classroom_type)
        events = [r.event for r in resources] 
        """
        events = list(self.meeting_times.all())

        txtTimes = [ event.pretty_time() for event
                     in Event.collapse(events, tol=datetime.timedelta(minutes=15)) ]

        self.cache['friendly_times'] = txtTimes

        return txtTimes
            
    def isAccepted(self): return self.status == 10
    def isReviewed(self): return self.status != 0
    def isRejected(self): return self.status == -10
    def isCancelled(self): return self.status == -20
    isCanceled = isCancelled   

    def update_cache_students(self):
        from esp.program.templatetags.class_render import cache_key_func, core_cache_key_func
        cache.delete(core_cache_key_func(self.parent_class))
        cache.delete(cache_key_func(self.parent_class))

        self.cache.update()

    def update_cache(self):
        from esp.settings import CACHE_PREFIX

        try: # if the section doesn't have a parent class yet, don't throw horrible errors
            pclass = self.parent_class
            from esp.program.templatetags.class_manage_row import cache_key as class_manage_row_cache_key
            cache.delete(class_manage_row_cache_key(pclass, None)) # this cache_key doesn't actually care about the program, as classes can only be associated with one program.  If we ever change this, update this function call.
            cache.delete(CACHE_PREFIX+class_manage_row_cache_key(pclass, None))

            from esp.program.templatetags.class_render import cache_key_func, core_cache_key_func, minimal_cache_key_func, current_cache_key_func, preview_cache_key_func
            cache.delete(cache_key_func(pclass))
            cache.delete(core_cache_key_func(pclass))
            cache.delete(minimal_cache_key_func(pclass))
            cache.delete(current_cache_key_func(pclass))
            cache.delete(preview_cache_key_func(pclass))

            cache.delete(CACHE_PREFIX+cache_key_func(pclass))
            cache.delete(CACHE_PREFIX+core_cache_key_func(pclass))
            cache.delete(CACHE_PREFIX+minimal_cache_key_func(pclass))
            cache.delete(CACHE_PREFIX+current_cache_key_func(pclass))
            cache.delete(CACHE_PREFIX+preview_cache_key_func(pclass))

            self.update_cache_students()
            self.cache.update()

        except:
            pass

    def save(self):
        super(ClassSection, self).save()
        self.update_cache()

    def getRegBits(self, user):
        result = UserBit.objects.filter(QTree(qsc__below=self.anchor)).filter(Q(enddate__gte=datetime.datetime.now()) | Q(enddate__isnull=True)).order_by('verb__name')
        return result
    
    def getRegVerbs(self, user):
        """ Get the list of verbs that a student has within this class's anchor. """
        return [u.verb for u in self.getRegBits(user)]

    def unpreregister_student(self, user):

        prereg_verb_base = DataTree.get_by_uri('V/Flags/Registration')

        for ub in UserBit.objects.filter(QTree(verb__below=prereg_verb_base), user=user, qsc=self.anchor_id):
            if (ub.enddate is None) or ub.enddate > datetime.datetime.now():
                ub.expire()
        
        # update the students cache
        students = list(self.students())
        students = [ student for student in students
                     if student.id != user.id ]
        self.cache['students'] = students
        self.update_cache_students()

    def preregister_student(self, user, overridefull=False, automatic=False, priority=1):
        
        scrmi = self.parent_program.getModuleExtension('StudentClassRegModuleInfo')
    
        prereg_verb_base = scrmi.signup_verb
        if scrmi.use_priority:
            prereg_verb = DataTree.get_by_uri(prereg_verb_base.uri + '/%d' % priority, create=True)
        else:
            prereg_verb = prereg_verb_base
            
        auto_verb = DataTree.get_by_uri(prereg_verb.uri + '/Automatic', create=True)
        
        if overridefull or not self.isFull():
            #    Then, create the userbit denoting preregistration for this class.
            if not UserBit.objects.UserHasPerms(user, self.anchor, prereg_verb):
                UserBit.objects.get_or_create(user = user, qsc = self.anchor,
                                              verb = prereg_verb, startdate = datetime.datetime.now(), recursive = False)
            # Set a userbit for auto-registered classes (i.e. Spark sections of HSSP classes)
            if automatic:
                if not UserBit.objects.UserHasPerms(user, self.anchor, auto_verb):
                    UserBit.objects.get_or_create(user = user, qsc = self.anchor,
                                                  verb = auto_verb, startdate = datetime.datetime.now(), recursive = False)
            
            # update the students cache
            if prereg_verb_base.name == 'Enrolled':
                students = list(self.students())
                students.append(ESPUser(user))
                self.cache['students'] = students
                self.update_cache_students()
                
            return True
        else:
            #    Pre-registration failed because the class is full.
            return False

    def pageExists(self):
        from esp.qsd.models import QuasiStaticData
        return len(self.anchor.quasistaticdata_set.filter(name='learn:index').values('id')[:1]) > 0

    def prettyDuration(self):
        if self.duration is None:
            return 'N/A'

        return '%s:%02d' % \
               (int(self.duration),
            int((self.duration - int(self.duration)) * 60))

    class Meta:
        db_table = 'program_classsection'
        app_label = 'program'
        


class ClassSubject(models.Model):
    """ An ESP course.  The course includes one or more ClassSections which may be linked by ClassImplications. """
    
    from esp.program.models import Program
    
    anchor = AjaxForeignKey(DataTree)
    parent_program = models.ForeignKey(Program)
    category = models.ForeignKey('ClassCategories',related_name = 'cls')
    class_info = models.TextField(blank=True)
    allow_lateness = models.BooleanField(default=False)
    message_for_directors = models.TextField(blank=True)
    grade_min = models.IntegerField()
    grade_max = models.IntegerField()
    class_size_min = models.IntegerField(blank=True, null=True)
    class_size_max = models.IntegerField()
    schedule = models.TextField(blank=True)
    prereqs  = models.TextField(blank=True, null=True)
    requested_special_resources = models.TextField(blank=True, null=True)
    directors_notes = models.TextField(blank=True, null=True)
    checklist_progress = models.ManyToManyField(ProgramCheckItem, blank=True)
    requested_room = models.TextField(blank=True, null=True)

    sections = models.ManyToManyField(ClassSection, blank=True)

    objects = ClassManager()
    checklist_progress_all_cached = checklist_progress_base('ClassSubject')

    #   Backwards compatibility with Class database format.
    #   Please don't use. :)
    status = models.IntegerField(default=0)   
    duration = models.DecimalField(blank=True, null=True, max_digits=5, decimal_places=2)
    meeting_times = models.ManyToManyField(Event, blank=True)

    def prettyDuration(self):
        if self.sections.all().count() <= 0:
            return "N/A"
        else:
            return self.sections.all()[0].prettyDuration()

    def prettyrooms(self):
        if self.sections.all().count() <= 0:
            return "N/A"
        else:
            return self.sections.all()[0].prettyrooms()
        
    def _get_meeting_times(self):
        timeslot_id_list = []
        for s in self.sections.all():
            timeslot_id_list += [item['id'] for item in s.meeting_times.all().values('id')]
        return Event.objects.filter(id__in=timeslot_id_list)
    all_meeting_times = property(_get_meeting_times)

    def _get_capacity(self):
        c = 0
        for s in self.sections.all():
            c += s.capacity
        return c
    capacity = property(_get_capacity)

    def __init__(self, *args, **kwargs):
        super(ClassSubject, self).__init__(*args, **kwargs)
        self.cache = ClassSubject.objects.cache(self)

    def get_section(self, timeslot=None):
        """ Cache sections for a class.  Always use this function to get a class's sections. """
        from django.core.cache import cache

        if timeslot:
            key = 'Sections_SubjectID%d_TimeslotID%d' % (self.id, timeslot.id)
        else:
            key = 'Sections_SubjectID%d_Default' % self.id

        # Encode None as a string... silly, I know.   -Michael P
        val = cache.get(key) 
        if val:
            # print 'hit cache for %s' % key
            if val is not None:
                if val == 'None':
                    return None
                else:
                    return val
        
        if timeslot:
            qs = self.sections.filter(meeting_times=timeslot)
            if qs.count() > 0:
                result = qs[0]
            else:
                result = None
        else:
            result = self.default_section()
            
        # print 'set cache for %s' % key
        if result is not None:
            cache.set(key, result)
        else:
            cache.set(key, 'None')

        return result

    def default_section(self, create=True):
        """ Return the first section that was created for this class. """
        sec_qs = self.sections.order_by('id')
        if sec_qs.count() == 0:
            if create:
                return self.add_default_section()
            else:
                return None
        else:
            return sec_qs[0]

    def add_section(self, duration=0.0, status=0):
        """ Add a ClassSection belonging to this class. Can be run multiple times. """
        
        section_index = self.sections.count() + 1
        
        new_section = ClassSection()
        new_section.duration = '%.4f' % duration
        new_section.anchor = DataTree.get_by_uri(self.anchor.uri + '/Section' + str(section_index), create=True)
        new_section.status = status
        new_section.save()
        self.sections.add(new_section)
        
        return new_section

    def add_default_section(self, duration=0.0, status=0):
        """ Make sure this class has a section associated with it.  This should be called
        at least once on every class.  Afterwards, additional sections can be created using
        add_section. """
        
        #   Support migration from currently existing classes.
        if self.status != 0:
            status = self.status
        if self.duration is not None and self.duration > 0:
            duration = self.duration
        
        if self.sections.count() == 0:
            return self.add_section(duration, status)
        else:
            return None

    def time_created(self):
        #   Return the datetime for when the class was first created.
        #   Oh wait, this is definitely not meh.
        v = GetNode('V/Flags/Registration/Teacher')
        q = self.anchor
        ubl = UserBit.objects.filter(verb=v, qsc=q).order_by('startdate')
        if ubl.count() > 0:
            return ubl[0].startdate
        else:
            return None
        
    def friendly_times(self):
        collapsed_times = []
        for s in self.sections.all():
            collapsed_times += s.friendly_times()
        return collapsed_times
        
    def students_dict(self):
        result = PropertyDict({})
        for sec in self.sections.all():
            result.merge(sec.students_dict())
        return result
        
    def students(self, use_cache=True, verbs=['/Enrolled']):
        result = []
        for sec in self.sections.all():
            result += sec.students(use_cache=use_cache, verbs=verbs)
        return result
        
    def num_students(self, use_cache=True, verbs=['/Enrolled']):
        result = 0
        for sec in self.sections.all():
            result += sec.num_students(use_cache, verbs)
        return result
        
    def emailcode(self):
        """ Return the emailcode for this class.

        The ``emailcode`` is defined as 'first letter of category' + id.
        """
        return self.category.category[0].upper()+str(self.id)

    def url(self):
        str_array = self.anchor.tree_encode()
        return '/'.join(str_array[-4:])

    def got_qsd(self):
        return QuasiStaticData.objects.filter(path = self.anchor).values('id').count() > 0
        
    def __unicode__(self):
        if self.title() is not None:
            return "%s: %s" % (self.id, self.title())
        else:
            return "%s: (none)" % self.id

    def delete(self, adminoverride = False):
        from esp.qsdmedia.models import Media
        
        anchor = self.anchor
        if self.num_students() > 0 and not adminoverride:
            return False
        
        teachers = self.teachers()
        for teacher in self.teachers():
            self.removeTeacher(teacher)
            self.removeAdmin(teacher)

        for sec in self.sections.all():
            sec.delete()
        self.sections.clear()
        
        #   Remove indirect dependencies
        Media.objects.filter(QTree(anchor__below=self.anchor)).delete()
        UserBit.objects.filter(QTree(qsc__below=self.anchor)).delete()
        
        self.checklist_progress.clear()
        
        super(ClassSubject, self).delete()
        
        if anchor:
            anchor.delete(True)
        
    def cache_time(self):
        return 99999
    
    def title(self):
        retVal = self.cache['title']
        if retVal:
            return retVal
        
        retVal = self.anchor.friendly_name

        self.cache['title'] = retVal
        return retVal
    
    def teachers(self, use_cache = True):
        """ Return a queryset of all teachers of this class. """
        retVal = self.cache['teachers']
        if retVal is not None and use_cache:
            return retVal
        
        v = GetNode('V/Flags/Registration/Teacher')

        # NOTE: This ignores the recursive nature of UserBits, since it's very slow and kind of pointless here.
        # Remove the following line and replace with
        #     retVal = UserBit.objects.bits_get_users(self.anchor, v, user_objs=True)
        # to reenable.
        retVal = ESPUser.objects.all().filter(Q(userbit__qsc=self.anchor, userbit__verb=v), UserBit.not_expired('userbit')).distinct()

        list(retVal)
        
        self.cache['teachers'] = retVal
        return retVal

    def pretty_teachers(self, use_cache = True):
        """ Return a prettified string listing of the class's teachers """

        return ", ".join([ "%s %s" % (u.first_name, u.last_name) for u in self.teachers() ])
        
    def isFull(self, timeslot=None, use_cache=True):
        """ A class subject is full if all of its sections are full. """
        if timeslot is not None:
            sections = self.sections.filter(meeting_times=timeslot)
        else:
            sections = self.sections.all()
        for s in sections:
            if not s.isFull(use_cache=use_cache):
                return False
        return True

    def getTeacherNames(self):
        teachers = []
        for teacher in self.teachers():
            name = '%s %s' % (teacher.first_name,
                              teacher.last_name)
            if name.strip() == '':
                name = teacher.username
            teachers.append(name)
        return teachers

    def cannotAdd(self, user, checkFull=True, request=False, use_cache=True):
        """ Go through and give an error message if this user cannot add this class to their schedule. """
        if not user.isStudent():
            return 'You are not a student!'
        
        if not self.isAccepted():
            return 'This class is not accepted.'

#        if checkFull and self.parent_program.isFull(use_cache=use_cache) and not ESPUser(user).canRegToFullProgram(self.parent_program):
        if checkFull and self.parent_program.isFull(use_cache=True) and not ESPUser(user).canRegToFullProgram(self.parent_program):
            return 'This program cannot accept any more students!  Please try again in its next session.'

        if checkFull and self.isFull(use_cache=use_cache):
            return 'Class is full!'

        if request:
            verb_override = request.get_node('V/Flags/Registration/GradeOverride')
        else:
            verb_override = GetNode('V/Flags/Registration/GradeOverride')

        if user.getGrade() < self.grade_min or \
               user.getGrade() > self.grade_max:
            if not UserBit.UserHasPerms(user = user,
                                        qsc  = self.anchor,
                                        verb = verb_override):
                return 'You are not in the requested grade range for this class.'

        # student has no classes...no conflict there.
        if user.getEnrolledClasses(self.parent_program, request).count() == 0:
            return False
<<<<<<< HEAD
=======

        for section in self.sections.all():
            if user.isEnrolledInClass(section, request):
                return 'You are already signed up for a section of this class!'
>>>>>>> 5c6c988d
        
        res = False
        # check to see if there's a conflict with each section of the subject, or if the user
        # has already signed up for one of the sections of this class
        for section in self.sections.all():
            if user.isEnrolledInClass(section, request):
                return 'You are already signed up for a section of this class!'
            else:
                res = section.cannotAdd(user, checkFull, request, use_cache)
                if not res: # if any *can* be added, then return False--we can add this class
                    return res

        # res can't have ever been False--so we must have an error. Pass it along.
        return 'This class conflicts with your schedule!'

    def makeTeacher(self, user):
        v = GetNode('V/Flags/Registration/Teacher')
        
        ub, created = UserBit.objects.get_or_create(user = user,
                                qsc = self.anchor,
                                verb = v)
        ub.save()
        return True

    def removeTeacher(self, user):
        v = GetNode('V/Flags/Registration/Teacher')

        UserBit.objects.filter(user = user,
                               qsc = self.anchor,
                               verb = v).delete()
        return True

    def subscribe(self, user):
        v = GetNode('V/Subscribe')

        ub, created = UserBit.objects.get_or_create(user = user,
                                qsc = self.anchor,
                                verb = v)

        return True
    
    def makeAdmin(self, user, endtime = None):
        v = GetNode('V/Administer/Edit')

        ub, created = UserBit.objects.get_or_create(user = user,
                                qsc = self.anchor,
                                verb = v)


        return True        

    def removeAdmin(self, user):
        v = GetNode('V/Administer/Edit')
        UserBit.objects.filter(user = user,
                               qsc = self.anchor,
                               verb = v).delete()
        return True

    def getResourceRequests(self): # get all resource requests associated with this ClassSubject
        from esp.resources.models import ResourceRequest
        return ResourceRequest.objects.filter(target__classsubject=self)

    def conflicts(self, teacher):
        from esp.users.models import ESPUser
        user = ESPUser(teacher)
        if user.getTaughtClasses().count() == 0:
            return False
        
        for cls in user.getTaughtClasses().filter(parent_program = self.parent_program):
            for section in cls.sections.all():
                for time in section.meeting_times.all():
                    for sec in self.sections.all():
                        if sec.meeting_times.filter(id = time.id).count() > 0:
                            return True

    def isAccepted(self):
        return self.status == 10

    def isReviewed(self):
        return self.status != 0

    def isRejected(self):
        return self.status == -10
    
    def isCancelled(self):
        return self.status == -20
    isCanceled = isCancelled    # Yay alternative spellings
    
    def accept(self, user=None, show_message=False):
        """ mark this class as accepted """
        if self.isAccepted():
            return False # already accepted

        self.status = 10
        # I do not understand the following line, but it saves us from "Cannot convert float to Decimal".
        # Also seen in /esp/program/modules/forms/management.py -ageng 2008-11-01
        #self.duration = Decimal(str(self.duration))
        self.save()
        #   Accept any unreviewed sections.
        for sec in self.sections.all():
            if sec.status == 0:
                sec.status = 10
                sec.save()

        if not show_message:
            return True

        subject = 'Your %s class was approved!' % (self.parent_program.niceName())
        
        content =  """Congratulations, your class,
%s,
was approved! Please go to http://esp.mit.edu/teach/%s/class_status/%s to view your class' status.

-esp.mit.edu Autogenerated Message""" % \
                  (self.title(), self.parent_program.getUrlBase(), self.id)
        if user is None:
            user = AnonymousUser()
        Entry.post(user, self.anchor.tree_create(['TeacherEmail']), subject, content, True)       
        return True

    def propose(self):
        """ Mark this class as just `proposed' """
        self.status = 0
        self.save()

    def reject(self):
        """ Mark this class as rejected; also kicks out students from each section. """
        for sec in self.sections.all():
            sec.status = -10
            sec.save()
        self.clearStudents()
        self.status = -10
        self.save()

    def cancel(self):
        """ Cancel this class. Has yet to do anything useful. """
        for sec in self.sections.all():
            sec.status = -20
            sec.save()
        self.clearStudents()
        self.status = -20
        self.save()
            
    def clearStudents():
        for sec in self.sections.all():
            sec.clearStudents()
            
    def docs_summary(self):
        """ Return the first three documents associated
        with a class, for previewing. """

        retVal = self.cache['docs_summary']

        if retVal is not None:
            return retVal

        retVal = self.anchor.media_set.all()[:3]
        list(retVal)

        self.cache['docs_summary'] = retVal

        return retVal
            
    def getUrlBase(self):
        """ gets the base url of this class """
        return self.url() # This makes looking up subprograms by name work; I've left it so that it can be undone without too much effort
        tmpnode = self.anchor
        urllist = []
        while tmpnode.name != 'Programs':
            urllist.insert(0,tmpnode.name)
            tmpnode = tmpnode.parent
        return "/".join(urllist)

    def getRegBits(self, user):
        return UserBit.objects.filter(QTree(qsc__below=self.anchor), user=user).filter(Q(enddate__gte=datetime.datetime.now()) | Q(enddate__isnull=True)).order_by('verb__name')
    
    def getRegVerbs(self, user):
        """ Get the list of verbs that a student has within this class's anchor. """
        return [u.verb for u in self.getRegBits(user)]

    def preregister_student(self, user, overridefull=False, automatic=False):
        """ Register the student for the least full section of the class
        that fits into their schedule. """
        sections = user.getEnrolledSections()
        time_taken = []
        for c in sections:
            time_taken += list(c.meeting_times.all())
        
        best_section = None
        min_ratio = 1.0
        for sec in self.sections.all():
            available = True
            for t in sec.meeting_times.all():
                if t in time_taken:
                    available = False
            if available and (float(sec.num_students()) / (sec.capacity + 1)) < min_ratio:
                min_ratio = float(sec.num_students()) / (sec.capacity + 1)
                best_section = sec
        
        if best_section:
            best_section.preregister_student(user, overridefull, automatic)
            
    def unpreregister_student(self, user):
        """ Find the student's registration for the class and expire it. 
        Also update the cache on each of the sections.  """
        for s in self.sections.all():
            s.unpreregister_student(user)

    def getArchiveClass(self):
        from esp.program.models import ArchiveClass
        
        result = ArchiveClass.objects.filter(original_id=self.id)
        if result.count() > 0:
            return result[0]
        
        result = ArchiveClass()
        date_dir = self.parent_program.anchor.name.split('_')
        result.program = self.parent_program.anchor.parent.name
        result.year = date_dir[0][:4]
        if len(date_dir) > 1:
            result.date = date_dir[1]
        teacher_strs = ['%s %s' % (t.first_name, t.last_name) for t in self.teachers()]
        result.teacher = ' and '.join(teacher_strs)
        result.category = self.category.category
        result.title = self.title()
        result.description = self.class_info
        if self.prereqs and len(self.prereqs) > 0:
            result.description += '\n\nThe prerequisites for this class were: %s' % self.prereqs
        result.teacher_ids = '|' + '|'.join([str(t.id) for t in self.teachers()]) + '|'
        all_students = self.students() + self.students_old()
        result.student_ids = '|' + '|'.join([str(s.id) for s in all_students]) + '|'
        result.original_id = self.id
        
        #   It's good to just keep everything in the archives since they are cheap.
        result.save()
        
        return result
        
    def archive(self):
        """ Archive a class to reduce the size of the database. """
        from esp.resources.models import ResourceRequest, ResourceAssignment
        
        #   Ensure that the class has been saved in the archive.
        archived_class = self.getArchiveClass()
        
        #   Delete user bits and resource stuff associated with the class.
        #   (Currently leaving ResourceAssignments alone so that schedules can be viewed.)
        UserBit.objects.filter(qsc=self.anchor).delete()
        ResourceRequest.objects.filter(target_subj=self).delete()
        #   ResourceAssignment.objects.filter(target_subj=self).delete()
        for s in self.sections.all():
            ResourceRequest.objects.filter(target=s).delete()
            #   ResourceAssignment.objects.filter(target=s).delete()
        
        #   This function leaves the actual ClassSubject object, its ClassSections,
        #   and the QSD pages alone.
        return archived_class
        
    def update_cache(self):
        self.teachers(use_cache = False)

    @staticmethod
    def catalog_sort(one, other):
        cmp1 = cmp(one.category.category, other.category.category)
        if cmp1 != 0:
            return cmp1
        return cmp(one, other)
    
    @staticmethod
    def class_sort_by_category(one, other):
        return cmp(one.category.category, other.category.category)
        
    @staticmethod
    def class_sort_by_id(one, other):
        return cmp(one.id, other.id)

    @staticmethod
    def class_sort_by_teachers(one, other):
        return cmp(one.getTeacherNames().sort(), other.getTeacherNames().sort())
    
    @staticmethod
    def class_sort_by_title(one, other):
        return cmp(one.title(), other.title())

    @staticmethod
    def class_sort_by_timeblock(one, other):
        return cmp(one.all_meeting_times[0], other.all_meeting_times[0])

    @staticmethod
    def class_sort_noop(one, other):
        return 0

    @staticmethod
    def sort_muxer(sorters):
        def sort_fn(one, other):
            for fn in sorters:
                val = fn(one, other)
                if val != 0:
                    return val
            return 0
        return sort_fn

    def save(self):
        self.duration = str(self.duration)
        super(ClassSubject, self).save()
        self.update_cache()

    class Meta:
        db_table = 'program_class'
        app_label = 'program'
        

class ClassImplication(models.Model):
    """ Indicates class prerequisites corequisites, and the like """
    cls = models.ForeignKey(ClassSubject, null=True) # parent class
    parent = models.ForeignKey('self', null=True, default=None) # parent classimplication
    is_prereq = models.BooleanField(default=True) # if not a prereq, it's a coreq
    enforce = models.BooleanField(default=True)
    member_ids = models.CommaSeparatedIntegerField(max_length=100, blank=True, null=False) # implied classes (get implied implications with classimplication_set instead)
    operation = models.CharField(max_length=4, choices = ( ('AND', 'All'), ('OR', 'Any'), ('XOR', 'Exactly One') ))

    def member_id_ints_get(self):
        return [ int(s) for s in self.member_ids.split(',') ]

    def member_id_ints_set(self, value):
        self.member_ids = ",".join([ str(n) for n in value ])

    member_id_ints = property( member_id_ints_get, member_id_ints_set )
    
    class Meta:
        verbose_name_plural = 'Class Implications'
        app_label = 'program'
        db_table = 'program_classimplications'
    
    class Admin:
        pass
    
    def __unicode__(self):
        return 'Implications for %s' % self.cls
    
    def _and(lst):
        """ True iff all elements in lst are true """
        for i in lst:
            if not i:
                return False

        return True

    def _or(lst):
        """ True iff at least one element in lst is true """
        for i in lst:
            if i:
                return True

        return False

    def _xor(lst):
        """ True iff lst contains exactly one true element """
        true_count = 0

        for i in lst:
            if i:
                true_count += 1

            if true_count > 1:
                return False

        if true_count == 1:
            return True
        else:
            return False
            
    _ops = { 'AND': _and, 'OR': _or, 'XOR': _xor }

    def fails_implication(self, student, already_seen_implications=set(), without_classes=set()):
        """ Returns either False, or the ClassImplication that fails (may be self, may be a subimplication) """
        class_set = ClassSubject.objects.filter(id__in=self.member_id_ints)
        
        class_valid_iterator = [ (student in c.students(False) and c.id not in without_classes) for c in class_set ]
        subimplication_valid_iterator = [ (not i.fails_implication(student, already_seen_implications, without_classes)) for i in self.classimplication_set.all() ]
        
        if not ClassImplication._ops[self.operation](class_valid_iterator + subimplication_valid_iterator):
            return self
        else:
            return False


class ClassCategories(models.Model):
    """ A list of all possible categories for an ESP class

    Categories include 'Mathematics', 'Science', 'Zocial Zciences', etc.
    """
    category = models.TextField()

    class Meta:
        verbose_name_plural = 'Class Categories'
        app_label = 'program'
        db_table = 'program_classcategories'

    def __unicode__(self):
        return str(self.category)
        
        
    @staticmethod
    def category_string(letter):
        
        results = ClassCategories.objects.filter(category__startswith = letter)
        
        if results.count() == 1:
            return results[0].category
        else:
            return None

    class Admin:
        pass<|MERGE_RESOLUTION|>--- conflicted
+++ resolved
@@ -1227,24 +1227,18 @@
         # student has no classes...no conflict there.
         if user.getEnrolledClasses(self.parent_program, request).count() == 0:
             return False
-<<<<<<< HEAD
-=======
 
         for section in self.sections.all():
             if user.isEnrolledInClass(section, request):
                 return 'You are already signed up for a section of this class!'
->>>>>>> 5c6c988d
         
         res = False
         # check to see if there's a conflict with each section of the subject, or if the user
         # has already signed up for one of the sections of this class
         for section in self.sections.all():
-            if user.isEnrolledInClass(section, request):
-                return 'You are already signed up for a section of this class!'
-            else:
-                res = section.cannotAdd(user, checkFull, request, use_cache)
-                if not res: # if any *can* be added, then return False--we can add this class
-                    return res
+            res = section.cannotAdd(user, checkFull, request, use_cache)
+            if not res: # if any *can* be added, then return False--we can add this class
+                return res
 
         # res can't have ever been False--so we must have an error. Pass it along.
         return 'This class conflicts with your schedule!'
