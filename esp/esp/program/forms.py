--- conflicted
+++ resolved
@@ -206,13 +206,8 @@
     program_type_all = forms.BooleanField(required=False, initial=False, widget=forms.CheckboxInput(), label='Search All Programmes?', help_text='Uncheck to select a programme type')
     program_type = forms.ChoiceField(required=False, choices=((None, ''),), widget=forms.Select(), help_text='Type of Programme')
     program_instance_all = forms.BooleanField(required=False, initial=True, widget=forms.CheckboxInput(), label='Search All Instances?', help_text='Uncheck to select specific instances')
-<<<<<<< HEAD
-    program_instances = forms.MultipleChoiceField(required=False, choices=((None, ''),), widget=forms.SelectMultiple(), label='Instance[s] of Program')  #   Choices will be replaced by Ajax request if necessary
-
-=======
     program_instances = forms.MultipleChoiceField(required=False, choices=((None, ''),), widget=forms.SelectMultiple(), label='Instance[s] of Programme')  #   Choices will be replaced by Ajax request if necessary
     
->>>>>>> 1bc9c597
     reg_types = forms.MultipleChoiceField(choices=reg_categories, widget=forms.SelectMultiple(), initial=['classreg'], label='Registration Categories')
 
     school_query_type = forms.ChoiceField(choices=(('all', 'Match any school'), ('name', 'Enter partial school name'), ('list', 'Select school[s] from list')), initial='all', widget=forms.RadioSelect(), label='School Query Type')
