from esp.mailman import add_list_member
from esp.program.models import Program, ClassSubject, ClassSection, ClassCategories, ClassSizeRange
from esp.middleware import ESPError
from esp.program.modules.forms.teacherreg import TeacherClassRegForm
from esp.resources.forms import ResourceRequestFormSet, ResourceTypeFormSet
from esp.resources.models import ResourceType, ResourceRequest
from esp.datatree.models import GetNode
from esp.tagdict.models import Tag

from esp.dbmail.models import send_mail
from django.core.exceptions import ValidationError
from django.template.loader import render_to_string
from django.utils.datastructures import SortedDict
from django.db import transaction

from datetime import timedelta, datetime
from decimal import Decimal
import simplejson as json
from django.conf import settings

def get_custom_fields():
    result = SortedDict()
    form_list_str = Tag.getTag('teacherreg_custom_forms')
    if form_list_str:
        form_cls_list = json.loads(form_list_str)
        for item in form_cls_list:
            mod = __import__('esp.program.modules.forms.teacherreg_custom', (), (), [item])
            cls = getattr(mod, item)
            for field in cls.base_fields:
                result[field] = cls.base_fields[field]
    return result

class ClassCreationValidationError(Exception):
    def __init__(self, reg_form, resource_formset, restype_formset, error_msg):
        self.reg_form = reg_form
        self.resource_formset = resource_formset
        self.restype_formset = restype_formset
        super(ClassCreationValidationError, self).__init__(error_msg)

class ClassCreationController(object):
    def __init__(self, prog):
        self.program = prog
        self.crmi = prog.getModuleExtension('ClassRegModuleInfo')

    @transaction.commit_on_success
    def makeaclass(self, user, reg_data, form_class=TeacherClassRegForm):

        reg_form, resource_formset, restype_formset = self.get_forms(reg_data, form_class=form_class)

        self.require_teacher_has_time(user, reg_form._get_total_time_requested())

        cls = ClassSubject()
        self.attach_class_to_program(cls)
        self.make_class_happen(cls, user, reg_form, resource_formset, restype_formset)
        
        self.force_availability(user)  ## So the default DB state reflects the default form state of "all times work"

        self.send_class_mail_to_directors(cls)

        return cls

    @transaction.commit_on_success
    def editclass(self, user, reg_data, clsid, form_class=TeacherClassRegForm):
        
        reg_form, resource_formset, restype_formset = self.get_forms(reg_data, form_class=form_class)

        try:
            cls = ClassSubject.objects.get(id=int(clsid))
        except (TypeError, ClassSubject.DoesNotExist):
            raise ESPError(False), "The class you're trying to edit (ID %s) does not exist!" % (repr(clsid))

        extra_time = reg_form._get_total_time_requested() - cls.sections.count() * float(cls.duration)
        self.require_teacher_has_time(user, extra_time)

        self.make_class_happen(cls, user, reg_form, resource_formset, restype_formset, editing=True)
        
        self.force_availability(user)  ## So the default DB state reflects the default form state of "all times work"

        self.send_class_mail_to_directors(cls)

        return cls
        

    def get_forms(self, reg_data, form_class=TeacherClassRegForm):
        reg_form = form_class(self.crmi, reg_data)

        static_resource_requests = Tag.getProgramTag('static_resource_requests', self.program, )

        try:
            resource_formset = ResourceRequestFormSet(reg_data, prefix='request', static_resource_requests=static_resource_requests, )
        except ValidationError:
            resource_formset = None

        try:
            restype_formset = ResourceTypeFormSet(reg_data, prefix='restype')
        except ValidationError:
            restype_formset = None
            
        if not reg_form.is_valid() or (resource_formset and not resource_formset.is_valid()) or (restype_formset and not restype_formset.is_valid()):
            raise ClassCreationValidationError, (reg_form, resource_formset, restype_formset, "Invalid form data.  Please make sure you are using the official registration form, on esp.mit.edu.  If you are, please let us know how you got this error.")

        return reg_form, resource_formset, restype_formset
    
    def make_class_happen(self, cls, user, reg_form, resource_formset, restype_formset, editing=False):
        anchor_modified = self.set_class_data(cls, reg_form)
        self.update_class_sections(cls, int(reg_form.cleaned_data['num_sections']))

        #   If someone is editing the class, we assume they don't want to be
        #   added as a teacher if they aren't already one.
        if anchor_modified:
            cls.save()
            for teacher in cls.teachers():
                self.associate_teacher_with_class(cls, teacher)
            if not editing:
                self.associate_teacher_with_class(cls, user)
        self.add_rsrc_requests_to_class(cls, resource_formset, restype_formset)

        #   If someone is editing the class who isn't teaching it, don't unapprove it.
        if user in cls.teachers():
            cls.propose()
<<<<<<< HEAD

        cls.update_cache()
=======
>>>>>>> 1cc9eee4
        
    def set_class_data(self, cls, reg_form):
        custom_fields = get_custom_fields()
        custom_data = {}
    
        for k, v in reg_form.cleaned_data.items():
            if k in custom_fields:
                custom_data[k] = v
            elif k not in ('category', 'resources', 'viable_times', 'optimal_class_size_range', 'allowable_class_size_ranges', 'title') and k[:8] is not 'section_':
                cls.__dict__[k] = v
        
        cls.custom_form_data = custom_data

        if hasattr(cls, 'duration'):
            cls.duration = Decimal(cls.duration)
            
        cls.category = ClassCategories.objects.get(id=reg_form.cleaned_data['category'])

        if 'optimal_class_size_range' in reg_form.cleaned_data and reg_form.cleaned_data['optimal_class_size_range']:
            cls.optimal_class_size_range = ClassSizeRange.objects.get(id=reg_form.cleaned_data['optimal_class_size_range'])

        #   Set title of class explicitly
        cls.save()
        anchor_modified = self.update_class_anchorname(cls, reg_form.cleaned_data['title'])

        if 'allowable_class_size_ranges' in reg_form.cleaned_data and reg_form.cleaned_data['allowable_class_size_ranges']:
            cls.allowable_class_size_ranges = ClassSizeRange.objects.filter(id__in=reg_form.cleaned_data['allowable_class_size_ranges'])
            cls.save()
            
        return anchor_modified

    def update_class_sections(self, cls, num_sections):
        #   Give the class the appropriate number of sections as specified by the teacher.
        section_list = list( cls.sections.all() )
        for i in range(len(section_list), num_sections):
            section_list.append(cls.add_section(duration=cls.duration))

        # If the teacher wants to decrease the number of sections that they're teaching
        if num_sections < len(section_list):
            for class_section in section_list[num_sections:]:
                class_section.delete()
                        
        # Set duration of sections
        cls.sections.update(duration = cls.duration)

    def attach_class_to_program(self, cls):        
        cls.parent_program = self.program
        cls.anchor = self.program.classes_node()

    def update_class_anchorname(self, cls, title):
        nodestring = cls.emailcode()
        if cls.anchor and nodestring == cls.anchor.name:
            anchor_modified = False
        else:
            anchor_modified = True
        cls.anchor = self.program.classes_node().tree_create([nodestring])
        cls.anchor.tree_create(['TeacherEmail'])  ## Just to make sure it's there
        cls.anchor.friendly_name = title
        cls.anchor.save()
        return anchor_modified

    def associate_teacher_with_class(self, cls, user):
        self.add_teacher_to_program_mailinglist(user)

        cls.makeTeacher(user)
        cls.makeAdmin(user, self.crmi.teacher_class_noedit)
        cls.subscribe(user)
        self.program.teacherSubscribe(user)

    def force_availability(self, user):
        if len(user.getAvailableTimes(self.program)) == 0:
            for ts in self.program.getTimeSlots():
                user.addAvailableTime(self.program, ts)
            note = 'Availability was set automatically by the server in order to clear space for a newly registered class.'
            self.send_availability_email(user, note)

    def send_availability_email(self, teacher, note=None):
        timeslots = teacher.getAvailableTimes(self.program, ignore_classes=True)
        email_title = 'Availability for %s: %s' % (self.program.niceName(), teacher.name())
        email_from = '%s Registration System <server@%s>' % (self.program.anchor.parent.name, settings.EMAIL_HOST_SENDER)
        email_context = {'teacher': teacher,
                         'timeslots': timeslots,
                         'program': self.program,
                         'curtime': datetime.now(),
                         'note': note}
        email_contents = render_to_string('program/modules/availabilitymodule/update_email.txt', email_context)
        email_to = ['%s <%s>' % (teacher.name(), teacher.email)]
        send_mail(email_title, email_contents, email_from, email_to, False)

    def teacher_has_time(self, user, hours):
        return (user.getTaughtTime(self.program, include_scheduled=True) + timedelta(hours=hours) \
                <= self.program.total_duration())

    def require_teacher_has_time(self, user, hours):
        if not self.teacher_has_time(user, hours):
            raise ESPError(False), 'We love you too!  However, you attempted to register for more hours of class than we have in the program.  Please go back to the class editing page and reduce the duration, or remove or shorten other classes to make room for this one.'

    def add_teacher_to_program_mailinglist(self, user):
        add_list_member("%s_%s-teachers" % (self.program.anchor.parent.name, self.program.anchor.name), user)

    def add_rsrc_requests_to_class(self, cls, resource_formset, restype_formset):
        for sec in cls.get_sections():
            sec.clearResourceRequests()
            if resource_formset:
                for resform in resource_formset.forms:
                    self.import_resource_formset(sec, resform)
            if restype_formset:
                for resform in restype_formset.forms:
                    #   Save new types; handle imperfect validation
                    if len(resform.cleaned_data['name']) > 0:
                        self.import_restype_formset(self, sec, resform)
                    
    def import_resource_formset(self, sec, resform):
        if isinstance(resform.cleaned_data['desired_value'], list):
            for val in resform.cleaned_data['desired_value']:
                rr = ResourceRequest()
                rr.target = sec
                rr.res_type = resform.cleaned_data['resource_type']
                rr.desired_value = val
                rr.save()
            return resform.cleaned_data['desired_value']
        else:
            rr = ResourceRequest()
            rr.target = sec
            rr.res_type = resform.cleaned_data['resource_type']
            rr.desired_value = resform.cleaned_data['desired_value']
            rr.save()
            return rr

    def import_restype_formset(self, sec, resform):
        rt, created = ResourceType.get_or_create(resform.cleaned_data['name'])
        rt.choices = ['Yes']
        rt.save()
        rr = ResourceRequest()
        rr.target = sec
        rr.res_type = rt
        rr.desired_value = 'Yes'
        rr.save()
        return (rt, rr)


    def generate_director_mail_context(self, cls):
        new_data = cls.__dict__
        mail_ctxt = dict(new_data.iteritems())
        
        mail_ctxt['title'] = cls.title()
        mail_ctxt['one'] = cls.parent_program.anchor.parent.name
        mail_ctxt['two'] = cls.parent_program.anchor.name
        mail_ctxt['DEFAULT_HOST'] = settings.DEFAULT_HOST
        
        # Make some of the fields in new_data nicer for viewing.
        mail_ctxt['category'] = ClassCategories.objects.get(id=new_data['category_id']).category
        #mail_ctxt['global_resources'] = ResourceType.objects.filter(id__in=new_data['global_resources'])
        mail_ctxt['global_resources'] = cls.get_sections()[0].getResourceRequests()

        # Optimal and allowable class size ranges.
        if new_data.has_key('optimal_class_size_range_id') and (new_data['optimal_class_size_range_id'] is not None):
            opt_range = ClassSizeRange.objects.get(id=new_data['optimal_class_size_range_id'])
            mail_ctxt['optimal_class_size_range'] = str(opt_range.range_min) + "-" + str(opt_range.range_max)
        else:
            mail_ctxt['optimal_class_size_range'] = ''
        try:
            mail_ctxt['allowable_class_size_ranges'] = cls.allowable_class_size_ranges.all()
        except:
            # If the allowable_class_size_ranges field doesn't exist, just don't do anything.
            pass
        
        mail_ctxt['teachers'] = []
        for teacher in cls.teachers():
            teacher_ctxt = {'teacher': teacher}
            # Provide information about whether or not teacher's from MIT.
            last_profile = teacher.getLastProfile()
            if last_profile.teacher_info != None:
                teacher_ctxt['from_here'] = last_profile.teacher_info.from_here
                teacher_ctxt['college'] = last_profile.teacher_info.college
            else: # This teacher never filled out their teacher profile!
                teacher_ctxt['from_here'] = "[Teacher hasn't filled out teacher profile!]"
                teacher_ctxt['college'] = "[Teacher hasn't filled out teacher profile!]"

            # Get a list of the programs this person has taught for in the past, if any.
            teacher_ctxt['taught_programs'] = u', '.join([prog.niceName() for prog in teacher.getTaughtPrograms().order_by('pk').exclude(id=self.program.id)])
            mail_ctxt['teachers'].append(teacher_ctxt)
        return mail_ctxt


    def send_class_mail_to_directors(self, cls):
        mail_ctxt = self.generate_director_mail_context(cls)
        
        recipients = [teacher.email for teacher in cls.teachers()]
        if recipients:
            send_mail('['+self.program.niceName()+"] Comments for " + cls.emailcode() + ': ' + cls.title(), \
                      render_to_string('program/modules/teacherclassregmodule/classreg_email', mail_ctxt) , \
                      ('%s Class Registration <%s>' % (self.program.anchor.parent.name, self.program.director_email)), \
                      recipients, False)

        if self.program.director_email:
            mail_ctxt['admin'] = True
            send_mail('['+self.program.niceName()+"] Comments for " + cls.emailcode() + ': ' + cls.title(), \
                      render_to_string('program/modules/teacherclassregmodule/classreg_email', mail_ctxt) , \
                      ('%s Class Registration <%s>' % (self.program.anchor.parent.name, self.program.director_email)), \
                      [self.program.director_email], False)<|MERGE_RESOLUTION|>--- conflicted
+++ resolved
@@ -118,11 +118,6 @@
         #   If someone is editing the class who isn't teaching it, don't unapprove it.
         if user in cls.teachers():
             cls.propose()
-<<<<<<< HEAD
-
-        cls.update_cache()
-=======
->>>>>>> 1cc9eee4
         
     def set_class_data(self, cls, reg_form):
         custom_fields = get_custom_fields()
