--- conflicted
+++ resolved
@@ -183,7 +183,6 @@
     (r'^navbar/edit.scm', 'updateNavBar') )
     
 urlpatterns += patterns('', 
-<<<<<<< HEAD
     (r'^dataviews/?', include('esp.dataviews.urls')) )
 
 urlpatterns +=patterns('esp.customforms.views',
@@ -198,7 +197,4 @@
 	(r'^customforms/metadata/$', 'getRebuildData'),
 	(r'^customforms/getperms/$', 'getPerms')
 	)
-	
-=======
-    (r'^dataviews/', include('esp.dataviews.urls')) )
->>>>>>> f9a13640
+	