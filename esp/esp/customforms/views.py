--- conflicted
+++ resolved
@@ -5,13 +5,8 @@
 from django.http import Http404,HttpResponseRedirect
 from django.template import RequestContext
 from django.db import connection
-<<<<<<< HEAD
-
-from customforms.models import *
-=======
-from django.utils import simplejson as json
+
 from esp.customforms.models import *
->>>>>>> 5edcfd47
 from esp.program.models import Program
 from esp.customforms.DynamicModel import DynamicModelHandler as DMH
 from esp.customforms.DynamicForm import FormHandler
@@ -279,11 +274,7 @@
     
     perm, error_text = hasPerm(request.user, form)
     if not perm:
-<<<<<<< HEAD
-        return render_to_response('customforms/error.html', request, {'error_text': error_text})    
-=======
         return render_to_response('customforms/error.html', request, {'error_text': error_text})
->>>>>>> 5edcfd47
     fh = FormHandler(form=form, request=request, user=request.user)
     
     return fh.get_wizard_view()    
