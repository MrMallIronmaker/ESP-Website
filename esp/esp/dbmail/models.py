
__author__    = "Individual contributors (see AUTHORS file)"
__date__      = "$DATE$"
__rev__       = "$REV$"
__license__   = "AGPL v.3"
__copyright__ = """
This file is part of the ESP Web Site
Copyright (c) 2007 by the individual contributors
  (see AUTHORS file)

The ESP Web Site is free software; you can redistribute it and/or
modify it under the terms of the GNU Affero General Public License
as published by the Free Software Foundation; either version 3
of the License, or (at your option) any later version.

This program is distributed in the hope that it will be useful,
but WITHOUT ANY WARRANTY; without even the implied warranty of
MERCHANTABILITY or FITNESS FOR A PARTICULAR PURPOSE.  See the
GNU Affero General Public License for more details.

You should have received a copy of the GNU Affero General Public
License along with this program; if not, write to the Free Software
Foundation, Inc., 51 Franklin Street, Fifth Floor, Boston, MA 02110-1301, USA.

Contact information:
MIT Educational Studies Program
  84 Massachusetts Ave W20-467, Cambridge, MA 02139
  Phone: 617-253-4882
  Email: esp-webmasters@mit.edu
Learning Unlimited, Inc.
  527 Franklin St, Cambridge, MA 02139
  Phone: 617-379-0178
  Email: web-team@learningu.org
"""
import re
import sys

from django.db import models, transaction
from django.db.models import Q
from esp.cache import cache_function
from esp.middleware import ESPError
from datetime import datetime
from esp.db.fields import AjaxForeignKey

from esp.users.models import PersistentQueryFilter, ESPUser
from django.template import Template #, VariableNode, TextNode

import esp.dbmail.sendto_fns

from django.conf import settings

from django.core.mail import get_connection
from django.core.mail.backends.smtp import EmailBackend as SMTPEmailBackend
from django.core.mail.message import sanitize_address
from django.core.exceptions import ImproperlyConfigured


def send_mail(subject, message, from_email, recipient_list, fail_silently=False, bcc=(settings.DEFAULT_EMAIL_ADDRESSES['archive'],),
              return_path=settings.DEFAULT_EMAIL_ADDRESSES['bounces'], extra_headers={},
              debug=False,
              *args, **kwargs):
    from_email = from_email.strip()
    if 'Reply-To' in extra_headers:
        extra_headers['Reply-To'] = extra_headers['Reply-To'].strip()
    if isinstance(recipient_list, basestring):
        new_list = [ recipient_list ]
    else:
        new_list = [ x for x in recipient_list ]
    from django.core.mail import EmailMessage #send_mail as django_send_mail
    if debug: print "Sent mail to %s" % str(new_list)
    
    #   Get whatever type of e-mail connection Django provides.
    #   Normally this will be SMTP, but it also has an in-memory backend for testing.
    connection = get_connection(fail_silently=fail_silently, return_path=return_path)
    msg = EmailMessage(subject, message, from_email, new_list, bcc=bcc, connection=connection, headers=extra_headers)
    
    #   Detect HTML tags in message and change content-type if they are found
    if '<html>' in message:
        msg.content_subtype = 'html'
    
    msg.send()

def expire_unsent_emails(orm=None):
    """
    Expires old, unsent TextOfEmails and MessageRequests.

    By default, performs the query using the models/managers defined in this
    file. Alternatively, during a migration, a frozen orm can be passed via the
    orm parameter.
    """
    if orm is None:
        orm = sys.modules[__name__]
    TextOfEmail.expireUnsentEmails(orm_class=orm.TextOfEmail)
    MessageRequest.expireUnprocessedRequests(orm_class=orm.MessageRequest)

class ActionHandler(object):
    """ This class passes variable keys in such a way that django templates can use them."""
    def __init__(self, obj, user):
        self._obj  = obj
        self._user = user
        
    def __getattribute__(self, key):
        
        # get the object, can't use self.obj since we're doing fun stuff
        if key == '_obj' or key == '_user':
            # use the parent's __getattribute__
            return super(ActionHandler, self).__getattribute__(key)

        obj = self._obj
        
        if not hasattr(obj, 'get_msg_vars'):
            return getattr(obj, key)
        
        return obj.get_msg_vars(self._user, key)


_MESSAGE_CREATED_AT_HELP_TEXT = """
    The time this object was created at. Useful for informational
    purposes, and also as a safety mechanism for preventing un-sent
    (because of previous bugs and failures), out-of-date messages from
    being sent.
"""
_MESSAGE_CREATED_AT_HELP_TEXT = re.sub(r'\s+', ' ', _MESSAGE_CREATED_AT_HELP_TEXT.strip())


class MessageRequest(models.Model):
    """ An initial request to broadcast an e-mail message """

    # Each MessageRequest can specify a sendto function, which specifies, for
    # each recipient in the recipients query, which set of associated email
    # addresses should receive the message.  The sendto functions are defined
    # in esp.dbmail.sendto_fns, and their names are choices for the
    # MessageRequest.sendto_fn_name field.
    SEND_TO_GUARDIAN = 'send_to_guardian'
    SEND_TO_EMERGENCY = 'send_to_emergency'
    SEND_TO_SELF_AND_GUARDIAN = 'send_to_self_and_guardian'
    SEND_TO_SELF_AND_EMERGENCY = 'send_to_self_and_emergency'
    SEND_TO_GUARDIAN_AND_EMERGENCY = 'send_to_guardian_and_emergency'
    SEND_TO_SELF_AND_GUARDIAN_AND_EMERGENCY = 'send_to_self_and_guardian_and_emergency'

    # The empty string is the default value of the MessageRequest.sendto_fn_name
    # field and means 'send_to_self', the legacy functionality of sending only
    # to the ESPUser's email as given in the email field.
    SEND_TO_SELF = ''
    SEND_TO_SELF_REAL = 'send_to_self'

    SENDTO_FN_CHOICES = (
        (SEND_TO_SELF, 'send to user'),
        (SEND_TO_GUARDIAN, 'send to guardian'),
        (SEND_TO_EMERGENCY, 'send to emergency contact'),
        (SEND_TO_SELF_AND_GUARDIAN, 'send to user and guardian'),
        (SEND_TO_SELF_AND_EMERGENCY, 'send to user and emergency contact'),
        (SEND_TO_GUARDIAN_AND_EMERGENCY, 'send to guardian and emergency contact'),
        (SEND_TO_SELF_AND_GUARDIAN_AND_EMERGENCY, 'send to user and guardian and emergency contact'),
    )

    id = models.AutoField(primary_key=True)
    subject = models.TextField(null=True,blank=True) 
    msgtext = models.TextField(blank=True, null=True) 
    special_headers = models.TextField(blank=True, null=True) 
    recipients = models.ForeignKey(PersistentQueryFilter) # We will get the user from a query filter
    sendto_fn_name = models.CharField("sendto function", max_length=128,
                    choices=SENDTO_FN_CHOICES, default=SEND_TO_SELF,
                    help_text="The function that specifies, for each recipient " +
                    "of the message, which set of associated email addresses " +
                    "should receive the message.")
    sender = models.TextField(blank=True, null=True) # E-mail sender; should be a valid SMTP sender string 
    creator = AjaxForeignKey(ESPUser) # the person who sent this message

    # Use `default` instead of `auto_now_add`, so that the migration creating
    # this field can set times in the past.
    created_at = models.DateTimeField(
        default=datetime.now, null=False, blank=False, editable=False,
        auto_now_add=False, help_text=_MESSAGE_CREATED_AT_HELP_TEXT,
    )

    processed = models.BooleanField(default=False, db_index=True) # Have we made EmailRequest objects from this MessageRequest yet?
    processed_by = models.DateTimeField(null=True, default=None, db_index=True) # When should this be processed by?
    priority_level = models.IntegerField(null=True, blank=True) # Priority of a message; may be used in the future to make a message non-digested, or to prevent a low-priority message from being sent

    def __unicode__(self):
        return unicode(self.subject)
    
    # Access special_headers as a dictionary
    def special_headers_dict_get(self):
        if not self.special_headers:
            return {}
        import cPickle as pickle
        return pickle.loads(str(self.special_headers)) # We call str here because pickle hates unicode. -ageng 2008-11-18
    def special_headers_dict_set(self, value):
        import cPickle as pickle
        if not isinstance(value, dict):
            value = {}
        self.special_headers = pickle.dumps(value)
    special_headers_dict = property( special_headers_dict_get, special_headers_dict_set )
    
    @staticmethod
    def createRequest(var_dict = None, *args, **kwargs):
        """ To create a new MessageRequest, you should provide a dictionary of
            the variables you want substituted, if you want any. """
        new_request = MessageRequest(*args, **kwargs)

        if var_dict is not None:
            new_request.save()
            MessageVars.createMessageVars(new_request, var_dict) # create the message Variables
        return new_request

    @classmethod
    def expireUnprocessedRequests(cls, orm_class=None):
        """
        For all unprocessed requests (probably old messages that for some
        reason were never sent), expire them by pretending that they've been
        processed. Used to prevent old, outdated messages from going out.

        By default, performs the query using the MessageRequest model and its
        default Manager. Alternatively, during a migration, a frozen orm class
        can be passed via the orm_class parameter.
        """
        if orm_class is None:
            orm_class = cls
        return orm_class.objects.filter(Q(processed_by__isnull=True) | Q(processed_by__lt=datetime.now()), processed=False).update(processed=True)

    def parseSmartText(self, text, user):
        """ Takes a text and user, and, within the confines of this message, will make it better. """

        # prepare variables
        text = unicode(text)
        user = ESPUser(user)

        context = MessageVars.getContext(self, user)

        newtext = ''
        template = Template(text)

        return template.render(context)

    @classmethod
    def is_sendto_fn_name_choice(cls, sendto_fn_name):
        """
        Determines if the given string is one of the sendto_fn_name field choices.
        """
        if sendto_fn_name == cls.SEND_TO_SELF_REAL:
            return True
        return bool(filter(lambda fn: sendto_fn_name == fn[0], cls.SENDTO_FN_CHOICES))

    @classmethod
    def get_sendto_fn_callable(cls, sendto_fn_name):
        """
        Returns the callable sendto function whose name is the given string.

        The function must be one of the sendto_fn_name field choices, and must
        be a callable defined in esp.dbmail.sendto_fns. Raises aan
        ImproperlyConfigured exception if that is not the case.
        """
        if not cls.is_sendto_fn_name_choice(sendto_fn_name):
            raise ImproperlyConfigured('"%s" is not one of the available sendto function choices' % sendto_fn_name)
        if sendto_fn_name == cls.SEND_TO_SELF:
            sendto_fn_name = cls.SEND_TO_SELF_REAL
        if not hasattr(esp.dbmail.sendto_fns, sendto_fn_name):
            raise ImproperlyConfigured('"esp.dbmail.sendto_fns" does not define "%s"' % sendto_fn_name)
        sendto_fn_callable = getattr(esp.dbmail.sendto_fns, sendto_fn_name)
        if not callable(sendto_fn_callable):
            raise ImproperlyConfigured('"esp.dbmail.sendto_fns" does not define a "%s" callable sendto function' % sendto_fn_name)
        return sendto_fn_callable

    def get_sendto_fn(self):
        """
        Returns the callable sendto function for this MessageRequest.
        """
        return self.get_sendto_fn_callable(self.sendto_fn_name)

    @classmethod
    def assert_is_valid_sendto_fn_or_ESPError(cls, sendto_fn_name):
        """
        Returns the callable sendto function whose name is the given string.

        If the callable cannot be retrieved, raises an ESPError.
        """
        if sendto_fn_name == cls.SEND_TO_SELF:
            sendto_fn_name = cls.SEND_TO_SELF_REAL
        try:
            return cls.get_sendto_fn_callable(sendto_fn_name)
        except ImproperlyConfigured, e:
            raise ESPError(True, 'Invalid sendto function "%s". ' + \
                'This might be a website bug. Please contact us at %s ' + \
                'and tell us how you got this error, and we will look into it. ' + \
                'The error message is: "%s".' % \
                (sendto_fn_name, DEFAULT_EMAIL_ADDRESSES['support'], e))

    # Processing a MessageRequest needs to be atomic, so that if the DB falls
    # over halfway through the processing, we don't end up with half of the
    # TextOfEmail objects created and half of them not without a way to repair.
    # Unfortunately, this could be a pretty huge transaction -- if it turns out
    # to be a huge performance hit, we will need to rethink how we do this, but
    # I think we'll be okay, since nothing should block on it except other
    # instances of the same function (which should probably be locked out
    # anyway at a higher level).
<<<<<<< HEAD
    @transaction.commit_on_success
=======
    @transaction.atomic
>>>>>>> 2653b6e0
    def process(self, debug=False):
        """Process this request, creating TextOfEmail and EmailRequest objects.

        It is the caller's responsibility to call this only on unprocessed
        MessageRequests.
        """

        # figure out who we're sending from...
        if self.sender is not None and len(self.sender.strip()) > 0:
            send_from = self.sender
        else:
            if self.creator is not None:
                send_from = '%s <%s>' % (ESPUser(self.creator).name(), self.creator.email)
            else:
                send_from = 'ESP Web Site <esp@mit.edu>'

        users = self.recipients.getList(ESPUser).distinct()

        sendto_fn = self.get_sendto_fn_callable(self.sendto_fn_name)

        # go through each user and parse the text...then create the proper
        # emailrequest and textofemail object
        for user in users:
            subject = self.parseSmartText(self.subject, user)
            msgtext = self.parseSmartText(self.msgtext, user)

            # For each user, create an EmailRequest and a TextOfEmail
            # for each address given by the output of the sendto function.
            for address_pair in sendto_fn(user):
                newemailrequest = {'target': user, 'msgreq': self}
                send_to = ESPUser.email_sendto_address(*address_pair)
                newtxt = {
                    'send_to': send_to,
                    'send_from': send_from,
                    'subject': subject,
                    'msgtext': msgtext,
                    'created_at': self.created_at,
                    'defaults': {'sent': None},
                }

                # Use get_or_create so that, if this send_to address is
                # already receiving the exact same email, it doesn't need to
                # get sent a second time.
                # This is useful to de-duplicate announcement emails for
                # people with multiple accounts, or for preventing a user
                # from receiving a duplicate when a message request needs to
                # be resent after a bug prevented it from being received by
                # all recipients the first time.
                newtxt, created = TextOfEmail.objects.get_or_create(**newtxt)
                if not created:
                    if debug: print 'Skipped duplicate creation of message to %s for message request %d: %s' % (send_to, self.id, self.subject)

                newemailrequest['textofemail'] = newtxt

                EmailRequest.objects.get_or_create(**newemailrequest)

        # Mark ourselves processed.  We don't have to worry about the DB
        # falling over between the above writes and this one, because the whole
        # assembly is in a transaction.
        self.processed = True
        self.save()

        if debug: print 'Prepared e-mails to send for message request %d: %s' % (self.id, self.subject)


    class Admin:
        pass


class TextOfEmail(models.Model):
    """ Contains the processed form of an EmailRequest, ready to be sent.  SmartText becomes plain text. """
    send_to = models.CharField(max_length=1024)  # Valid email address, "Name" <foo@bar.com>
    send_from = models.CharField(max_length=1024) # Valid email address
    subject = models.TextField() # E-mail subject; plain text
    msgtext = models.TextField() # Message body; plain text

    # Don't use `default` or `auto_now_add`. When a
    # :class:`TextOfEmail` is created from a :class:`MessageRequest`, the
    # `created_at` value should be copied over at creation time.
    created_at = models.DateTimeField(
        null=False, blank=False, editable=False, auto_now_add=False,
        help_text=_MESSAGE_CREATED_AT_HELP_TEXT,
    )

    sent = models.DateTimeField(blank=True, null=True)
    sent_by = models.DateTimeField(null=True, default=None, db_index=True) # When it should be sent by.
    tries = models.IntegerField(default=0) # Number of times we attempted to send this message and failed

    def __unicode__(self):
        return unicode(self.subject) + ' <' + (self.send_to) + '>'

    def send(self, debug=False):
        """Take the email data in this TextOfEmail and send it.

        Returns an exception, if one was raised by `send_mail`, or None if the
        message sent successfully.

        It is the caller's responsibility to call this only on emails which
        have not already been sent, and which do not have too many retries.
        """

        parent_request = None
        if self.emailrequest_set.count() > 0:
            parent_request = self.emailrequest_set.all()[0].msgreq
        
        if parent_request is not None:
            extra_headers = parent_request.special_headers_dict
        else:
            extra_headers = {}
        
        now = datetime.now()

        try:
            send_mail(self.subject,
                      self.msgtext,
                      self.send_from,
                      self.send_to,
                      False,
                      extra_headers=extra_headers,
                      debug=debug)
        except Exception as e:
            self.tries += 1
            self.save()
            return e
        else:
            self.sent = now
            self.save()

    @classmethod
    def expireUnsentEmails(cls, min_tries=0, orm_class=None):
        """
        For all unsent emails (probably old messages that for some reason were
        never sent), expire them by pretending that they were just sent.  Used
        to prevent old, outdated messages from going out.

        The optional min_tries parameter sets the number of tries that must
        have happened before expiring the message. Defaults to 0, since old
        messages from before the 0003_lock_and_retry_emails migration start
        with 0 tries.

        By default, performs the query using the TextOfEmail model and its
        default Manager. Alternatively, during a migration, a frozen orm class
        can be passed via the orm_class parameter.
        """
        if orm_class is None:
            orm_class = cls
        now = datetime.now()
        return orm_class.objects.filter(Q(sent_by__isnull=True) | Q(sent_by__lt=now), sent__isnull=True, tries__gte=min_tries).update(sent=now)
        
    class Admin:
        pass

    class Meta:
        verbose_name_plural = 'Email Texts'

class MessageVars(models.Model):
    """ A storage of message variables for a specific message. """
    messagerequest = models.ForeignKey(MessageRequest)
    pickled_provider = models.TextField() # Object which must have obj.get_message_var(key)
    provider_name    = models.CharField(max_length=128)
    
    @staticmethod
    def createVar(msgrequest, name, obj):
        """ This is used to create a variable container for a message."""
        import cPickle as pickle

        
        newMessageVar = MessageVars(messagerequest = msgrequest, provider_name = name)
        newMessageVar.pickled_provider = pickle.dumps(obj)

        newMessageVar.save()

        return newMessageVar

    def getDict(self, user):
        import cPickle as pickle
        #try:
        provider = pickle.loads(str(self.pickled_provider))
        #except:
        #    raise ESPError('Coule not load variable provider object!')

        actionhandler = ActionHandler(provider, user)

        
        return {self.provider_name: actionhandler}

    def getVar(self, key, user):
        """ Get a variable from this object. """
        import cPickle as pickle

        try:
            provider = pickle.loads(str(self.pickled_provider))
        except:
            raise ESPError('Could not load variable provider object!')

        if hasattr(provider, 'get_msg_vars'):
            return str(provider.get_msg_vars(user, key))
        else:
            return None

    @staticmethod
    def getContext(msgrequest, user):
        """ Get a context-like dictionary for template rendering. """
        from django.template import Context  ## aseering 8-13-2010 -- Yes, this is supposed to be 'Context', not 'RequestContext'.

        context = {}
        msgvars = msgrequest.messagevars_set.all()
        
        for msgvar in msgvars:
            context.update(msgvar.getDict(user))
        return Context(context)

    @staticmethod
    def createMessageVars(msgrequest, var_dict):
        """ Takes a var_dict, which should be of the form:
            {'FirstHalf': obj, ... }
            Where a variable like {{Program.schedule}} should have:
            {'Program':   programObj ...} and programObj needs to have
            get_msg_vars(userObj, 'schedule') to work
        """    

        # for each module in the dictionary, create a corresponding
        # MessageVar object
        for key, obj in var_dict.items():
            MessageVars.createVar(msgrequest, key, obj)
        

        return True

    def __unicode__(self):
        return "Message Variables for %s" % self.messagerequest
    
    class Meta:
        verbose_name_plural = 'Message Variables'


class EmailRequest(models.Model):
    """ Each e-mail is sent to all users in a category.  This a one-to-many that binds a message to the users that it will be sent to. """
    target = AjaxForeignKey(ESPUser)
    msgreq = models.ForeignKey(MessageRequest)
    textofemail = AjaxForeignKey(TextOfEmail, blank=True, null=True)

    def __unicode__(self):
        return unicode(self.msgreq.subject) + ' <' + unicode(self.target.username) + '>'

    class Admin:
        pass

class EmailList(models.Model):
    """
    A list that gets handled when an email comes in to @esp.mit.edu.
    """

    regex = models.CharField(verbose_name='Regular Expression',
            max_length=512, help_text="(e.g. '^(.*)$' matches everything)")

    seq   = models.PositiveIntegerField(blank=True, verbose_name = 'Sequence',
                                        help_text="Smaller is earlier.")

    handler = models.CharField(max_length=128)

    subject_prefix = models.CharField(max_length=64,blank=True,null=True)

    admin_hold = models.BooleanField(default=False)

    cc_all     = models.BooleanField(help_text="If true, the CC field will list everyone. Otherwise each email will be sent individually.", default=False)

    from_email = models.CharField(help_text="If specified, the FROM header will be overwritten with this email.", blank=True, null=True, max_length=512)

    description = models.TextField(blank=True,null=True)

    class Meta:
        ordering=('seq',)

    def save(self, *args, **kwargs):
        if self.seq is None:
            try:
                self.seq = EmailList.objects.order_by('-seq')[0].seq + 5
            except EmailList.DoesNotExist:
                self.seq = 0
            except IndexError:
                self.seq = 0

        super(EmailList, self).save(*args, **kwargs)

    def __unicode__(self):
        return '%s (%s)' % (self.description, self.regex)

class PlainRedirect(models.Model):
    """
    A simple catch-all for mail redirection.
    """

    original = models.CharField(max_length=512)

    destination = models.CharField(max_length=512)

    def __unicode__(self):
        return '%s --> %s'  % (self.original, self.destination)

    class Meta:
        ordering=('original',)


# Adapted from http://www.djangosnippets.org/snippets/735/
class CustomSMTPBackend(SMTPEmailBackend):
    """ Simple override of Django's default backend to allow a Return-Path to be specified """
    
    def __init__(self, return_path=None, **kwargs):
        self.return_path = return_path
        super(CustomSMTPBackend, self).__init__(**kwargs)
        
    def _send(self, email_message):
        """A helper method that does the actual sending."""
        if not email_message.recipients():
            return False
        from_email = sanitize_address(email_message.from_email, email_message.encoding)
        recipients = [sanitize_address(addr, email_message.encoding)
                      for addr in email_message.recipients()]
        try:
            if self.return_path:
                return_path = self.return_path
            else:
                return_path = email_message.from_email
            self.connection.sendmail(sanitize_address(return_path, email_message.encoding),
                    recipients,
                    email_message.message().as_string())
        except:
            if not self.fail_silently:
                raise
            return False
        return True<|MERGE_RESOLUTION|>--- conflicted
+++ resolved
@@ -295,11 +295,7 @@
     # I think we'll be okay, since nothing should block on it except other
     # instances of the same function (which should probably be locked out
     # anyway at a higher level).
-<<<<<<< HEAD
-    @transaction.commit_on_success
-=======
     @transaction.atomic
->>>>>>> 2653b6e0
     def process(self, debug=False):
         """Process this request, creating TextOfEmail and EmailRequest objects.
 
