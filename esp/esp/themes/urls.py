
from esp.themes.views import editor, selector, configure, landing, recompile

from django.conf.urls.defaults import *

urlpatterns = patterns('',
<<<<<<< HEAD
                        (r'^/?$', landing),
                        (r'^/select', selector),
                        (r'^/setup', configure),
                        (r'^/customize', editor),
=======
                        (r'^$', landing),
                        (r'^select/?$', selector),
                        (r'^setup/?$', configure),
                        (r'^customize/?$', editor),
                        (r'^recompile/?$', recompile),
>>>>>>> 89cc5007
                      )<|MERGE_RESOLUTION|>--- conflicted
+++ resolved
@@ -4,16 +4,9 @@
 from django.conf.urls.defaults import *
 
 urlpatterns = patterns('',
-<<<<<<< HEAD
                         (r'^/?$', landing),
                         (r'^/select', selector),
                         (r'^/setup', configure),
                         (r'^/customize', editor),
-=======
-                        (r'^$', landing),
-                        (r'^select/?$', selector),
-                        (r'^setup/?$', configure),
-                        (r'^customize/?$', editor),
-                        (r'^recompile/?$', recompile),
->>>>>>> 89cc5007
+                        (r'^/recompile', recompile),
                       )