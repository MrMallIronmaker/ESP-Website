
__author__    = "MIT ESP"
__date__      = "$DATE$"
__rev__       = "$REV$"
__license__   = "GPL v.2"
__copyright__ = """
This file is part of the ESP Web Site
Copyright (c) 2007 MIT ESP

The ESP Web Site is free software; you can redistribute it and/or
modify it under the terms of the GNU General Public License
as published by the Free Software Foundation; either version 2
of the License, or (at your option) any later version.

This program is distributed in the hope that it will be useful,
but WITHOUT ANY WARRANTY; without even the implied warranty of
MERCHANTABILITY or FITNESS FOR A PARTICULAR PURPOSE.  See the
GNU General Public License for more details.

You should have received a copy of the GNU General Public License
along with this program; if not, write to the Free Software
Foundation, Inc., 51 Franklin Street, Fifth Floor, Boston, MA  02110-1301, USA.

Contact Us:
ESP Web Group
MIT Educational Studies Program,
84 Massachusetts Ave W20-467, Cambridge, MA 02139
Phone: 617-253-4882
Email: web@esp.mit.edu
"""
from django.db   import models
from django.conf import settings
from django.core.files.storage import default_storage

from esp.middleware   import ESPError
import os
import datetime
<<<<<<< HEAD
import cStringIO as StringIO
import md5
from PIL import Image, ImageFont, ImageDraw, ImageFilter

TEXIMAGE_BASE = settings.MEDIA_ROOT+'latex'
TEXIMAGE_URL  = '/media/uploaded/latex'
IMAGE_TYPE    = 'png'
LATEX_DPI     = 150
LATEX_BG      = 'Transparent' #'white'

mimes         = {'gif': 'image/gif',
                 'png': 'image/png'}

commands = {'latex'  : '/usr/bin/latex',
            'dvips'  : '/usr/bin/dvips',
            'convert': '/sw/bin/convert',
            'dvipng' : '/usr/bin/dvipng'}

TMP      = '/tmp'

class LatexImage(models.Model):

    content  = models.TextField()
    image    = models.FileField(upload_to = 'latex')
    dpi      = models.IntegerField(blank=True, null=True)
    style    = models.CharField(maxlength=16, choices = (('INLINE','INLINE'),('DISPLAY','DISPLAY')))
    filetype = models.CharField(maxlength=10)

    def getImage(self):
        if not self.file_exists():
            self.genImage()
        return str(self)

    def genImage(self):

        if self.file_exists():
            return False
        
        if not self.image:
            self.image = get_rand_file_base()
            self.filetype = IMAGE_TYPE
        else:
            self.image = os.path.basename(self.image)
            self.image = self.image[:self.image.rindex('.')]

        if self.style == 'INLINE':
            style = '$'
        elif self.style == 'DISPLAY':
            style = '$$'
        else:
            raise ESPError(False), 'Unknown display style'

        tex = r"""\documentclass[fleqn]{article} \usepackage{amssymb,amsmath} """ +\
              r"""\usepackage[latin1]{inputenc} \begin{document} """ + \
              r""" \thispagestyle{empty} \mathindent0cm \parindent0cm %s%s%s \end{document}""" % \
              (style, self.content, style)

        fullpath = TMP+'/'+self.image

        tex_file = open(fullpath + '.tex', 'w')
        tex_file.write(tex)
        tex_file.close()

        if self.dpi is None:
            cur_dpi = LATEX_DPI
        else:
            cur_dpi = self.dpi

        os.system('cd %s && %s -interaction=nonstopmode %s > /dev/null' % \
                  (TMP, commands['latex'], self.image))

        os.system( '%s -q -T tight -bg %s -D %s -o %s.png %s.dvi > /dev/null' % \
                  (commands['dvipng'], LATEX_BG, cur_dpi, fullpath, fullpath))

        if self.filetype.lower() != 'png':
            os.system( '%s %s.png %s.%s %> /dev/null' % \
                       (commands['convert'], fullpath, fullpath, self.filetype))

        old_filename = self.image
=======
import hashlib
>>>>>>> 6c4750af

import ImageFont, Image, ImageDraw, ImageFilter

IMAGE_TYPE = 'png'

class SubSectionImage(models.Model):

    create_ts = models.DateTimeField(default = datetime.datetime.now,
                                     editable = False)
    text  = models.TextField(unique=True)
    image = models.ImageField(upload_to = 'subsection_images')
    font_size = models.IntegerField(default = 24)
    height = models.PositiveIntegerField(blank=True,null=True)
    width = models.PositiveIntegerField(blank=True, null=True)


    class Admin:
        pass

    def create_image(self):
        """
        Takes a string and creates a pretty image.
        """

        FONT = settings.MEDIA_ROOT + 'BOOKOS.TTF'

        font = ImageFont.truetype(FONT, self.font_size)

        font_string = self.text

        dim = font.getsize(font_string)

        dim = (350, dim[1],)

        im = Image.new('RGB',dim, 'white')
        draw = ImageDraw.Draw(im)

        draw.text((0,0),font_string, font=font, fill="#333333") #, fill=self.color)

        del draw

        im = im.rotate(270)
        im = im.filter(ImageFilter.SMOOTH)
        im = im.filter(ImageFilter.SHARPEN)        

        file_name = hashlib.md5(font_string).hexdigest()

        full_file_name = '%s/%s/%s.%s' %\
                      (settings.MEDIA_ROOT, self._meta.get_field('image').upload_to, file_name, IMAGE_TYPE)
        part_file_name = '%s/%s.%s' % (self._meta.get_field('image').upload_to, file_name, IMAGE_TYPE)

        file = default_storage.open(full_file_name, 'wb')
        im.save(file, IMAGE_TYPE) 
        file.close()

        self.image = part_file_name
        
        models.Model.save(self)

        self.width, self.height = dim

    def save(self, *args, **kwargs):
        self.create_image()
        models.Model.save(self, *args, **kwargs)

    def __unicode__(self):
        if not os.path.exists(self.image.path):
            self.create_image()
        return '<img src="%s" alt="%s" border="0" title="%s" class="subsection" />' % (str(self.image.url), self.text, self.text)
        <|MERGE_RESOLUTION|>--- conflicted
+++ resolved
@@ -35,89 +35,7 @@
 from esp.middleware   import ESPError
 import os
 import datetime
-<<<<<<< HEAD
-import cStringIO as StringIO
-import md5
-from PIL import Image, ImageFont, ImageDraw, ImageFilter
-
-TEXIMAGE_BASE = settings.MEDIA_ROOT+'latex'
-TEXIMAGE_URL  = '/media/uploaded/latex'
-IMAGE_TYPE    = 'png'
-LATEX_DPI     = 150
-LATEX_BG      = 'Transparent' #'white'
-
-mimes         = {'gif': 'image/gif',
-                 'png': 'image/png'}
-
-commands = {'latex'  : '/usr/bin/latex',
-            'dvips'  : '/usr/bin/dvips',
-            'convert': '/sw/bin/convert',
-            'dvipng' : '/usr/bin/dvipng'}
-
-TMP      = '/tmp'
-
-class LatexImage(models.Model):
-
-    content  = models.TextField()
-    image    = models.FileField(upload_to = 'latex')
-    dpi      = models.IntegerField(blank=True, null=True)
-    style    = models.CharField(maxlength=16, choices = (('INLINE','INLINE'),('DISPLAY','DISPLAY')))
-    filetype = models.CharField(maxlength=10)
-
-    def getImage(self):
-        if not self.file_exists():
-            self.genImage()
-        return str(self)
-
-    def genImage(self):
-
-        if self.file_exists():
-            return False
-        
-        if not self.image:
-            self.image = get_rand_file_base()
-            self.filetype = IMAGE_TYPE
-        else:
-            self.image = os.path.basename(self.image)
-            self.image = self.image[:self.image.rindex('.')]
-
-        if self.style == 'INLINE':
-            style = '$'
-        elif self.style == 'DISPLAY':
-            style = '$$'
-        else:
-            raise ESPError(False), 'Unknown display style'
-
-        tex = r"""\documentclass[fleqn]{article} \usepackage{amssymb,amsmath} """ +\
-              r"""\usepackage[latin1]{inputenc} \begin{document} """ + \
-              r""" \thispagestyle{empty} \mathindent0cm \parindent0cm %s%s%s \end{document}""" % \
-              (style, self.content, style)
-
-        fullpath = TMP+'/'+self.image
-
-        tex_file = open(fullpath + '.tex', 'w')
-        tex_file.write(tex)
-        tex_file.close()
-
-        if self.dpi is None:
-            cur_dpi = LATEX_DPI
-        else:
-            cur_dpi = self.dpi
-
-        os.system('cd %s && %s -interaction=nonstopmode %s > /dev/null' % \
-                  (TMP, commands['latex'], self.image))
-
-        os.system( '%s -q -T tight -bg %s -D %s -o %s.png %s.dvi > /dev/null' % \
-                  (commands['dvipng'], LATEX_BG, cur_dpi, fullpath, fullpath))
-
-        if self.filetype.lower() != 'png':
-            os.system( '%s %s.png %s.%s %> /dev/null' % \
-                       (commands['convert'], fullpath, fullpath, self.filetype))
-
-        old_filename = self.image
-=======
 import hashlib
->>>>>>> 6c4750af
 
 import ImageFont, Image, ImageDraw, ImageFilter
 
