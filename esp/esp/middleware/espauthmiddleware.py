__author__    = "Individual contributors (see AUTHORS file)"
__date__      = "$DATE$"
__rev__       = "$REV$"
__license__   = "AGPL v.3"
__copyright__ = """
This file is part of the ESP Web Site
Copyright (c) 2007 by the individual contributors
  (see AUTHORS file)

The ESP Web Site is free software; you can redistribute it and/or
modify it under the terms of the GNU Affero General Public License
as published by the Free Software Foundation; either version 3
of the License, or (at your option) any later version.

This program is distributed in the hope that it will be useful,
but WITHOUT ANY WARRANTY; without even the implied warranty of
MERCHANTABILITY or FITNESS FOR A PARTICULAR PURPOSE.  See the
GNU Affero General Public License for more details.

You should have received a copy of the GNU Affero General Public
License along with this program; if not, write to the Free Software
Foundation, Inc., 51 Franklin Street, Fifth Floor, Boston, MA 02110-1301, USA.

Contact information:
MIT Educational Studies Program
  84 Massachusetts Ave W20-467, Cambridge, MA 02139
  Phone: 617-253-4882
  Email: esp-webmasters@mit.edu
Learning Unlimited, Inc.
  527 Franklin St, Cambridge, MA 02139
  Phone: 617-379-0178
  Email: web-team@learningu.org
"""

from django.conf import settings
from django.contrib import auth
from django.contrib.auth.middleware import AuthenticationMiddleware
from django.contrib.auth.models import AnonymousUser
from django.utils.cache import patch_vary_headers
from django.utils.functional import SimpleLazyObject

from esp.users.models import AnonymousESPUser, ESPUser

__all__ = ('ESPAuthMiddleware',)

def get_user(request):
    """ Code modified from django.contrib.auth.middleware.get_user
    in order to replace the AnonymousUser with our own which has
    all the ESPUser methods. This mirrors Django's structure, where
    the auth backend only returns either a User or None, and
    AnonymousUser is inserted in auth.get_user(). In our case, the auth
    backend returns either an ESPUser or None, but auth.get_user() is less
    convenient to override since I'd still have to override this and the
    middleware's process_request() to use it, so I replace its AnonymousUser
    with an AnonymousESPUser here instead. """
    if not hasattr(request, '_cached_user'):
        user = auth.get_user(request)
        if user.is_authenticated():
            request._cached_user = user
        else:
            request._cached_user = AnonymousESPUser()
    return request._cached_user

class ESPAuthMiddleware(AuthenticationMiddleware):
    """ Much like the auth middleware except that this messes with cookie settings and such. """

    # Yes, it's necessary to override this, the get_user() is different
    # from Django's (see above).
    def process_request(self, request):
        assert hasattr(request, 'session'), "The Django authentication middleware requires session middleware to be installed. Edit your MIDDLEWARE_CLASSES setting to insert 'django.contrib.sessions.middleware.SessionMiddleware'."

<<<<<<< HEAD
        request.user = SimpleLazyObject(lambda: get_user(request))
=======
        request.user = SimpleLazyObject(lambda: ESPUser(get_user(request)))
>>>>>>> cab52d11

    def process_response(self, request, response):
        ## This gets set if we're not supposed to modify the cookie
        if getattr(response, 'no_set_cookies', False):
            return response

        modified_cookies = False

        user = getattr(request, '_cached_user', None)
        #   Allow a view to set a newly logged-in user via the response
        if not user or not user.is_authenticated():
            new_user = getattr(response, '_new_user', None)
            if isinstance(new_user, ESPUser):
                user = new_user

        if user and user.id:
            if settings.SESSION_EXPIRE_AT_BROWSER_CLOSE:
                max_age = None
                expires = None
            else:
                max_age = settings.SESSION_COOKIE_AGE
                expires = datetime.datetime.strftime(datetime.datetime.utcnow() + datetime.timedelta(seconds=settings.SESSION_COOKIE_AGE), "%a, %d-%b-%Y %H:%M:%S GMT")
            ret_title = ''
            try:
                ret_title = request.session['user_morph']['retTitle']
            except KeyError:
                pass

            # URL-encode some data since cookies don't like funny characters. They
            # make the chocolate chips nervous.
            # : see public/media/scripts/content/user_data.js
            import urllib
            encoding = request.encoding
            if encoding is None:
                encoding = settings.DEFAULT_CHARSET

            has_qsd_bits = user.isAdministrator()

            new_values = {'cur_username': user.username,
                          'cur_userid': user.id,
                          'cur_email': urllib.quote(user.email.encode(encoding)),
                          'cur_first_name': urllib.quote(user.first_name.encode(encoding)),
                          'cur_last_name': urllib.quote(user.last_name.encode(encoding)),
                          'cur_other_user': getattr(user, 'other_user', False) and '1' or '0',
                          'cur_retTitle': ret_title,
                          'cur_admin': user.isAdministrator() and '1' or '0',
                          'cur_qsd_bits': has_qsd_bits and '1' or '0',
                          'cur_yog': user.getYOG(),
                          'cur_grade': user.getGrade(),
                          'cur_roles': urllib.quote(",".join(user.getUserTypes())),
                          }

            for key, value in new_values.iteritems():
                if request.COOKIES.get(key, "") != str(value if value else ""):
                    response.set_cookie(key, value, max_age=max_age, expires=expires,
                                        domain=settings.SESSION_COOKIE_DOMAIN,
                                        secure=settings.SESSION_COOKIE_SECURE or None)
                    modified_cookies = True

        if user and not user.is_authenticated():
            cookies_to_delete = [x for x in ('cur_username','cur_userid','cur_email',
                                         'cur_first_name','cur_last_name',
                                         'cur_other_user','cur_retTitle',
                                         'cur_admin', 'cur_roles',
                                         'cur_yog', 'cur_grade',
                                         'cur_qsd_bits') if request.COOKIES.get(x, False)]

            map(response.delete_cookie, cookies_to_delete)
            modified_cookies = (len(cookies_to_delete) > 0)

        request.session.accessed = request.session.modified  ## Django only uses this for determining whether it refreshed the session cookie (and so needs to vary on cache), and its behavior is buggy; this works around it. -- aseering 11/1/2010

        if modified_cookies:
            patch_vary_headers(response, ('Cookie',))

        return response

<|MERGE_RESOLUTION|>--- conflicted
+++ resolved
@@ -69,11 +69,7 @@
     def process_request(self, request):
         assert hasattr(request, 'session'), "The Django authentication middleware requires session middleware to be installed. Edit your MIDDLEWARE_CLASSES setting to insert 'django.contrib.sessions.middleware.SessionMiddleware'."
 
-<<<<<<< HEAD
         request.user = SimpleLazyObject(lambda: get_user(request))
-=======
-        request.user = SimpleLazyObject(lambda: ESPUser(get_user(request)))
->>>>>>> cab52d11
 
     def process_response(self, request, response):
         ## This gets set if we're not supposed to modify the cookie
