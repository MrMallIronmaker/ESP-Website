--- conflicted
+++ resolved
@@ -100,13 +100,8 @@
             sqlcontent = ''.join("\n"+'%s:&nbsp;&nbsp;%s<br />' % \
                               (q['time'], q['sql']) for q in connection.queries)
 
-<<<<<<< HEAD
-            sqlcontent = str(sqlcontent)
+            sqlcontent = unicodedata.normalize('NFKD', unicode(sqlcontent)).encode('ascii', 'ignore')
 
-=======
-            sqlcontent = unicodedata.normalize('NFKD', unicode(sqlcontent)).encode('ascii', 'ignore')
-            
->>>>>>> 1b9b0bdc
             if '</body>' in response.content.lower():
                 pos = response.content.find('</body>')
                 response.content = '%s\n\n<div class="sql">\n%s\n\n</div>%s' % \
