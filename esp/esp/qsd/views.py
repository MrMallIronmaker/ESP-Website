--- conflicted
+++ resolved
@@ -105,10 +105,7 @@
 
 @handle_ajax_mover
 @branch_find
-<<<<<<< HEAD
 @vary_on_cookie
-=======
->>>>>>> 3b159218
 @cache_control(max_age=180)
 def qsd(request, branch, name, section, action):
 
@@ -284,10 +281,7 @@
         qsd = qsdold.copy()
         qsd.content = post_dict['data']
         qsd.load_cur_user_time(request, )
-<<<<<<< HEAD
-=======
         # Local change here, to enable QSD editing.
->>>>>>> 3b159218
         qsd.save()
         result['status'] = 1
         result['content'] = teximages(smartypants(markdown(qsd.content)))
