
__author__    = "MIT ESP"
__date__      = "$DATE$"
__rev__       = "$REV$"
__license__   = "GPL v.2"
__copyright__ = """
This file is part of the ESP Web Site
Copyright (c) 2007 MIT ESP

The ESP Web Site is free software; you can redistribute it and/or
modify it under the terms of the GNU General Public License
as published by the Free Software Foundation; either version 2
of the License, or (at your option) any later version.

This program is distributed in the hope that it will be useful,
but WITHOUT ANY WARRANTY; without even the implied warranty of
MERCHANTABILITY or FITNESS FOR A PARTICULAR PURPOSE.  See the
GNU General Public License for more details.

You should have received a copy of the GNU General Public License
along with this program; if not, write to the Free Software
Foundation, Inc., 51 Franklin Street, Fifth Floor, Boston, MA  02110-1301, USA.

Contact Us:
ESP Web Group
MIT Educational Studies Program,
84 Massachusetts Ave W20-467, Cambridge, MA 02139
Phone: 617-253-4882
Email: web@esp.mit.edu
"""
from datetime import datetime
import hashlib

from django.db import models
from django.core.cache import cache
from django.contrib.auth.models import User

from esp.datatree.models import *
from esp.lib.markdown import markdown
from esp.db.fields import AjaxForeignKey
from esp.db.file_db import *
from esp.cache import cache_function
from esp.web.models import NavBarCategory

class QSDManager(FileDBManager):
    @cache_function
    def get_by_path__name(self, path, name):
        # aseering 11-15-2009 -- Punt FileDB for this purpose;
        # it has consistency issues in multi-computer load-balanced setups,
        # and memcached doesn't have a clear performance disadvantage.
<<<<<<< HEAD
        return self.filter(path=path, name=name).select_related().latest('create_date')
=======
        try:
            return self.filter(path=path, name=name).select_related().latest('create_date')
        except QuasiStaticData.DoesNotExist:
            return None
>>>>>>> 1b9b0bdc
    get_by_path__name.depend_on_row(lambda:QuasiStaticData, lambda qsd: {'path': qsd.path, 'name': qsd.name})

    def __str__(self):
        return "QSDManager()"

    def __repr__(self):
        return "QSDManager()"

class QuasiStaticData(models.Model):
    """ A Markdown-encoded web page """

    objects = QSDManager(8, 'QuasiStaticData')

    path = AjaxForeignKey(DataTree)
    name = models.SlugField()
    title = models.CharField(max_length=256)
    content = models.TextField()

    nav_category = models.ForeignKey(NavBarCategory, default=NavBarCategory.default)

    create_date = models.DateTimeField(default=datetime.now, editable=False)
    author = AjaxForeignKey(User)
    disabled = models.BooleanField(default=False)
    keywords = models.TextField(blank=True, null=True)
    description = models.TextField(blank=True, null=True)

    def get_file_id(self):
        """Get the file_id of the object.

        This is used by the FileDBManager as a cache key, so be careful when updating.
        Changes here *may* cause caching to break in annoying ways elsewhere. We
        recommend grepping through any related files for "cache".

        In particular, IF you change this, update qsd/models.py's QSDManager class
        Otherwise, the cache *may* be used wrong elsewhere."""
        return qsd_cache_key(self.path, self.name, None) # DB access cache --- user invariant

    def copy(self,):
        """Returns a copy of the current QSD.

        This could be used for versioning QSDs, for example. It will not be
        saved to the DB until .save is called.

        Note that this method maintains the author and created date.
        Client code should probably reset the author to request.user
        and date to datetime.now (possibly with load_cur_user_time)"""
        qsd_new = QuasiStaticData()
        qsd_new.path    = self.path
        qsd_new.name    = self.name
        qsd_new.author  = self.author
        qsd_new.content = self.content
        qsd_new.title   = self.title
        qsd_new.description  = self.description
        qsd_new.nav_category = self.nav_category
        qsd_new.keywords     = self.keywords
        qsd_new.disabled     = self.disabled
        qsd_new.create_date  = self.create_date
        return qsd_new

    def load_cur_user_time(self, request, ):
        self.author = request.user
        self.create_date = datetime.now()

<<<<<<< HEAD
    def save(self, user=None, *args, **kwargs):
        # Invalidate the file cache of the render_qsd template tag
        from esp.qsd.templatetags.render_qsd import cache_key as cache_key_func, render_qsd_cache
        render_qsd_cache.delete(cache_key_func(self))

        # Invalidate per user cache entry --- really, we should do this for
        # all users, but just this one is easy and almost as good
        render_qsd_cache.delete(cache_key_func(self, user))

        retVal = super(QuasiStaticData, self).save(*args, **kwargs)
        QuasiStaticData.objects.obj_to_file(self)

        return retVal

=======
>>>>>>> 1b9b0bdc
    # Really, I think the correct solution here is to key it by path.get_uri and name
    # is_descendant_of is slightly more expensive, but whatever.
    @cache_function
    def url(self):
        """ Get the relative URL of a page (i.e. /learn/Splash/eligibility.html) """

        my_path = self.path
        path_parts = self.path.get_uri().split('/')
        program_top = DataTree.get_by_uri('Q/Programs')
        web_top = DataTree.get_by_uri('Q/Web')
        if my_path.is_descendant_of(program_top):
            name_parts = self.name.split(':')
            if len(name_parts) > 1:
                result =  '/' + name_parts[0] + '/' + '/'.join(path_parts[2:]) + '/' + name_parts[1] + '.html'
            else:
                result = '/programs/' + '/'.join(path_parts[2:]) + '/' + name_parts[0] + '.html'
        elif my_path.is_descendant_of(web_top):
            result = '/' + '/'.join(path_parts[2:]) + '/' + self.name + '.html'
        else:
            result = '/' + '/'.join(path_parts[1:]) + '/' + self.name + '.html'

        return result
    url.depend_on_row(lambda:QuasiStaticData, 'self')
    # This never really happens in this case, still... something to think about:
    #
    #    We can either do a query on Datatree modification and then delete the
    #    relevant cache, or we could add a Token to the cache and then we can
    #    delete by DataTree nodes. Although this is offloaded work from data
    #    modification to data retrieval, the modified form of work is also MUCH
    #    cheaper. As in, we can just grab qsd.path_id and not incur any
    #    database load, whereas the current setup is going to force us to do a
    #    database query AND do it at times a DataTree node is deleted... many
    #    of these aren't relevant.
    #
    #    That said, how can we propogate stuff then? With fully general Tokens,
    #    mapping functions are hard to write. Something more like the old
    #    partitions idea?
    #
    #    Special-case DataTree?? :-(
    #
    # url.depend_on_row(lambda:DataTree, lambda instance: {'self': QuasiStaticData.objects.blahbalh})

    def __unicode__(self):
        return (self.path.full_name() + ':' + self.name + '.html' )

    @cache_function
    def html(self):
        return markdown(self.content)
    html.depend_on_row(lambda:QuasiStaticData, 'self')

    @staticmethod
    def find_by_url_parts(base, parts):
        """ Fetch a QSD record by its url parts """
        # Extract the last part
        filename = parts.pop()

        # Find the branch
        try:
            branch = base.tree_decode( parts )
        except DataTree.NoSuchNodeException:
            raise QuasiStaticData.DoesNotExist

        # Find the record
        qsd = QuasiStaticData.objects.filter( path = branch, name = filename )
        if len(qsd) < 1:
            raise QuasiStaticData.DoesNotExist

        # Operation Complete!
        return qsd[0]

def qsd_cache_key(path, name, user=None,):
    # IF you change this, update qsd/models.py's QSDManager class
    # Otherwise, the wrong cache path will be invalidated
    # Also, make sure the qsd/models.py's get_file_id method
    # is also updated. Otherwise, other things might break.
    if user and user.is_authenticated():
        return hashlib.md5('%s-%s-%s' % (path.get_uri(), name, user.id)).hexdigest()
    else:
        return hashlib.md5('%s-%s' % (path.get_uri(), name)).hexdigest()


class ESPQuotations(models.Model):
    """ Quotation about ESP """

    content = models.TextField()
    display = models.BooleanField()
    author  = models.CharField(max_length=64)
    create_date = models.DateTimeField(default=datetime.now())

    @staticmethod
    def getQuotation():
        import random
        cutoff = .9
        if random.random() > cutoff:
            return None

        current_pool = cache.get('esp_quotes')

        if current_pool is None:
            current_pool = list(ESPQuotations.objects.filter(display=True).order_by('?')[:5])
            # Cache the current pool for a day
            if len(current_pool) == 0:
                return None

            cache.set('esp_quotes', current_pool, 86400)

        return random.choice(current_pool)


    class Meta:
        verbose_name_plural = 'ESP Quotations'
<|MERGE_RESOLUTION|>--- conflicted
+++ resolved
@@ -48,14 +48,10 @@
         # aseering 11-15-2009 -- Punt FileDB for this purpose;
         # it has consistency issues in multi-computer load-balanced setups,
         # and memcached doesn't have a clear performance disadvantage.
-<<<<<<< HEAD
-        return self.filter(path=path, name=name).select_related().latest('create_date')
-=======
         try:
             return self.filter(path=path, name=name).select_related().latest('create_date')
         except QuasiStaticData.DoesNotExist:
             return None
->>>>>>> 1b9b0bdc
     get_by_path__name.depend_on_row(lambda:QuasiStaticData, lambda qsd: {'path': qsd.path, 'name': qsd.name})
 
     def __str__(self):
@@ -73,7 +69,7 @@
     name = models.SlugField()
     title = models.CharField(max_length=256)
     content = models.TextField()
-
+    
     nav_category = models.ForeignKey(NavBarCategory, default=NavBarCategory.default)
 
     create_date = models.DateTimeField(default=datetime.now, editable=False)
@@ -88,7 +84,7 @@
         This is used by the FileDBManager as a cache key, so be careful when updating.
         Changes here *may* cause caching to break in annoying ways elsewhere. We
         recommend grepping through any related files for "cache".
-
+        
         In particular, IF you change this, update qsd/models.py's QSDManager class
         Otherwise, the cache *may* be used wrong elsewhere."""
         return qsd_cache_key(self.path, self.name, None) # DB access cache --- user invariant
@@ -98,7 +94,7 @@
 
         This could be used for versioning QSDs, for example. It will not be
         saved to the DB until .save is called.
-
+        
         Note that this method maintains the author and created date.
         Client code should probably reset the author to request.user
         and date to datetime.now (possibly with load_cur_user_time)"""
@@ -119,23 +115,6 @@
         self.author = request.user
         self.create_date = datetime.now()
 
-<<<<<<< HEAD
-    def save(self, user=None, *args, **kwargs):
-        # Invalidate the file cache of the render_qsd template tag
-        from esp.qsd.templatetags.render_qsd import cache_key as cache_key_func, render_qsd_cache
-        render_qsd_cache.delete(cache_key_func(self))
-
-        # Invalidate per user cache entry --- really, we should do this for
-        # all users, but just this one is easy and almost as good
-        render_qsd_cache.delete(cache_key_func(self, user))
-
-        retVal = super(QuasiStaticData, self).save(*args, **kwargs)
-        QuasiStaticData.objects.obj_to_file(self)
-
-        return retVal
-
-=======
->>>>>>> 1b9b0bdc
     # Really, I think the correct solution here is to key it by path.get_uri and name
     # is_descendant_of is slightly more expensive, but whatever.
     @cache_function
@@ -156,7 +135,7 @@
             result = '/' + '/'.join(path_parts[2:]) + '/' + self.name + '.html'
         else:
             result = '/' + '/'.join(path_parts[1:]) + '/' + self.name + '.html'
-
+        
         return result
     url.depend_on_row(lambda:QuasiStaticData, 'self')
     # This never really happens in this case, still... something to think about:
@@ -177,7 +156,7 @@
     #    Special-case DataTree?? :-(
     #
     # url.depend_on_row(lambda:DataTree, lambda instance: {'self': QuasiStaticData.objects.blahbalh})
-
+            
     def __unicode__(self):
         return (self.path.full_name() + ':' + self.name + '.html' )
 
@@ -191,18 +170,18 @@
         """ Fetch a QSD record by its url parts """
         # Extract the last part
         filename = parts.pop()
-
+        
         # Find the branch
         try:
             branch = base.tree_decode( parts )
         except DataTree.NoSuchNodeException:
             raise QuasiStaticData.DoesNotExist
-
+        
         # Find the record
         qsd = QuasiStaticData.objects.filter( path = branch, name = filename )
         if len(qsd) < 1:
             raise QuasiStaticData.DoesNotExist
-
+        
         # Operation Complete!
         return qsd[0]
 
@@ -244,6 +223,6 @@
 
         return random.choice(current_pool)
 
-
+        
     class Meta:
         verbose_name_plural = 'ESP Quotations'
