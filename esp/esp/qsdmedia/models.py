--- conflicted
+++ resolved
@@ -59,17 +59,14 @@
     format = models.TextField(blank=True, null=True)  # Format string; should be human-readable (string format is currently unspecified)
     mime_type = models.CharField(blank=True, null=True, max_length=256, editable=False)
     file_extension = models.TextField(blank=True, null=True, max_length=16, editable=False) # Windows file extension for this file type, in case it's something archaic / Windows-centric enough to not get a unique MIME type
-<<<<<<< HEAD
+    file_name = models.TextField(blank=True, null=True, max_length=256, editable=False) # original filename that this file should be downloaded as
+    hashed_name = models.TextField(blank=True, null=True, max_length=256, editable=False) # safe hashed filename
     
     #   Generic Foreign Key to object this media is associated with.
     #   Currently limited to be either a ClassSubject or Program.
     owner_type = models.ForeignKey(ContentType, blank=True, null=True, limit_choices_to=Q(name__in=['ClassSubject', 'Program']))
     owner_id = models.PositiveIntegerField(blank=True, null=True)
     owner = generic.GenericForeignKey(ct_field='owner_type', fk_field='owner_id')
-=======
-    file_name = models.TextField(blank=True, null=True, max_length=256, editable=False) # original filename that this file should be downloaded as
-    hashed_name = models.TextField(blank=True, null=True, max_length=256, editable=False) # safe hashed filename
->>>>>>> 5f70daf6
 
     #def get_target_file_relative_url(self):a
     #    return str(self.target_file)[ len(root_file_path): ]
