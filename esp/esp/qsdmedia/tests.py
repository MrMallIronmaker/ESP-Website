<<<<<<< HEAD
__author__    = "Individual contributors (see AUTHORS file)"
__date__      = "$DATE$"
__rev__       = "$REV$"
__license__   = "AGPL v.3"
__copyright__ = """
This file is part of the ESP Web Site
Copyright (c) 2013 by the individual contributors
  (see AUTHORS file)

The ESP Web Site is free software; you can redistribute it and/or
modify it under the terms of the GNU Affero General Public License
as published by the Free Software Foundation; either version 3
of the License, or (at your option) any later version.

This program is distributed in the hope that it will be useful,
but WITHOUT ANY WARRANTY; without even the implied warranty of
MERCHANTABILITY or FITNESS FOR A PARTICULAR PURPOSE.  See the
GNU Affero General Public License for more details.

You should have received a copy of the GNU Affero General Public
License along with this program; if not, write to the Free Software
Foundation, Inc., 51 Franklin Street, Fifth Floor, Boston, MA 02110-1301, USA.

Contact information:
MIT Educational Studies Program
  84 Massachusetts Ave W20-467, Cambridge, MA 02139
  Phone: 617-253-4882
  Email: esp-webmasters@mit.edu
Learning Unlimited, Inc.
  527 Franklin St, Cambridge, MA 02139
  Phone: 617-379-0178
  Email: web-team@lists.learningu.org
"""

from esp.qsdmedia.models import Media
from esp.tests.util import CacheFlushTestCase as TestCase

from django.core.files.uploadhandler import MemoryFileUploadHandler, StopFutureHandlers

class QSDMediaTest(TestCase):
    def test_upload(self):
        #   Pretend to upload a file
        file_data = "here is some test data"
        file_size = len(file_data)
        handler = MemoryFileUploadHandler()
        handler.handle_raw_input(file_data, None, file_size, None)
        try:
            handler.new_file('test', 'test_file.txt', 'text/plain', file_size)
        except StopFutureHandlers:
            pass
        file = handler.file_complete(file_size)
        media = Media(friendly_name = 'Test QSD Media')
        media.handle_file(file, file.name)
        media.save()
        
        #   Check that the file can be downloaded from the proper link
        url = '/download/%s' % media.hashed_name
        response = self.client.get(url)
        self.assertEqual(response.status_code, 200)

        #   Delete the QSD Media object
        media.delete()

        #   Check that the file can no longer be downloaded
        response = self.client.get(url)
        self.assertEqual(response.status_code, 404)
=======
__author__    = "Individual contributors (see AUTHORS file)"
__date__      = "$DATE$"
__rev__       = "$REV$"
__license__   = "AGPL v.3"
__copyright__ = """
This file is part of the ESP Web Site
Copyright (c) 2013 by the individual contributors
  (see AUTHORS file)

The ESP Web Site is free software; you can redistribute it and/or
modify it under the terms of the GNU Affero General Public License
as published by the Free Software Foundation; either version 3
of the License, or (at your option) any later version.

This program is distributed in the hope that it will be useful,
but WITHOUT ANY WARRANTY; without even the implied warranty of
MERCHANTABILITY or FITNESS FOR A PARTICULAR PURPOSE.  See the
GNU Affero General Public License for more details.

You should have received a copy of the GNU Affero General Public
License along with this program; if not, write to the Free Software
Foundation, Inc., 51 Franklin Street, Fifth Floor, Boston, MA 02110-1301, USA.

Contact information:
MIT Educational Studies Program
  84 Massachusetts Ave W20-467, Cambridge, MA 02139
  Phone: 617-253-4882
  Email: esp-webmasters@mit.edu
Learning Unlimited, Inc.
  527 Franklin St, Cambridge, MA 02139
  Phone: 617-379-0178
  Email: web-team@learningu.org
"""

from esp.qsdmedia.models import Media
from esp.tests.util import CacheFlushTestCase as TestCase

from django.core.files.uploadedfile import UploadedFile
from django.core.files.uploadhandler import MemoryFileUploadHandler, StopFutureHandlers

class QSDMediaTest(TestCase):
    def test_upload(self):
        #   Pretend to upload a file
        file_data = "here is some test data"
        file_size = len(file_data)
        handler = MemoryFileUploadHandler()
        handler.handle_raw_input(file_data, None, file_size, None)
        try:
            handler.new_file('test', 'test_file.txt', 'text/plain', file_size)
        except StopFutureHandlers:
            pass
        file = handler.file_complete(file_size)
        media = Media(friendly_name = 'Test QSD Media')
        media.handle_file(file, file.name)
        media.save()
        
        #   Check that the file can be downloaded from the proper link
        url = '/download/%s' % media.hashed_name
        response = self.client.get(url)
        self.assertEqual(response.status_code, 200)

        #   Delete the QSD Media object
        media.delete()

        #   Check that the file can no longer be downloaded
        response = self.client.get(url)
        self.assertEqual(response.status_code, 404)
>>>>>>> 60001242
<|MERGE_RESOLUTION|>--- conflicted
+++ resolved
@@ -1,71 +1,3 @@
-<<<<<<< HEAD
-__author__    = "Individual contributors (see AUTHORS file)"
-__date__      = "$DATE$"
-__rev__       = "$REV$"
-__license__   = "AGPL v.3"
-__copyright__ = """
-This file is part of the ESP Web Site
-Copyright (c) 2013 by the individual contributors
-  (see AUTHORS file)
-
-The ESP Web Site is free software; you can redistribute it and/or
-modify it under the terms of the GNU Affero General Public License
-as published by the Free Software Foundation; either version 3
-of the License, or (at your option) any later version.
-
-This program is distributed in the hope that it will be useful,
-but WITHOUT ANY WARRANTY; without even the implied warranty of
-MERCHANTABILITY or FITNESS FOR A PARTICULAR PURPOSE.  See the
-GNU Affero General Public License for more details.
-
-You should have received a copy of the GNU Affero General Public
-License along with this program; if not, write to the Free Software
-Foundation, Inc., 51 Franklin Street, Fifth Floor, Boston, MA 02110-1301, USA.
-
-Contact information:
-MIT Educational Studies Program
-  84 Massachusetts Ave W20-467, Cambridge, MA 02139
-  Phone: 617-253-4882
-  Email: esp-webmasters@mit.edu
-Learning Unlimited, Inc.
-  527 Franklin St, Cambridge, MA 02139
-  Phone: 617-379-0178
-  Email: web-team@lists.learningu.org
-"""
-
-from esp.qsdmedia.models import Media
-from esp.tests.util import CacheFlushTestCase as TestCase
-
-from django.core.files.uploadhandler import MemoryFileUploadHandler, StopFutureHandlers
-
-class QSDMediaTest(TestCase):
-    def test_upload(self):
-        #   Pretend to upload a file
-        file_data = "here is some test data"
-        file_size = len(file_data)
-        handler = MemoryFileUploadHandler()
-        handler.handle_raw_input(file_data, None, file_size, None)
-        try:
-            handler.new_file('test', 'test_file.txt', 'text/plain', file_size)
-        except StopFutureHandlers:
-            pass
-        file = handler.file_complete(file_size)
-        media = Media(friendly_name = 'Test QSD Media')
-        media.handle_file(file, file.name)
-        media.save()
-        
-        #   Check that the file can be downloaded from the proper link
-        url = '/download/%s' % media.hashed_name
-        response = self.client.get(url)
-        self.assertEqual(response.status_code, 200)
-
-        #   Delete the QSD Media object
-        media.delete()
-
-        #   Check that the file can no longer be downloaded
-        response = self.client.get(url)
-        self.assertEqual(response.status_code, 404)
-=======
 __author__    = "Individual contributors (see AUTHORS file)"
 __date__      = "$DATE$"
 __rev__       = "$REV$"
@@ -103,7 +35,6 @@
 from esp.qsdmedia.models import Media
 from esp.tests.util import CacheFlushTestCase as TestCase
 
-from django.core.files.uploadedfile import UploadedFile
 from django.core.files.uploadhandler import MemoryFileUploadHandler, StopFutureHandlers
 
 class QSDMediaTest(TestCase):
@@ -132,5 +63,4 @@
 
         #   Check that the file can no longer be downloaded
         response = self.client.get(url)
-        self.assertEqual(response.status_code, 404)
->>>>>>> 60001242
+        self.assertEqual(response.status_code, 404)