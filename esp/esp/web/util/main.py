--- conflicted
+++ resolved
@@ -115,14 +115,11 @@
                 context['navbar_list'] = makeNavBar(request.user, prog.anchor, section, category)
             else:
                 context['navbar_list'] = makeNavBar(request.user, prog, section, category)
-<<<<<<< HEAD
-=======
 
         #   Force comprehension of navbar list
         if hasattr(context['navbar_list'], 'value'):
             context['navbar_list'] = context['navbar_list'].value
 
->>>>>>> c082551b
         return render_response(request, template, context, mimetype=mimetype)
         
     assert False, 'render_to_response expects 2 or 4 arguments.'
