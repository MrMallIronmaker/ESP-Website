
__author__    = "Individual contributors (see AUTHORS file)"
__date__      = "$DATE$"
__rev__       = "$REV$"
__license__   = "AGPL v.3"
__copyright__ = """
This file is part of the ESP Web Site
Copyright (c) 2007 by the individual contributors
  (see AUTHORS file)

The ESP Web Site is free software; you can redistribute it and/or
modify it under the terms of the GNU Affero General Public License
as published by the Free Software Foundation; either version 3
of the License, or (at your option) any later version.

This program is distributed in the hope that it will be useful,
but WITHOUT ANY WARRANTY; without even the implied warranty of
MERCHANTABILITY or FITNESS FOR A PARTICULAR PURPOSE.  See the
GNU Affero General Public License for more details.

You should have received a copy of the GNU Affero General Public
License along with this program; if not, write to the Free Software
Foundation, Inc., 51 Franklin Street, Fifth Floor, Boston, MA 02110-1301, USA.

Contact information:
MIT Educational Studies Program
  84 Massachusetts Ave W20-467, Cambridge, MA 02139
  Phone: 617-253-4882
  Email: esp-webmasters@mit.edu
Learning Unlimited, Inc.
  527 Franklin St, Cambridge, MA 02139
  Phone: 617-379-0178
  Email: web-team@lists.learningu.org
"""
from esp.qsd.views import qsd
from django.core.exceptions import PermissionDenied
from django.contrib.sites.models import Site
from esp.program.modules.base import LOGIN_URL
from django.contrib.auth import REDIRECT_FIELD_NAME
from esp.datatree.models import *
from esp.users.models import GetNodeOrNoBits, ESPUser, UserBit
from django.http import Http404, HttpResponseRedirect, HttpResponse, MultiValueDict
from django.template import loader
from esp.middleware.threadlocalrequest import AutoRequestContext as Context
from urllib import quote

#from icalendar import Calendar, Event as CalEvent, UTC

import datetime
import re

from esp.web.models import NavBarCategory
from esp.web.util.main import render_to_response
from esp.web.views.navBar import makeNavBar
from esp.web.views.myesp import myesp_handlers
from esp.web.views.archives import archive_handlers
from esp.middleware import ESPError
from esp.web.forms.contact_form import ContactForm, email_addresses
from esp.tagdict.models import Tag

from django.views.decorators.vary import vary_on_headers
from django.views.decorators.cache import cache_control
from django.core.mail import mail_admins

from django.views.decorators.csrf import csrf_exempt

from pprint import pprint

try:
    from cStringIO import StringIO
except ImportError:
    from StringIO import StringIO


# get_callable might not actually be public API. Django's nice and well-documented like that.
def my_import(name):
    from django.core.urlresolvers import get_callable
    return get_callable(name)

def home(request):
    #   Get navbars corresponding to the 'home' category
    nav_category, created = NavBarCategory.objects.get_or_create(name='home')
    context = {'navbar_list': makeNavBar(None, GetNode('Q/Web'), '', nav_category)}
    return render_to_response('index.html', request, GetNode('Q/Web'), context)

@vary_on_headers('Cookie')
def myesp(request, module):
	""" Return page handled by myESP (generally, a user-specific page) """
	if myesp_handlers.has_key(module):
		return myesp_handlers[module](request, module)

	return render_to_response('users/construction', request, GetNode('Q/Web/myesp'), {})


@vary_on_headers('Cookie')
def redirect(request, url, subsection = None, filename = "", section_redirect_keys = {}, section_prefix_keys = {}, renderer = qsd ):
	""" Universal mapping function between urls.py entries and QSD pages

	Calls esp.qsd.views.qsd to actually get the QSD pages; we just find them
	"""

	if isinstance(renderer, basestring):
		renderer = my_import(renderer)
	
	if filename != "":
		url = url + "/" + filename

	tree_branch = section_redirect_keys[subsection]

	# URLs will be of the form "path/to/file.verb", or "path/to/file".
	# In the latter case, assume that verb = view
	# In either case, "path/to" is the tree path to the relevant page

	url_parts = url.split('/')
	url_address = url_parts.pop()

	url_address_parts = url_address.split('.')

	if len(url_address_parts) == 1: # We know the name; use the default verb
		qsd_name = url_address_parts[0]
		qsd_verb = 'read'
	elif len(url_address_parts) == 2: # We're given both pieces; hopefully that's all we're given (we're ignoring extra data here)
		qsd_name = url_address_parts[0]
		qsd_verb = url_address_parts[1]
	else: # In case someone breaks urls.py and "foo/.html" is allowed through
		raise Http404

	# If we have a subsection, descend into a node by that name
	target_node = url_parts

	# Get the node in question.  If it doesn't exist, deal with whether or not this user can create it.
	try:
		branch_name = 'Q/' + tree_branch
		if target_node:
			branch_name = branch_name + '/' + "/".join(target_node)
		branch = GetNodeOrNoBits(branch_name, user=request.user)
	except DataTree.NoSuchNodeException:
		raise ESPError(False), "Directory does not exist."
		#edit_link = request.path[:-5]+'.edit.html'
		#return render_to_response('qsd/qsd_nopage_edit.html', request, (branch, section), {'edit_link': edit_link})
	except PermissionDenied:
		raise Http404
		
	if url_parts:
		root_url = "/" + "/".join(url_parts) + "/" + qsd_name
	else:
		root_url = "/" + qsd_name


	section = ''
	if subsection == None:
		subsection_str = ''
	else:
		subsection_str = subsection + "/"
		root_url = "/" + subsection + root_url
		if section_prefix_keys.has_key(subsection):
			section = section_prefix_keys[subsection]
			qsd_name = section + ':' + qsd_name
	
	return renderer(request, branch, section, qsd_name, qsd_verb, root_url)
	
def program(request, tl, one, two, module, extra = None):
	""" Return program-specific pages """
        from esp.program.models import Program
        
	try:
		prog = Program.by_prog_inst(one, two) #DataTree.get_by_uri(treeItem)
	except Program.DoesNotExist:
		raise Http404("Program not found.")

        setattr(request, "program", prog)
        setattr(request, "tl", tl)
        if extra:
            setattr(request, "module", "%s/%s" % (module, extra))
        else:
            setattr(request, "module", module)
            
	from esp.program.modules.base import ProgramModuleObj
	newResponse = ProgramModuleObj.findModule(request, tl, one, two, module, extra, prog)

	if newResponse:
		return newResponse

	raise Http404

def classchangerequest(request, tl, one, two):
<<<<<<< HEAD
    from esp.program.models import Program, StudentAppResponse, ClassSubject, ClassSection, StudentRegistration, RegistrationType
    
=======
    #raise ESPError(False), "Class change request form will open at approximately 9pm today (Sunday July 10)."
    from esp.program.models import Program, StudentAppResponse
    from esp.program.models.class_ import * 
    #from urllib import quote

>>>>>>> 96f4c607
    try:
        prog = Program.by_prog_inst(one, two) #DataTree.get_by_uri(treeItem)
    except Program.DoesNotExist:
        raise Http404("Program not found.")
    
    if tl != "learn":
        raise Http404

    if not request.user or not request.user.is_authenticated():
        return HttpResponseRedirect('%s?%s=%s' % (LOGIN_URL, REDIRECT_FIELD_NAME, quote(request.get_full_path()) ))

    if not request.user.isStudent() and not request.user.isAdmin(prog):
        allowed_student_types = Tag.getTag("allowed_student_types", prog, default='')
        matching_user_types = UserBit.valid_objects().filter(user=request.user, verb__parent=GetNode("V/Flags/UserRole"), verb__name__in=allowed_student_types.split(","))
        if not matching_user_types:
            return render_to_response('errors/program/notastudent.html', request, (prog, 'learn'), {})
    
    errorpage = 'errors/program/wronggrade.html'
    
    verb_override = GetNode('V/Flags/Registration/GradeOverride')
    cur_grade = request.user.getGrade(prog)
    if (not UserBit.UserHasPerms(user = request.user, qsc  = prog.anchor_id, verb = verb_override)) and (cur_grade != 0 and (cur_grade < prog.grade_min or \
                           cur_grade > prog.grade_max)):
        return render_to_response(errorpage, request, (prog, tl), {})

    setattr(request, "program", prog)
    setattr(request, "tl", tl)
    setattr(request, "module", "classchangerequest")

    from django import forms
    from datetime import datetime
    from esp.utils.scheduling import getRankInClass

    timeslots = prog.getTimeSlots()
    sections = prog.sections().filter(status=10)
    
    enrollments = {}
    for timeslot in timeslots:
        try:
            enrollments[timeslot] = ClassSubject.objects.get(sections__studentregistration__relationship__name="Enrolled", sections__studentregistration__user=request.user, sections__meeting_times=timeslot, parent_program=prog, sections__studentregistration__end_date__gte=datetime.now())
        except ClassSubject.DoesNotExist: 
            enrollments[timeslot] = None
    
    context = {}
    context['timeslots'] = timeslots
    context['enrollments'] = enrollments
    context['user'] = request.user
    if 'success' in request.GET: 
        context['success'] = True
    else: 
        context['success'] = False
    
    if request.user.isStudent():
        sections_by_slot = dict([(timeslot,[(section, 1 == StudentRegistration.objects.filter(user=context['user'], section=section, relationship__name="Request", end_date__gte=datetime.now()).count()) for section in sections if section.get_meeting_times()[0] == timeslot and section.parent_class.grade_min <= request.user.getGrade(prog) <= section.parent_class.grade_max and section.parent_class not in enrollments.values() and getRankInClass(request.user, section) in (5,10)]) for timeslot in timeslots])
    else: 
        sections_by_slot = dict([(timeslot,[(section, False) for section in sections if section.get_meeting_times()[0] == timeslot]) for timeslot in timeslots])
    
    fields = {}
    for i, timeslot in enumerate(sections_by_slot.keys()): 
        choices = [('0', "I'm happy with my current enrollment.")]
        initial = '0'
        for section in sections_by_slot[timeslot]:
            choices.append((section[0].emailcode(), section[0].emailcode()+": "+section[0].title()))
            if section[1]:
                initial = section[0].emailcode()
        fields['timeslot_'+str(i+1)] = forms.ChoiceField(label="Timeslot "+str(i+1)+" ("+timeslot.pretty_time()+")", choices=choices, initial=initial)
    
    form = type('ClassChangeRequestForm', (forms.Form,), fields)
    context['form'] = form()
    if request.method == "POST": 
        old_requests = StudentRegistration.objects.filter(user=context['user'], section__parent_class__parent_program=prog, relationship__name="Request", end_date__gte=datetime.now())
        for r in old_requests:
            r.expire()
        form = form(request.POST)
        if form.is_valid(): 
            for value in form.cleaned_data.values(): 
                section = None
                for s in sections: 
                    if s.emailcode() == value: 
                        section = s
                        break
                if not section: 
                    continue
                r = StudentRegistration.objects.get_or_create(user=context['user'], section=section, relationship=RegistrationType.objects.get_or_create(name="Request", category="student")[0])[0]
                r.end_date = datetime(9999, 1, 1, 0, 0, 0, 0)
                r.save()
                
            return HttpResponseRedirect(request.path.rstrip('/')+'/?success')
    else: 
        return render_to_response('program/classchangerequest.html', request, (prog, tl), context)


def archives(request, selection, category = None, options = None):
	""" Return a page with class archives """
	
	sortparams = []
	if request.POST and request.POST.has_key('newparam'):
		if request.POST['newparam']:
			sortparams.append(request.POST['newparam'])
		for key in request.POST:
			if key.startswith('sortparam') and request.POST[key] != request.POST['newparam']: sortparams.append(request.POST[key])
	#	The selection variable is the type of data they want to see:
	#	classes, programs, teachers, etc.
	if archive_handlers.has_key(selection):
		return archive_handlers[selection](request, category, options, sortparams)
	
	return render_to_response('users/construction', request, GetNode('Q/Web'), {})

def contact(request, section='esp'):
	"""
	This view should take an email and post to those people.
	"""
	from django.core.mail import send_mail

	if request.GET.has_key('success'):
		return render_to_response('contact_success.html', request, GetNode('Q/Web/about'), {})
	
		
	
	if request.method == 'POST':
		form = ContactForm(request.POST)
		SUBJECT_PREPEND = '[webform]'
                domain = Site.objects.get_current().domain
		ok_to_send = True

		if form.is_valid():
			
			to_email = []
			usernames = []

			if len(form.cleaned_data['sender'].strip()) == 0:
				email = 'esp@mit.edu'
			else:
				email = form.cleaned_data['sender']
				usernames = ESPUser.objects.filter(email__iexact = email).values_list('username', flat = True)

			if usernames and not form.cleaned_data['decline_password_recovery']:
				m = 'password|account|log( ?)in'
				if re.search(m, form.cleaned_data['message'].lower()) or re.search(m, form.cleaned_data['subject'].lower()):
					# Ask if they want a password recovery before sending.
					ok_to_send = False
					# If they submit again, don't ask a second time.
					form.data = MultiValueDict(form.data)
					form.data['decline_password_recovery'] = True
                
			if form.cleaned_data['cc_myself']:
				to_email.append(email)


			try:
				to_email.append(email_addresses[form.cleaned_data['topic'].lower()])
			except KeyError:
				to_email.append(fallback_address)

			if len(form.cleaned_data['name'].strip()) > 0:
				email = '%s <%s>' % (form.cleaned_data['name'], email)


			if ok_to_send:
				t = loader.get_template('email/comment')

				msgtext = t.render(Context({'form': form, 'domain': domain, 'usernames': usernames}))

				send_mail(SUBJECT_PREPEND + ' '+ form.cleaned_data['subject'],
					  msgtext,
					  email, to_email, fail_silently = True)

				return HttpResponseRedirect(request.path + '?success')

        
	else:
		initial = {}
		if request.user.is_authenticated():
			initial['sender'] = request.user.email
			initial['name']   = request.user.first_name + ' '+request.user.last_name
		
		if section != '':
			initial['topic'] = section.lower()

		form = ContactForm(initial = initial)
			
	return render_to_response('contact.html', request, GetNode('Q/Web/about'),
						 {'contact_form': form})


def registration_redirect(request):
    """ A view which returns:
        - A redirect to the currently open registration if exactly one registration is open
        - A list of open registration links otherwise
    """
    from esp.users.models import ESPUser, UserBit
    from esp.program.models import Program

    #   Make sure we have an ESPUser
    user = ESPUser(request.user)

    # prepare the rendered page so it points them to open student/teacher reg's
    ctxt = {}
    userrole = {}
    regverb = None
    if user.isStudent():
        userrole['name'] = 'Student'
        userrole['base'] = 'learn'
        userrole['reg'] = 'studentreg'
        regverb = GetNode('V/Deadline/Registration/Student/Classes/OneClass')
    elif user.isTeacher():
        userrole['name'] = 'Teacher'
        userrole['base'] = 'teach'
        userrole['reg'] = 'teacherreg'
        regverb = GetNode('V/Deadline/Registration/Teacher/Classes')
    else:
        #   Default to student registration (this will only show if the program
        #   is found via the 'allowed_student_types' Tag)
        userrole['name'] = user.getUserTypes()[0]
        userrole['base'] = 'learn'
        userrole['reg'] = 'studentreg'
    ctxt['userrole'] = userrole
    ctxt['navnode'] = GetNode('Q/Web/myesp')
    
    if regverb:
        progs_userbit = list(UserBit.find_by_anchor_perms(Program, user=user, verb=regverb))
    else:
        progs_userbit = []
    progs_tag = list(t.target \
            for t in Tag.objects.filter(key = "allowed_student_types").select_related() \
            if isinstance(t.target, Program) \
                and (set(user.getUserTypes()) & set(t.value.split(","))))
    progs = set(progs_userbit + progs_tag)
    print progs
        
    nextreg = UserBit.objects.filter(user__isnull=True, verb=regverb, startdate__gt=datetime.datetime.now()).order_by('startdate')
    progs = list(progs)
    if len(progs) == 1:
        ctxt['prog'] = progs[0]
        ctxt['navnode'] = progs[0].anchor
        return HttpResponseRedirect(u'/%s/%s/%s' % (userrole['base'], progs[0].getUrlBase(), userrole['reg']))
    else:
        if len(progs) > 0:
            ctxt['progs'] = progs
            ctxt['prog'] = progs[0]
        ctxt['nextreg'] = list(nextreg)
        return render_to_response('users/profile_complete.html', request, GetNode('Q/Web'), ctxt)		    
    
@csrf_exempt  ## We want this to work even (especially?) if something's borked with the CSRF cookie logic
def error_reporter(request):
    """ Grab an error submitted as a GET request """
    url = request.GET.get('url', "")
    domain = Site.objects.get_current().domain
    if url[:4] == 'http' and (domain not in (url[7:(7+len(domain))], url[8:(8+len(domain))])):
        ## Punt responses not from us
        return HttpResponse('')  ## Return something, so we don't trigger an error
    
    cookies = StringIO()
    get = StringIO()
    meta = StringIO()
    post = StringIO()

    pprint(dict(request.COOKIES), cookies)
    pprint(dict(request.GET), get)
    pprint(dict(request.META), meta)
    if request.POST:
        if request.raw_post_data.strip()[0] == '[':
            pprint(request.raw_post_data, post)
        else:
            pprint(dict(request.POST), post)

    msg = request.GET.get('msg', "(no message)")

    user_str = request.user.username if hasattr(request, 'user') and request.user.is_authenticated() else "(not authenticated)"
    user_agent_str = request.META.get('HTTP_USER_AGENT', "(not specified")

    err_txt = """A user reported an error!

User: %s
Path: %s
UserAgent: %s
GET:
%s
POST:
%s

Cookies:
%s

META:
%s
""" % (user_str, request.path, user_agent_str, get.getvalue(), post.getvalue(), cookies.getvalue(), meta.getvalue())

    mail_admins("[ESP] JS Error: %s" % msg[:100].replace("\n", "").replace("\r", ""), err_txt)

    return HttpResponse('')  ## Return something, so we don't trigger an error

def set_csrf_token(request):
    # Call get_token to set the CSRF cookie
    from django.middleware.csrf import get_token
    get_token(request)
    return HttpResponse('') # Return the minimum possible <|MERGE_RESOLUTION|>--- conflicted
+++ resolved
@@ -184,16 +184,10 @@
 	raise Http404
 
 def classchangerequest(request, tl, one, two):
-<<<<<<< HEAD
-    from esp.program.models import Program, StudentAppResponse, ClassSubject, ClassSection, StudentRegistration, RegistrationType
-    
-=======
     #raise ESPError(False), "Class change request form will open at approximately 9pm today (Sunday July 10)."
-    from esp.program.models import Program, StudentAppResponse
+    from esp.program.models import Program, StudentAppResponse, StudentRegistration, RegistrationType
     from esp.program.models.class_ import * 
     #from urllib import quote
-
->>>>>>> 96f4c607
     try:
         prog = Program.by_prog_inst(one, two) #DataTree.get_by_uri(treeItem)
     except Program.DoesNotExist:
