--- conflicted
+++ resolved
@@ -239,44 +239,9 @@
     """
     from django.core.mail import send_mail
 
-<<<<<<< HEAD
 	if request.GET.has_key('success'):
 		return render_to_response('contact_success.html', request, {})
-	
-		
-	
-	if request.method == 'POST':
-		form = ContactForm(request.POST)
-		SUBJECT_PREPEND = '[webform]'
-                domain = Site.objects.get_current().domain
-		ok_to_send = True
-
-		if form.is_valid():
-			
-			to_email = []
-			usernames = []
-
-			if len(form.cleaned_data['sender'].strip()) == 0:
-				email = 'esp@mit.edu'
-			else:
-				email = form.cleaned_data['sender']
-				usernames = ESPUser.objects.filter(email__iexact = email).values_list('username', flat = True)
-
-			if usernames and not form.cleaned_data['decline_password_recovery']:
-				m = 'password|account|log( ?)in'
-				if re.search(m, form.cleaned_data['message'].lower()) or re.search(m, form.cleaned_data['subject'].lower()):
-					# Ask if they want a password recovery before sending.
-					ok_to_send = False
-					# If they submit again, don't ask a second time.
-					form.data = MultiValueDict(form.data)
-					form.data['decline_password_recovery'] = True
-                
-			if form.cleaned_data['cc_myself']:
-				to_email.append(email)
-=======
-    if request.GET.has_key('success'):
-        return render_to_response('contact_success.html', request, GetNode('Q/Web/about'), {})
->>>>>>> 63293786
+
 
     if request.method == 'POST':
         form = ContactForm(request.POST)
@@ -346,14 +311,7 @@
 
         form = ContactForm(initial = initial)
 
-<<<<<<< HEAD
-		form = ContactForm(initial = initial)
-			
-	return render_to_response('contact.html', request,
-						 {'contact_form': form})
-=======
-    return render_to_response('contact.html', request, GetNode('Q/Web/about'), {'contact_form': form})
->>>>>>> 63293786
+    return render_to_response('contact.html', request, {'contact_form': form})
 
 
 def registration_redirect(request):
