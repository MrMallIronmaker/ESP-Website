#!/usr/bin/env python
import os
import sys

# activate virtualenv
<<<<<<< HEAD
import os.path
project = os.path.dirname(os.path.realpath(__file__))
root = os.path.dirname(project)
activate_this = os.path.join(root, 'env', 'bin', 'activate_this.py')
execfile(activate_this, dict(__file__=activate_this))

import os, sys
=======
project = os.path.dirname(os.path.realpath(__file__))
root = os.path.dirname(project)
activate_this = os.path.join(root, 'env', 'bin', 'activate_this.py')
try:
    execfile(activate_this, dict(__file__=activate_this))
except IOError, e:
    # Check if a virtualenv has been installed and activated from elsewhere.
    # This happens when using the Travis testing environment, which uses its
    # own virtualenv install.
    # If this has happened, then the VIRTUAL_ENV environment variable should be
    # defined, and we can ignore the IOError.
    # If the variable isn't defined, then we really should be using our own
    # virtualenv, so we re-raise the error.
    if os.environ.get('VIRTUAL_ENV') is None:
        raise e
>>>>>>> 391e9480

if __name__ == "__main__":
    os.environ.setdefault("DJANGO_SETTINGS_MODULE", "esp.settings")

    from django.core.management import execute_from_command_line

    execute_from_command_line(sys.argv)<|MERGE_RESOLUTION|>--- conflicted
+++ resolved
@@ -3,15 +3,6 @@
 import sys
 
 # activate virtualenv
-<<<<<<< HEAD
-import os.path
-project = os.path.dirname(os.path.realpath(__file__))
-root = os.path.dirname(project)
-activate_this = os.path.join(root, 'env', 'bin', 'activate_this.py')
-execfile(activate_this, dict(__file__=activate_this))
-
-import os, sys
-=======
 project = os.path.dirname(os.path.realpath(__file__))
 root = os.path.dirname(project)
 activate_this = os.path.join(root, 'env', 'bin', 'activate_this.py')
@@ -27,7 +18,6 @@
     # virtualenv, so we re-raise the error.
     if os.environ.get('VIRTUAL_ENV') is None:
         raise e
->>>>>>> 391e9480
 
 if __name__ == "__main__":
     os.environ.setdefault("DJANGO_SETTINGS_MODULE", "esp.settings")
