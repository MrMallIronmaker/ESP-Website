<<<<<<< HEAD
{% extends "main.html" %}

{% block title %}{{program}} Registration{% endblock %}

{% block subsection_name %}Register for {{program}} classes.{% endblock %}

{% block content %}
<br /><br />
<h2 style="text-align: center">Welcome!</h2><br />
<p style="text-align: center"><b>Student registration for {{program}} </b></p>

<p style="text-align: center">Please complete the following steps so that you are fully registered for {{program}}.</p>

<center><table style="text-align: center">
<tr><th>What to do?</th><th>Done?</th></tr>
{% if using_profile %}
<tr>
 <td><a href="/learn/{{one}}/{{two}}/profile/">Update Contact Info</a></td>
 <td style="text-align: center"><img src="/media/images/{{profile_graphic}}.gif"
{% ifequal profile_graphic "nocheckmark" %}
border = 1
{% endifequal %}
></td>
</tr>
{% endif %}

<tr>
 <td><a href="/learn/{{one}}/{{two}}/studentreg/">Select Your Classes</a></td>
 <td style="text-align: center"><img src="/media/images/{{select_graphic}}.gif"
{% ifequal select_graphic "nocheckmark" %}
border = 1
{% endifequal %}
>&nbsp; </td>
</tr>

{% if using_online_payments %}
<tr>
 <td><a href="/learn/{{one}}/{{two}}/startpay/">Pay Online</a> (Optional)</td>
 <td style="text-align: center"><img src="/media/images/{{pay_graphic}}.gif"
{% ifequal payment_graphic "nocheckmark" %}
border = 1
{% endifequal %}
></td>
</tr>
{% endif %}

</table></center>
<br /><hr><br />

<p style='font-family: arial; font-size:130%; margin-left:10px; text-align: center'><b>Select Your {{one}} Classes</p></b></center>

{% include "users/student_schedule.html" %}

<form action="/learn/{{one}}/{{two}}/finishedStudent" method="post">
<p style="text-align: center">
<input type="submit" value="Save!">
</p>
</form>

<i style="text-align: center">
Please note that you can come back and change your class selections later, up until 2 days before {{program}} begins!
</i>


=======
{% extends "main.html" %}

{% block title %}{{program}} Registration{% endblock %}

{% block subsection_name %}Register for {{program}} classes.{% endblock %}

{% block content %}
<br /><br />
<h2 style="text-align: center">Welcome!</h2><br />
<p style="text-align: center"><b>Student registration for {{program}} </b></p>

<p style="text-align: center">Please complete the following steps so that you are fully registered for {{program}}.</p>

<center><table style="text-align: center">
<tr><th>What to do?</th><th>Done?</th></tr>
{% if using_profile %}
<tr>
 <td><a href="/learn/{{one}}/{{two}}/profile/">Update Contact Info</a></td>
 <td style="text-align: center"><img src="/media/images/{{profile_graphic}}.gif"
{% ifequal profile_graphic "nocheckmark" %}
border = 1
{% endifequal %}
></td>
</tr>
{% endif %}

<tr>
 <td><a href="/learn/{{one}}/{{two}}/studentreg/">Select Your Classes</a></td>
 <td style="text-align: center"><img src="/media/images/{{select_graphic}}.gif"
{% ifequal select_graphic "nocheckmark" %}
border = 1
{% endifequal %}
>&nbsp; </td>
</tr>

{% if using_online_payments %}
<tr>
 <td><a href="/learn/{{one}}/{{two}}/startpay/">Pay Online</a> (Optional)</td>
 <td style="text-align: center"><img src="/media/images/{{pay_graphic}}.gif"
{% ifequal payment_graphic "nocheckmark" %}
border = 1
{% endifequal %}
></td>
</tr>
{% endif %}

</table></center>
<br /><hr><br />

<p style='font-family: arial; font-size:130%; margin-left:10px; text-align: center'><b>Select Your {{one}} Classes</p></b></center>

{% include "users/student_schedule.html" %}

<form action="/learn/{{one}}/{{two}}/finishedStudent" method="post">{% csrf_token %}
<p style="text-align: center">
<input type="submit" value="Save!">
</p>
</form>

<i style="text-align: center">
Please note that you can come back and change your class selections later, up until 2 days before {{program}} begins!
</i>


>>>>>>> 0adc4617
{% endblock %}<|MERGE_RESOLUTION|>--- conflicted
+++ resolved
@@ -1,69 +1,3 @@
-<<<<<<< HEAD
-{% extends "main.html" %}
-
-{% block title %}{{program}} Registration{% endblock %}
-
-{% block subsection_name %}Register for {{program}} classes.{% endblock %}
-
-{% block content %}
-<br /><br />
-<h2 style="text-align: center">Welcome!</h2><br />
-<p style="text-align: center"><b>Student registration for {{program}} </b></p>
-
-<p style="text-align: center">Please complete the following steps so that you are fully registered for {{program}}.</p>
-
-<center><table style="text-align: center">
-<tr><th>What to do?</th><th>Done?</th></tr>
-{% if using_profile %}
-<tr>
- <td><a href="/learn/{{one}}/{{two}}/profile/">Update Contact Info</a></td>
- <td style="text-align: center"><img src="/media/images/{{profile_graphic}}.gif"
-{% ifequal profile_graphic "nocheckmark" %}
-border = 1
-{% endifequal %}
-></td>
-</tr>
-{% endif %}
-
-<tr>
- <td><a href="/learn/{{one}}/{{two}}/studentreg/">Select Your Classes</a></td>
- <td style="text-align: center"><img src="/media/images/{{select_graphic}}.gif"
-{% ifequal select_graphic "nocheckmark" %}
-border = 1
-{% endifequal %}
->&nbsp; </td>
-</tr>
-
-{% if using_online_payments %}
-<tr>
- <td><a href="/learn/{{one}}/{{two}}/startpay/">Pay Online</a> (Optional)</td>
- <td style="text-align: center"><img src="/media/images/{{pay_graphic}}.gif"
-{% ifequal payment_graphic "nocheckmark" %}
-border = 1
-{% endifequal %}
-></td>
-</tr>
-{% endif %}
-
-</table></center>
-<br /><hr><br />
-
-<p style='font-family: arial; font-size:130%; margin-left:10px; text-align: center'><b>Select Your {{one}} Classes</p></b></center>
-
-{% include "users/student_schedule.html" %}
-
-<form action="/learn/{{one}}/{{two}}/finishedStudent" method="post">
-<p style="text-align: center">
-<input type="submit" value="Save!">
-</p>
-</form>
-
-<i style="text-align: center">
-Please note that you can come back and change your class selections later, up until 2 days before {{program}} begins!
-</i>
-
-
-=======
 {% extends "main.html" %}
 
 {% block title %}{{program}} Registration{% endblock %}
@@ -128,5 +62,4 @@
 </i>
 
 
->>>>>>> 0adc4617
 {% endblock %}