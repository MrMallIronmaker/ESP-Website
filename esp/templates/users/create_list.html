{% extends "main.html" %}

{% block title %}Generate List{% endblock %}

{% block subsection_name %}Generate List{% endblock %}

{% block xtrajs %}
{{block.super}}
<script type="text/javascript">
<!--

var lists = [
 {% for dblist in lists %}['{{dblist.id|addslashes}}', '{{dblist.description|addslashes}}']{% if not forloop.last %},{% endif %}
 {% endfor %}];

function getListDescription(list, key, def) {
  for (var i = 0; i< list.length; i++) {
     if (list[i][0] == key) return list[i][1];
  }
  return def;
}

function enableRow(title) {
   select = document.getElementById('operator_'+title);
   if (select.value == 'ignore') {
       select.selectedIndex = 1;
       select.value = 'and';
       switchrow(select, title);
       generateSentence();
   }
}

function generateSentence() {

   sentence = getListDescription(lists, document.getElementById('base_list').value, 'Nobody') + ' ';

   for (var i=0; i < lists.length; i++) {
//      alert('operator_'+lists[i][0]);
      opvalue = document.getElementById('operator_'+lists[i][0]).value;
      if (opvalue != 'ignore') {
        if (opvalue == 'and') {
           sentence += 'who ';
        } else { 
           sentence += 'or who ';
        }

        if (document.getElementById('are_'+lists[i][0]).checked) {
           sentence += 'are ';
        } else {
           sentence += 'are not ';
        }
        sentence += '(' + lists[i][1].toLowerCase() + ') ';
      }
   }
   sentence = sentence.substring(0, sentence.length - 1) + '.';
   document.getElementById('finalsentence').innerHTML = sentence;
   document.getElementById('finalsent').value = sentence;
}

function switchrow(object, title) {

   if (object.value == 'ignore') {
      document.getElementById('row_'+title).className = 'unchosen';
   } else {
      document.getElementById('row_'+title).className = 'chosen';
   }

   document.getElementById('are_'+title).disabled = (object.value == 'ignore');
   document.getElementById('arenot_'+title).disabled = (object.value == 'ignore');
  
}

function switchnot(not, title) {
   document.getElementById('are_'+title).checked = !not;
   document.getElementById('arenot_'+title).checked = not;
   enableRow(title);
   generateSentence();
}

/* check to make sure the base list is not null. */
function checkForNobody() {
   if (document.getElementById('base_list').value == '') {
       alert('You must select a "beginning of the sentence".');
       document.getElementById('base_list').focus();
       return false;
   }
   return true;
}

//-->
</script>
{% endblock %}
{% block stylesheets %}
{{block.super}}
<style type="text/css">
.listtable, .listtable th, .listtable td{ border: 1px solid #999; border-collapse: collapse;}
#divmaintext .unchosen { background-color: #AAA; }
#divmaintext .chosen { background-color: #555; }
#divmaintext td.notchooser { cursor: pointer }
#finalsentence { border: 1px solid black; width: 550px; }
</style>
{% endblock %}

{% block content %}


<h1>Generate a list of Users</h1>
<br />
<p>
Please generate a list of users from the options below.


<form action="{{request.path}}" onsubmit="return checkForNobody();" method="post" name="comm">{% csrf_token %}
<p>
<<<<<<< HEAD
<em>(If you feel there's a list omitted from this list or this interface is too hard to use, please email <tt>duke-websupport@lists.learningu.org</tt> with questions!)</em>
=======
<em>(If you feel there's a list omitted from this list or this interface is too hard to use, please email <tt>chicago-websupport@lists.learningu.org</tt> with questions!)</em>
>>>>>>> a2b81e82
<br />

<br />
To build this list, it is sufficient to build a sentence. There are a bunch of prepackaged lists from which you can <br />combine in interesting ways to contact who you want. <br />
Please start the sentence here:
<br />
<select name="base_list" id="base_list" onchange="generateSentence();">
   <option value="">Select start of sentence...</option>
{% for dblist in lists %}
  <option value="{{dblist.id}}">{{dblist.description }}...</option>
{% endfor %}
</select><br /><br />
And continue adding to the sentence below (the final sentence is at the bottom for your reference):
</p>
<table border="0" width="600" class="listtable" cellspacing="0" >
<tr>
  <th rowspan="2">Action</th>
  <th style="white-space: nowrap;" colspan="2">Are/Are Not</th>
  <th rowspan="2">List Description</th>
  <th rowspan="2"># of Users</th>
</tr>
<tr>
  <th>are</th>
  <th>are not</th>
</tr>
{% for dblist in lists %}
<tr class="unchosen" id="row_{{dblist.id}}">
 <td width="1">
   <select name="operator_{{dblist.id}}" id="operator_{{dblist.id}}" onchange="switchrow(this, '{{dblist.id|addslashes}}');generateSentence();">
    <option value="ignore">IGNORE</option>
    <option value="and">...WHO...</option>
    <option value="or">...OR WHO...</option>
   </select>
 </td>
 <td class="notchooser" onclick="switchnot(false,'{{dblist.id|addslashes}}' );">
   <input class="notchooser" onchange="generateSentence();" type="radio" name="not_{{dblist.id}}" value="ident" id="are_{{dblist.id}}" checked="checked" disabled="disabled" />
 </td>
 <td class="notchooser" onclick="switchnot(true, '{{dblist.id|addslashes}}');">
  <input class="notchooser" type="radio" name="not_{{dblist.id}}" onchange="generateSentence();" id="arenot_{{dblist.id}}" value="not" disabled="disabled"
         onclick="enableRow('{{dblist.id|addslashes}}');" />
 </td>
 <td>
   {{ dblist.description }}
 </td>
 <td>
   {{ dblist.count }}
 </td>

</tr>

{% endfor %}
</table>
<br />
<br />
Final  Sentence: (with parentheses for added readibility)<br />
<div id="finalsentence">Nobody.</div>
<br />
<input type="hidden" name="finalsent" id="finalsent" value="Nobody." />
<input type="submit" value="I have my list, go on!" name="submitform" /> &nbsp;
<input type="submit" value="I want to search within this list" name="submitform" /> &nbsp;
<input type="submit" value="I want a subset of this list" name="submitform" />
<input type="hidden" name="submit_user_list" value="true" />
<input type="hidden" name="keys" value="{{lists|join:",,"|addslashes}}" />
</form>
{% endblock %}<|MERGE_RESOLUTION|>--- conflicted
+++ resolved
@@ -112,11 +112,7 @@
 
 <form action="{{request.path}}" onsubmit="return checkForNobody();" method="post" name="comm">{% csrf_token %}
 <p>
-<<<<<<< HEAD
 <em>(If you feel there's a list omitted from this list or this interface is too hard to use, please email <tt>duke-websupport@lists.learningu.org</tt> with questions!)</em>
-=======
-<em>(If you feel there's a list omitted from this list or this interface is too hard to use, please email <tt>chicago-websupport@lists.learningu.org</tt> with questions!)</em>
->>>>>>> a2b81e82
 <br />
 
 <br />
