<style type="text/css">

.Enrolled
  {
    color: red;
    font-weight: bold;
  }

.NotAccepted
 {
   color: red;
 }

</style>
{% if not request.user.onsite_local %}
<script type="text/javascript">
$j(function() {
    // Create two dialog boxes with two different warning messages,
    // one that appears when you try to remove an enrolled class,
    // and another that appears when you try removing a non-enrolled class.
    // autoOpen: false makes it so that the dialog boxes don't appear on page load.
    $j( "div.remove-confirm" ).dialog({
        resizable: false,
        modal: true,
        autoOpen: false,
        closeOnEscape: false,
    });

    // When clicking any remove link, handle the event here rather than immediately removing the class.
    // Display a warning dialog box, and give the user an option to confirm the removal or cancel it.
    $j("a.remove").click( function(eventObject) {

        // The hyperlink click is always cancelled at first.
        // If the user confirms the removal,
        // the clearslot link is followed, and the class is removed.
        eventObject.preventDefault();
        var $a_remove_tag = $j(this);
        var cls_code = $j(this).attr("data-sec-code");
        var remove_type = $j(this).attr("data-remove-type");    // "enrolled" for enrolled classes, "applied" for non-enrolled classes
        $j( "#"+remove_type+"-remove-confirm" ).dialog( "option", "title", "Remove class "+cls_code+"?" ).dialog( "option", "buttons", {
            "Remove class": function() {
                $j( this ).dialog( "close" );
                window.location.replace($a_remove_tag.attr("href"));
            },
            "Cancel": function() {
                $j( this ).dialog( "close" );
            }
        }).dialog( "open" );
    });
});
</script>
{% endif %}
<div id="enrolled-remove-confirm" class="remove-confirm" style="display:none;">
    <p><span class="ui-icon ui-icon-alert" style="float: left; margin-right: 7px;"></span>
        This class will be permanently deleted from your schedule.
        If the class fills with new students, you will be unable to add it back to your schedule.
        Are you sure?
    </p>
</div>
<div id="applied-remove-confirm" class="remove-confirm" style="display:none;">
    <p><span class="ui-icon ui-icon-alert" style="float: left; margin-right: 7px;"></span>
        Are you sure you want to remove this class?
    </p>
</div>

{% comment %} <hr>
<p><font style="font-size: 18pt;"><center>
<a href="/learn/{{one}}/{{two}}/catalog">Click Here</a> to select your
classes!</center></font>
</p>
<hr>
<br /> {% endcomment %}
<p>
{% load render_qsd %}
{% inline_qsd_block program.anchor class_schedule_header_text request.user %}
Below is your class schedule for {{ program.niceName }}.  You can
<a href="/learn/{{one}}/{{two}}/catalog">click here</a> to view the full 
catalog, or you can use the course listing below.
</p>

<p>  <b>Please note</b>: Your space in a class is saved immediately when it
appears in the schedule below.  However, please do
click the "Confirm" button below to mark your registration as complete and
receive instructions on how to get to the program and what to do when
you arrive. 
</p>
{% end_inline_qsd_block %}

{% if not module.deadline_met %}
    <center>
    <div class="note">
    Note: Student registration is no longer open. Please use this page to view your schedule. {% if completedAll %}You can still click `Save' to view your receipt. {% endif %}
    </div>
    </center>
    <br />
{% endif %}

<link rel="stylesheet" type="text/css" href="/media/styles/forms.css" />

<div id="program_form">
<table cellpadding="3" class="fullwidth">
<tr>
    <th colspan="3">
    Classes for {{request.user.first_name}} {{request.user.last_name}} - ID: {{request.user.id}}
    </th>
</tr>
{% for timeslot in timeslots %}
    {% ifchanged timeslot.0.start.day %}
        <tr><th class="small" colspan="3" height="3" style="text-align: center;">Classes beginning on {{ timeslot.0.pretty_date }}</th></tr>
    {% endifchanged %}
    {% ifchanged timeslot.2 %}
        <tr><th class="small" colspan="3" height="3">Block {{ timeslot.2 }}</th></tr>
    {% endifchanged %}
    {% ifequal timeslot.0.event_type.description "Compulsory" %}
        <td width="25%" valign="top" align="center" class="compulsory_event_time">{{ timeslot.0.short_description }}</td>
        <td colspan="2" class="compulsory_event_desc">{{ timeslot.0.description }}</td>
    </tr>
    {% else %}
    <tr>
    <tr>
        <td width="25%" valign="top" align="center">{{ timeslot.0.short_description }}</td>
        
        <td style="vertical-align: top !important;">
        {% for cls in timeslot.1 %}
	{% comment %}{% if use_priority %}{% endcomment %}
            {% if not cls.section.verbs|length_is:0 %}
                <i>{% for v in cls.section.verbs %}<span class="{{ v }}">{{ v }}</span>{% if not forloop.last %}, {% endif %}{% endfor %}:</i>
            {% endif %}
	{% comment %}{% endif %}{% endcomment %}
	{{ cls.section }}{% if not cls.first_meeting_time %} <b>(continued)</b>{% endif %} 
            
            {% if request.user.onsite_local %}
                ({{ cls.section.prettyrooms|join:", " }})
            {% endif %}
            {% if not forloop.last %}<br />{% endif %}
        {% endfor %}
        {% if timeslot.1|length_is:0 %}
            Nothing Selected
        {% endif %}
        </td>
        
        {% if not timeslot.1|length_is:0 %}
            {% if module.deadline_met %}
            <td width='25%' align='center' style="vertical-align: top !important;">
          {% comment %} <input type="button" value="Edit My Schedule"
            onclick="window.location='/learn/{{one}}/{{two}}/catalog';">
          <br />Or: {% endcomment %} 
            {% for cls in timeslot.1 %}
<<<<<<< HEAD
                {% if cls.first_meeting_time %}
                    <a href="/learn/{{one}}/{{two}}/clearslot/{{timeslot.0.id}}?sec_id={{ cls.section.id }}">[remove]</a>
                    {% if cls.changeable %}
                        <a href="/learn/{{one}}/{{two}}/changeslot/{{timeslot.0.id}}?sec_id={{ cls.section.id }}">[change section]</a>
                    {% endif %}
=======
                <a href="/learn/{{one}}/{{two}}/clearslot/{{timeslot.0.id}}?sec_id={{ cls.section.id }}" class="remove" data-remove-type="{% if cls.section.is_enrolled %}enrolled{% else %}applied{% endif %}" data-sec-code="{{ cls.section.emailcode }}">[remove]</a>
                {% if cls.changeable %}
                    <a href="/learn/{{one}}/{{two}}/changeslot/{{timeslot.0.id}}?sec_id={{ cls.section.id }}">[change section]</a>
>>>>>>> ea12ef1a
                {% endif %}
                <br />
            {% endfor %}
            {% if timeslot.3 %}
                <a href="/learn/{{one}}/{{two}}/fillslot/{{timeslot.0.id}}">[add class]</a>
                {% if not timeslot.1|length_is:1 %}
                    <a href="/learn/{{one}}/{{two}}/clearslot/{{timeslot.0.id}}">[clear slot]</a>
                {% endif %}
            {% endif %}
            </td>
            {% else %}
            <!-- Allow removal of classes if the appropriate flag is set -->
            {% if allow_removal %}
            <td width='25%' align='center' style="vertical-align: top !important;">
            {% for cls in timeslot.1 %}
<<<<<<< HEAD
                {% if cls.first_meeting_time %}
                    <a href="/learn/{{one}}/{{two}}/clearslot/{{timeslot.0.id}}?sec_id={{ cls.section.id }}">[remove]</a>
                {% endif %}
                <br />
=======
                <a href="/learn/{{one}}/{{two}}/clearslot/{{timeslot.0.id}}?sec_id={{ cls.section.id }}" class="remove" data-remove-type="{% if cls.section.is_enrolled %}enrolled{% else %}applied{% endif %}" data-sec-code="{{ cls.section.emailcode }}">[remove]</a><br />
>>>>>>> ea12ef1a
            {% endfor %}
            </td>
            {% endif %}
            {% endif %}
        {% else %}
            {% if module.deadline_met %}
                <td width='20%' align='center'>
          {% comment %} <input type="button" value="Edit My Schedule"
          onclick="window.location='/learn/{{one}}/{{two}}/catalog';">
          <br />Or: {% endcomment %}
                <a href="/learn/{{one}}/{{two}}/fillslot/{{timeslot.0.id}}">[add class]</a>
                </td>
            {% endif %}	
        {% endif %}
    </tr>
    {% endifequal %}
{% endfor %}
</table> 
</div>

<br/><|MERGE_RESOLUTION|>--- conflicted
+++ resolved
@@ -146,17 +146,11 @@
             onclick="window.location='/learn/{{one}}/{{two}}/catalog';">
           <br />Or: {% endcomment %} 
             {% for cls in timeslot.1 %}
-<<<<<<< HEAD
                 {% if cls.first_meeting_time %}
-                    <a href="/learn/{{one}}/{{two}}/clearslot/{{timeslot.0.id}}?sec_id={{ cls.section.id }}">[remove]</a>
+                    <a href="/learn/{{one}}/{{two}}/clearslot/{{timeslot.0.id}}?sec_id={{ cls.section.id }}" class="remove" data-remove-type="{% if cls.section.is_enrolled %}enrolled{% else %}applied{% endif %}" data-sec-code="{{ cls.section.emailcode }}">[remove]</a>
                     {% if cls.changeable %}
                         <a href="/learn/{{one}}/{{two}}/changeslot/{{timeslot.0.id}}?sec_id={{ cls.section.id }}">[change section]</a>
                     {% endif %}
-=======
-                <a href="/learn/{{one}}/{{two}}/clearslot/{{timeslot.0.id}}?sec_id={{ cls.section.id }}" class="remove" data-remove-type="{% if cls.section.is_enrolled %}enrolled{% else %}applied{% endif %}" data-sec-code="{{ cls.section.emailcode }}">[remove]</a>
-                {% if cls.changeable %}
-                    <a href="/learn/{{one}}/{{two}}/changeslot/{{timeslot.0.id}}?sec_id={{ cls.section.id }}">[change section]</a>
->>>>>>> ea12ef1a
                 {% endif %}
                 <br />
             {% endfor %}
@@ -172,14 +166,10 @@
             {% if allow_removal %}
             <td width='25%' align='center' style="vertical-align: top !important;">
             {% for cls in timeslot.1 %}
-<<<<<<< HEAD
                 {% if cls.first_meeting_time %}
-                    <a href="/learn/{{one}}/{{two}}/clearslot/{{timeslot.0.id}}?sec_id={{ cls.section.id }}">[remove]</a>
+                    <a href="/learn/{{one}}/{{two}}/clearslot/{{timeslot.0.id}}?sec_id={{ cls.section.id }}" class="remove" data-remove-type="{% if cls.section.is_enrolled %}enrolled{% else %}applied{% endif %}" data-sec-code="{{ cls.section.emailcode }}">[remove]</a>
                 {% endif %}
                 <br />
-=======
-                <a href="/learn/{{one}}/{{two}}/clearslot/{{timeslot.0.id}}?sec_id={{ cls.section.id }}" class="remove" data-remove-type="{% if cls.section.is_enrolled %}enrolled{% else %}applied{% endif %}" data-sec-code="{{ cls.section.emailcode }}">[remove]</a><br />
->>>>>>> ea12ef1a
             {% endfor %}
             </td>
             {% endif %}
