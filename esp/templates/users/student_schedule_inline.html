{% spaceless %}
<link rel='stylesheet' type='text/css' href='/media/styles/forms.css' />

<div id="enrolled-remove-confirm" class="remove-confirm" style="display:none;">
    <p><span class="ui-icon ui-icon-alert" style="float: left; margin-right: 7px;"></span>
        This class will be permanently deleted from your schedule.
        If the class fills with new students, you will be unable to add it back to you
        Are you sure?
    </p>
</div>
<div id="applied-remove-confirm" class="remove-confirm" style="display:none;">
    <p><span class="ui-icon ui-icon-alert" style="float: left; margin-right: 7px;"></span>
        Are you sure you want to remove this class?
    </p>
</div>
<div id='program_form' class='program_form_small'>
<table cellpadding='3' style='width: 500px; margin: auto' border=1>
<tr>
    <td colspan='3'>
    <b>Your schedule for {{ prog.niceName }} {% ifequal num_classes 0 %}is empty.  Please add classes below!{% endifequal %}</b>
    </td>
</tr>
{% for timeslot in timeslots %}
    {% if not timeslot.1|length_is:0 %}

    {% ifchanged timeslot.0.start.day %}
        <tr><th class='program_form_small' colspan='3' style='text-align: center;'>{{ timeslot.0.pretty_date }}</th></tr>
    {% endifchanged %}
    <!-- {% ifchanged timeslot.2 %}
        <tr><th class='small' colspan='3' height='3'>Block {{ timeslot.2 }}</th></tr> 
    {% endifchanged %} -->
    {% ifequal timeslot.0.event_type.description 'Compulsory' %}
    <tr>
        <td width='35%' valign='top' align='center' class='compulsory_event_time'>{{ timeslot.0.short_description }}</td>
        <td colspan='2' class='compulsory_event_desc'>{{ timeslot.0.description }}</td>
    </tr>
    {% else %}
    {% ifchanged timeslot.1 %}
    <tr>
        <td width='25%' valign='top' align='center'> {% with timeslot.1.0.section.friendly_times as times %}{% for ts in times %}{{ ts }}{% endfor %}{% endwith %}</td>
        
        <td style='vertical-align: top !important;'>
        {% for cls in timeslot.1 %}
	{% comment %}{% if use_priority %}{% endcomment %}
            <!-- Commented out for simplicity (Splash Fall 2009)
            {% if not cls.section.verbs|length_is:0 %}
                <i>{% for v in cls.section.verbs %}{{ v.friendly_name }}{% if not forloop.last %}, {% endif %}{% endfor %}:</i>
            {% endif %}
            -->
	{% comment %}{% endif %}{% endcomment %}
	{{ cls.section }}{% if not cls.first_meeting_time %} <b>(continued)</b>{% endif %} 
            
            {% if request.user.onsite_local %}
                ({{ cls.section.prettyrooms|join:', ' }})
            {% endif %}
            {% if not forloop.last %}<br />{% endif %}
        {% endfor %}
        {% if timeslot.1|length_is:0 %}
            Nothing Selected
        {% endif %}
        </td>
        
        {% if not timeslot.1|length_is:0 %}
            {% if module.deadline_met %}
            <td width='20%' align='center' style='vertical-align: top !important;'>
            {% for cls in timeslot.1 %}
<<<<<<< HEAD
                {% if cls.first_meeting_time %}
                    <a id='remove_{{ timeslot.0.id }}_{{ cls.section.id }}' href='/learn/{{one}}/{{two}}/ajax_clearslot/{{timeslot.0.id}}?sec_id={{ cls.section.id }}'>[remove]</a>
                    {% comment %}<a href='/learn/{{one}}/{{two}}/clearslot/{{timeslot.0.id}}?sec_id={{ cls.section.id }}'>[remove]</a>{% endcomment %}
                    {% if cls.changeable %}
                        <a href='/learn/{{one}}/{{two}}/changeslot/{{timeslot.0.id}}?sec_id={{ cls.section.id }}'>[change section]</a>
                    {% endif %}
=======
                <a id='remove_{{ timeslot.0.id }}_{{ cls.section.id }}' href='/learn/{{one}}/{{two}}/ajax_clearslot/{{timeslot.0.id}}?sec_id={{ cls.section.id }}' class='remove' data-remove-type='{% if cls.section.is_enrolled %}enrolled{% else %}applied{% endif %}' data-sec-code='{{ cls.section.emailcode }}'>[remove]</a>
                {% comment %}<a href='/learn/{{one}}/{{two}}/clearslot/{{timeslot.0.id}}?sec_id={{ cls.section.id }}' class='remove' data-remove-type='{% if cls.section.is_enrolled %}enrolled{% else %}applied{% endif %}' data-sec-code='{{ cls.section.emailcode }}'>[remove]</a>{% endcomment %}
                {% if cls.changeable %}
                    <a href='/learn/{{one}}/{{two}}/changeslot/{{timeslot.0.id}}?sec_id={{ cls.section.id }}'>[change section]</a>
>>>>>>> ea12ef1a
                {% endif %}
                <br />
            {% endfor %}
            {% if timeslot.3 %}
                <a href='/learn/{{one}}/{{two}}/fillslot/{{timeslot.0.id}}'>[add class]</a>
                {% if not timeslot.1|length_is:1 %}
                    <a id='remove_{{ timeslot.0.id }}_{{ cls.section.id }}' href='/learn/{{one}}/{{two}}/ajax_clearslot/{{timeslot.0.id}}'>[clear slot]</a>
                    {% comment %}<a id='clearslotlink' href='/learn/{{one}}/{{two}}/clearslot/{{timeslot.0.id}}'>[clear slot]</a>{% endcomment %}
                {% endif %}
            {% endif %}
            </td>
            {% else %}
            <!-- Allow removal of classes if the appropriate flag is set -->
            {% if allow_removal %}
            <td width='15%' align='center' style='vertical-align: top !important;'>
            {% for cls in timeslot.1 %}
<<<<<<< HEAD
                {% if cls.first_meeting_time %}
                    <a id='remove_{{ timeslot.0.id }}_{{ cls.section.id }}' href='/learn/{{one}}/{{two}}/ajax_clearslot/{{timeslot.0.id}}?sec_id={{ cls.section.id }}'>[remove]</a>
                    {% comment %}<a id='clearslotlink' href='/learn/{{one}}/{{two}}/clearslot/{{timeslot.0.id}}?sec_id={{ cls.section.id }}'>[remove]</a>{% endcomment %}
                {% endif %}
                <br />
=======
                <a id='remove_{{ timeslot.0.id }}_{{ cls.section.id }}' href='/learn/{{one}}/{{two}}/ajax_clearslot/{{timeslot.0.id}}?sec_id={{ cls.section.id }}' class='remove' data-remove-type='{% if cls.section.is_enrolled %}enrolled{% else %}applied{% endif %}' data-sec-code='{{ cls.section.emailcode }}'>[remove]</a><br />
                {% comment %}<a id='clearslotlink' href='/learn/{{one}}/{{two}}/clearslot/{{timeslot.0.id}}?sec_id={{ cls.section.id }}' class='remove' data-remove-type='{% if cls.section.is_enrolled %}enrolled{% else %}applied{% endif %}' data-sec-code='{{ cls.section.emailcode }}'>[remove]</a><br />{% endcomment %}
>>>>>>> ea12ef1a
            {% endfor %}
            </td>
            {% endif %}
            {% endif %}
        {% else %}
            {% if module.deadline_met %}
                <td width='20%' align='center'>
                <a href='/learn/{{one}}/{{two}}/fillslot/{{timeslot.0.id}}'>[add class]</a>
                </td>
            {% endif %}	
        {% endif %}
    </tr>
    {% endifchanged %}
    {% endifequal %}
    {% endif %}
{% endfor %}
</table> 
</div>
<br/>
{% endspaceless %}<|MERGE_RESOLUTION|>--- conflicted
+++ resolved
@@ -64,19 +64,12 @@
             {% if module.deadline_met %}
             <td width='20%' align='center' style='vertical-align: top !important;'>
             {% for cls in timeslot.1 %}
-<<<<<<< HEAD
                 {% if cls.first_meeting_time %}
-                    <a id='remove_{{ timeslot.0.id }}_{{ cls.section.id }}' href='/learn/{{one}}/{{two}}/ajax_clearslot/{{timeslot.0.id}}?sec_id={{ cls.section.id }}'>[remove]</a>
-                    {% comment %}<a href='/learn/{{one}}/{{two}}/clearslot/{{timeslot.0.id}}?sec_id={{ cls.section.id }}'>[remove]</a>{% endcomment %}
+                    <a id='remove_{{ timeslot.0.id }}_{{ cls.section.id }}' href='/learn/{{one}}/{{two}}/ajax_clearslot/{{timeslot.0.id}}?sec_id={{ cls.section.id }}' class='remove' data-remove-type='{% if cls.section.is_enrolled %}enrolled{% else %}applied{% endif %}' data-sec-code='{{ cls.section.emailcode }}'>[remove]</a>
+                    {% comment %}<a href='/learn/{{one}}/{{two}}/clearslot/{{timeslot.0.id}}?sec_id={{ cls.section.id }}' class='remove' data-remove-type='{% if cls.section.is_enrolled %}enrolled{% else %}applied{% endif %}' data-sec-code='{{ cls.section.emailcode }}'>[remove]</a>{% endcomment %}
                     {% if cls.changeable %}
                         <a href='/learn/{{one}}/{{two}}/changeslot/{{timeslot.0.id}}?sec_id={{ cls.section.id }}'>[change section]</a>
                     {% endif %}
-=======
-                <a id='remove_{{ timeslot.0.id }}_{{ cls.section.id }}' href='/learn/{{one}}/{{two}}/ajax_clearslot/{{timeslot.0.id}}?sec_id={{ cls.section.id }}' class='remove' data-remove-type='{% if cls.section.is_enrolled %}enrolled{% else %}applied{% endif %}' data-sec-code='{{ cls.section.emailcode }}'>[remove]</a>
-                {% comment %}<a href='/learn/{{one}}/{{two}}/clearslot/{{timeslot.0.id}}?sec_id={{ cls.section.id }}' class='remove' data-remove-type='{% if cls.section.is_enrolled %}enrolled{% else %}applied{% endif %}' data-sec-code='{{ cls.section.emailcode }}'>[remove]</a>{% endcomment %}
-                {% if cls.changeable %}
-                    <a href='/learn/{{one}}/{{two}}/changeslot/{{timeslot.0.id}}?sec_id={{ cls.section.id }}'>[change section]</a>
->>>>>>> ea12ef1a
                 {% endif %}
                 <br />
             {% endfor %}
@@ -93,16 +86,11 @@
             {% if allow_removal %}
             <td width='15%' align='center' style='vertical-align: top !important;'>
             {% for cls in timeslot.1 %}
-<<<<<<< HEAD
                 {% if cls.first_meeting_time %}
-                    <a id='remove_{{ timeslot.0.id }}_{{ cls.section.id }}' href='/learn/{{one}}/{{two}}/ajax_clearslot/{{timeslot.0.id}}?sec_id={{ cls.section.id }}'>[remove]</a>
-                    {% comment %}<a id='clearslotlink' href='/learn/{{one}}/{{two}}/clearslot/{{timeslot.0.id}}?sec_id={{ cls.section.id }}'>[remove]</a>{% endcomment %}
+                    <a id='remove_{{ timeslot.0.id }}_{{ cls.section.id }}' href='/learn/{{one}}/{{two}}/ajax_clearslot/{{timeslot.0.id}}?sec_id={{ cls.section.id }}' class='remove' data-remove-type='{% if cls.section.is_enrolled %}enrolled{% else %}applied{% endif %}' data-sec-code='{{ cls.section.emailcode }}'>[remove]</a>
+                    {% comment %}<a id='clearslotlink' href='/learn/{{one}}/{{two}}/clearslot/{{timeslot.0.id}}?sec_id={{ cls.section.id }}' class='remove' data-remove-type='{% if cls.section.is_enrolled %}enrolled{% else %}applied{% endif %}' data-sec-code='{{ cls.section.emailcode }}'>[remove]</a>{% endcomment %}
                 {% endif %}
                 <br />
-=======
-                <a id='remove_{{ timeslot.0.id }}_{{ cls.section.id }}' href='/learn/{{one}}/{{two}}/ajax_clearslot/{{timeslot.0.id}}?sec_id={{ cls.section.id }}' class='remove' data-remove-type='{% if cls.section.is_enrolled %}enrolled{% else %}applied{% endif %}' data-sec-code='{{ cls.section.emailcode }}'>[remove]</a><br />
-                {% comment %}<a id='clearslotlink' href='/learn/{{one}}/{{two}}/clearslot/{{timeslot.0.id}}?sec_id={{ cls.section.id }}' class='remove' data-remove-type='{% if cls.section.is_enrolled %}enrolled{% else %}applied{% endif %}' data-sec-code='{{ cls.section.emailcode }}'>[remove]</a><br />{% endcomment %}
->>>>>>> ea12ef1a
             {% endfor %}
             </td>
             {% endif %}
