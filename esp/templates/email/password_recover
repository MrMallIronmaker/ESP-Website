Hello {{user.name}},
You (or someone posing as you) requested to recover your account for http://uchicago-splash.mit.edu.

Please go to:
<<<<<<< HEAD
http://uchicago-splash.mit.edu/{{user.recover_url}}
=======
http://{{domainname}}/{{ticket.recover_url}}
>>>>>>> ae52382c

You can enter your username there:
{{user.username}}

to set a new password for your account.

<<<<<<< HEAD
Thank you for your interest in Splash!
=======

If you did not request a password recovery
Please go to:
http://{{domainname}}/{{ticket.cancel_url}}
to cancel the recovery.


This recovery request expires on {{ticket.expire|date:"M/d/Y @ h:i:s"}}.

Thank you for your interest in ESP!
>>>>>>> ae52382c

Splash! Chicago
uchicago-splash.mit.edu<|MERGE_RESOLUTION|>--- conflicted
+++ resolved
@@ -2,20 +2,12 @@
 You (or someone posing as you) requested to recover your account for http://uchicago-splash.mit.edu.
 
 Please go to:
-<<<<<<< HEAD
-http://uchicago-splash.mit.edu/{{user.recover_url}}
-=======
 http://{{domainname}}/{{ticket.recover_url}}
->>>>>>> ae52382c
 
 You can enter your username there:
 {{user.username}}
 
 to set a new password for your account.
-
-<<<<<<< HEAD
-Thank you for your interest in Splash!
-=======
 
 If you did not request a password recovery
 Please go to:
@@ -26,7 +18,6 @@
 This recovery request expires on {{ticket.expire|date:"M/d/Y @ h:i:s"}}.
 
 Thank you for your interest in ESP!
->>>>>>> ae52382c
 
 Splash! Chicago
 uchicago-splash.mit.edu