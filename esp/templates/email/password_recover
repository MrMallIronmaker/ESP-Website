Hello {{user.name}},
<<<<<<< HEAD
Someone (hopefully you!) requested to recover your account on {{domainname}}.

Please go to:
http://{{domainname}}/myesp/recoveremail/{{user.recover_query}}

You can enter your username there:
{{user.username}}

to set a new password for your account.

If you did not request a password recovery, please go to:
http://{{domainname}}/{{ticket.cancel_url}}
to cancel the recovery.
=======

You (or someone posing as you) requested to recover your account for http://{{domainname}}.

Please visit the following link to set a new password for you account.
http://{{domainname}}/{{ticket.recover_url}}
You will be prompted for your username. Please enter: {{user.username}}

If you did not request a password recovery, please visit the following link to cancel the recovery.
http://{{domainname}}/{{ticket.cancel_url}}
>>>>>>> 9775a09b

This recovery request expires on {{ticket.expire|date:"M/d/Y @ h:i:s"}}.


Thank you for your interest in ESP!

Stanford Educational Studies Program
<|MERGE_RESOLUTION|>--- conflicted
+++ resolved
@@ -1,30 +1,12 @@
 Hello {{user.name}},
-<<<<<<< HEAD
 Someone (hopefully you!) requested to recover your account on {{domainname}}.
 
-Please go to:
+Please visit the following link to set a new password for your account.
 http://{{domainname}}/myesp/recoveremail/{{user.recover_query}}
-
-You can enter your username there:
-{{user.username}}
-
-to set a new password for your account.
-
-If you did not request a password recovery, please go to:
-http://{{domainname}}/{{ticket.cancel_url}}
-to cancel the recovery.
-=======
-
-You (or someone posing as you) requested to recover your account for http://{{domainname}}.
-
-Please visit the following link to set a new password for you account.
-http://{{domainname}}/{{ticket.recover_url}}
 You will be prompted for your username. Please enter: {{user.username}}
 
 If you did not request a password recovery, please visit the following link to cancel the recovery.
 http://{{domainname}}/{{ticket.cancel_url}}
->>>>>>> 9775a09b
-
 This recovery request expires on {{ticket.expire|date:"M/d/Y @ h:i:s"}}.
 
 
