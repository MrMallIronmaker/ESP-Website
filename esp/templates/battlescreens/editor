<<<<<<< HEAD

{% extends "main.html" %}

{% block stylesheets %}
{{block.super}}
<link rel="stylesheet" href="/media/styles/battlescreen.css" type="text/css" />
{% endblock %}

{% block title %}{{ page_title }}{% endblock %}

{% block content %}
<div id="battlescreen">

{% for b in blocks %}
	
	<form action="{{ b.action }}" method="post">
		
	<table width="450" border="0" cellpadding="0" cellspacing="0">
	<tr height="25">
	<td width="2" bgcolor="#9999FF"></td> 
	<td align="center" colspan="2" bgcolor="#333399">
	<div class="header1">
	{{ b.title }}
	</div>
	</td>
	<td width="2" bgcolor="#9999FF"></td> 
	</tr>
	
	<!-- Just a little space above the headers -->
	<tr height="5">
	<td width="2" bgcolor="#9999FF"></td> 
	<td align="center" colspan="2" bgcolor="#FFFFEE">
	</td>
	<td width="2" bgcolor="#9999FF"></td> 
	</tr>
	
	<tr><td width="2" bgcolor="#9999FF"></td> 
	<td colspan="2" bgcolor="#FFFFEE">
	
	{% for h in b.headers %}
	
		<div class="header">
		{{ h }}
		</div>
	
	{% endfor %}
	
	</td>
	<td width="2" bgcolor="#9999FF"></td> </tr>
	
	<!-- And below the headers -->
	<tr height="5">
	<td width="2" bgcolor="#9999FF"></td> 
	<td align="center" colspan="2" bgcolor="#FFFFEE">
	</td>
	<td width="2" bgcolor="#9999FF"></td> 
	</tr>
	
	<!--	Now for the actual sections -->
	<tr>
	<td width="2" bgcolor="#9999FF"></td> 
	<td align="left" colspan="2" bgcolor="#FFFFEE">
	
	<table border="0" cellpadding="0" cellspacing="0">
	<tr><td>
	{% for i in b.lineitems %}
	
		<div class="class_stuff">
		{{ i.label }}: <input class="text" type="text" name="{{ i.variable }}" value="{{ i.default }}">
		</div><br>
	
	{% endfor %}
	</td></tr>
	</table>
	
	</td>
	<td width="2" bgcolor="#9999FF"></td> 
	</tr>
	<tr>
	<td width="2" bgcolor="#9999FF"></td> 
	<td align="left" colspan="2" bgcolor="#FFFFEE">
	
	<table border="0" cellpadding="0" cellspacing="0">
	<tr><td>
	{% for t in b.textboxes %}
	
		<div class="class_stuff">
		{{ t.label }}: 
			<textarea class="text" name="{{ t.variable }}" cols = "50" rows="6">
			{{ t.default }}
			</textarea>
		</div><br>

	{% endfor %}
	</td></tr>
	</table>
	
	<br size="1">
	<div class="class_stuff">
	<b>When finished</b>, click this button: <input class="button" type="submit" value="Submit">
	</div>
	</td>
	
	<!-- End of a program -->
	<td width="2" bgcolor="#9999FF"></td> 
	</tr>
	
	<tr height="3"> <td width="2" bgcolor="#9999FF"></td><td colspan="2" bgcolor="#FFFFEE"></td><td width="2" bgcolor="#9999FF"></td> </tr>
	<tr height="3"> <td colspan="4" bgcolor="#9999FF"></td></tr>
	</table>
	
	</form>
		
	<p> &nbsp; </p>

{% endfor %}
</div>

=======

{% extends "main.html" %}

{% block stylesheets %}
{{block.super}}
<link rel="stylesheet" href="/media/styles/battlescreen.css" type="text/css" />
{% endblock %}

{% block title %}{{ page_title }}{% endblock %}

{% block content %}
<div id="battlescreen">

{% for b in blocks %}
	
	<form action="{{ b.action }}" method="post">{% csrf_token %}
		
	<table width="450" border="0" cellpadding="0" cellspacing="0">
	<tr height="25">
	<td width="2" bgcolor="#9999FF"></td> 
	<td align="center" colspan="2" bgcolor="#333399">
	<div class="header1">
	{{ b.title }}
	</div>
	</td>
	<td width="2" bgcolor="#9999FF"></td> 
	</tr>
	
	<!-- Just a little space above the headers -->
	<tr height="5">
	<td width="2" bgcolor="#9999FF"></td> 
	<td align="center" colspan="2" bgcolor="#FFFFEE">
	</td>
	<td width="2" bgcolor="#9999FF"></td> 
	</tr>
	
	<tr><td width="2" bgcolor="#9999FF"></td> 
	<td colspan="2" bgcolor="#FFFFEE">
	
	{% for h in b.headers %}
	
		<div class="header">
		{{ h }}
		</div>
	
	{% endfor %}
	
	</td>
	<td width="2" bgcolor="#9999FF"></td> </tr>
	
	<!-- And below the headers -->
	<tr height="5">
	<td width="2" bgcolor="#9999FF"></td> 
	<td align="center" colspan="2" bgcolor="#FFFFEE">
	</td>
	<td width="2" bgcolor="#9999FF"></td> 
	</tr>
	
	<!--	Now for the actual sections -->
	<tr>
	<td width="2" bgcolor="#9999FF"></td> 
	<td align="left" colspan="2" bgcolor="#FFFFEE">
	
	<table border="0" cellpadding="0" cellspacing="0">
	<tr><td>
	{% for i in b.lineitems %}
	
		<div class="class_stuff">
		{{ i.label }}: <input class="text" type="text" name="{{ i.variable }}" value="{{ i.default }}">
		</div><br>
	
	{% endfor %}
	</td></tr>
	</table>
	
	</td>
	<td width="2" bgcolor="#9999FF"></td> 
	</tr>
	<tr>
	<td width="2" bgcolor="#9999FF"></td> 
	<td align="left" colspan="2" bgcolor="#FFFFEE">
	
	<table border="0" cellpadding="0" cellspacing="0">
	<tr><td>
	{% for t in b.textboxes %}
	
		<div class="class_stuff">
		{{ t.label }}: 
			<textarea class="text" name="{{ t.variable }}" cols = "50" rows="6">
			{{ t.default }}
			</textarea>
		</div><br>

	{% endfor %}
	</td></tr>
	</table>
	
	<br size="1">
	<div class="class_stuff">
	<b>When finished</b>, click this button: <input class="button" type="submit" value="Submit">
	</div>
	</td>
	
	<!-- End of a program -->
	<td width="2" bgcolor="#9999FF"></td> 
	</tr>
	
	<tr height="3"> <td width="2" bgcolor="#9999FF"></td><td colspan="2" bgcolor="#FFFFEE"></td><td width="2" bgcolor="#9999FF"></td> </tr>
	<tr height="3"> <td colspan="4" bgcolor="#9999FF"></td></tr>
	</table>
	
	</form>
		
	<p> &nbsp; </p>

{% endfor %}
</div>

>>>>>>> 0adc4617
{% endblock %}<|MERGE_RESOLUTION|>--- conflicted
+++ resolved
@@ -1,123 +1,3 @@
-<<<<<<< HEAD
-
-{% extends "main.html" %}
-
-{% block stylesheets %}
-{{block.super}}
-<link rel="stylesheet" href="/media/styles/battlescreen.css" type="text/css" />
-{% endblock %}
-
-{% block title %}{{ page_title }}{% endblock %}
-
-{% block content %}
-<div id="battlescreen">
-
-{% for b in blocks %}
-	
-	<form action="{{ b.action }}" method="post">
-		
-	<table width="450" border="0" cellpadding="0" cellspacing="0">
-	<tr height="25">
-	<td width="2" bgcolor="#9999FF"></td> 
-	<td align="center" colspan="2" bgcolor="#333399">
-	<div class="header1">
-	{{ b.title }}
-	</div>
-	</td>
-	<td width="2" bgcolor="#9999FF"></td> 
-	</tr>
-	
-	<!-- Just a little space above the headers -->
-	<tr height="5">
-	<td width="2" bgcolor="#9999FF"></td> 
-	<td align="center" colspan="2" bgcolor="#FFFFEE">
-	</td>
-	<td width="2" bgcolor="#9999FF"></td> 
-	</tr>
-	
-	<tr><td width="2" bgcolor="#9999FF"></td> 
-	<td colspan="2" bgcolor="#FFFFEE">
-	
-	{% for h in b.headers %}
-	
-		<div class="header">
-		{{ h }}
-		</div>
-	
-	{% endfor %}
-	
-	</td>
-	<td width="2" bgcolor="#9999FF"></td> </tr>
-	
-	<!-- And below the headers -->
-	<tr height="5">
-	<td width="2" bgcolor="#9999FF"></td> 
-	<td align="center" colspan="2" bgcolor="#FFFFEE">
-	</td>
-	<td width="2" bgcolor="#9999FF"></td> 
-	</tr>
-	
-	<!--	Now for the actual sections -->
-	<tr>
-	<td width="2" bgcolor="#9999FF"></td> 
-	<td align="left" colspan="2" bgcolor="#FFFFEE">
-	
-	<table border="0" cellpadding="0" cellspacing="0">
-	<tr><td>
-	{% for i in b.lineitems %}
-	
-		<div class="class_stuff">
-		{{ i.label }}: <input class="text" type="text" name="{{ i.variable }}" value="{{ i.default }}">
-		</div><br>
-	
-	{% endfor %}
-	</td></tr>
-	</table>
-	
-	</td>
-	<td width="2" bgcolor="#9999FF"></td> 
-	</tr>
-	<tr>
-	<td width="2" bgcolor="#9999FF"></td> 
-	<td align="left" colspan="2" bgcolor="#FFFFEE">
-	
-	<table border="0" cellpadding="0" cellspacing="0">
-	<tr><td>
-	{% for t in b.textboxes %}
-	
-		<div class="class_stuff">
-		{{ t.label }}: 
-			<textarea class="text" name="{{ t.variable }}" cols = "50" rows="6">
-			{{ t.default }}
-			</textarea>
-		</div><br>
-
-	{% endfor %}
-	</td></tr>
-	</table>
-	
-	<br size="1">
-	<div class="class_stuff">
-	<b>When finished</b>, click this button: <input class="button" type="submit" value="Submit">
-	</div>
-	</td>
-	
-	<!-- End of a program -->
-	<td width="2" bgcolor="#9999FF"></td> 
-	</tr>
-	
-	<tr height="3"> <td width="2" bgcolor="#9999FF"></td><td colspan="2" bgcolor="#FFFFEE"></td><td width="2" bgcolor="#9999FF"></td> </tr>
-	<tr height="3"> <td colspan="4" bgcolor="#9999FF"></td></tr>
-	</table>
-	
-	</form>
-		
-	<p> &nbsp; </p>
-
-{% endfor %}
-</div>
-
-=======
 
 {% extends "main.html" %}
 
@@ -236,5 +116,4 @@
 {% endfor %}
 </div>
 
->>>>>>> 0adc4617
 {% endblock %}