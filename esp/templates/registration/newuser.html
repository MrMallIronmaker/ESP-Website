--- conflicted
+++ resolved
@@ -8,7 +8,6 @@
 {% endblock %}
 
 {% block content %}
-<<<<<<< HEAD
 {% if accounts %}
 <div class="note">
   <p>
@@ -41,9 +40,6 @@
 <div class="row">
   <div class="span6">
 <h1>Create a new account</h1><br />
-=======
-<h1>Create a new account</h1>
->>>>>>> 1002bff5
 {% load render_qsd %}
 {% inline_qsd_block Q/Web/myesp create_new_account_headertext request.user %}
 <p>
@@ -59,13 +55,11 @@
 <div class="span5 offset1">
 
 
-<<<<<<< HEAD
 <form action="{{ request.path }}" method="post" name="newuser_form" class="form-horizontal well">
   <fieldset>
     <h3>User Account Creation Form</h3>
     
     {% if form.errors %}
-
 
     <div class="errors">
       <p>There 
@@ -82,43 +76,7 @@
     <div class="form-actions">
     <input type="submit" value="{% if accounts %}Confirm: Create another account for this e-mail{% else %}Create account{% endif %}" name="submit" />
     </div>
-    
-
-
   </fieldset>
-=======
-<div id="program_form">
-<form action="{{ request.path }}" method="post" name="newuser_form">
-<table align="center">
-<thead>
-<tr>
-  <th colspan="2">
-    User Account Creation Form
-  </th>
-</tr>
-</thead>
-<tbody>
-{% if form.errors %}
-<tr>
-<td colspan="2">
-<div class="errors">
-There 
-{% if form.errors|length_is:1 %}is an error{% else %}
-are errors{% endif %} in the below form. Please fix and resubmit.
-</div>
-</td>
-</tr>
-{% endif %}
-
-{{ form }}
-<tr>
-  <th colspan="2" class="submit">
-    <input type="submit" value="{% if accounts %}Confirm: Create another account for this e-mail{% else %}Create account, proceed to profile creation{% endif %}" name="submit" />
-  </th>
-</tr>
-</tbody>
-</table>
->>>>>>> 1002bff5
 </form>
 </div>
 </div>
