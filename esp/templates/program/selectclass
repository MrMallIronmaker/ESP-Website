--- conflicted
+++ resolved
@@ -1,33 +1,3 @@
-<<<<<<< HEAD
-{% extends "main.html" %}
-
-{% block title %}Teacher Signup{% endblock %}
-
-{% block subsection_name %}Teach for {{one}}{% endblock %}
-
-{% block content %}
-	<br /><br />
-       <div id="divmaintext">	
-	<h2>Hi {{teacher.first_name}}!</h2>
-	<h2>Thank you for teaching for {{one}}!</h2> 
-	<br /><br />
-
-	{% if oops %}
-<h2 style="color:red">Please make sure to fill in all the fields.  Thanks! </h2>
-{% endif %}
-
-	<form action='/teach/{{one}}/{{two}}/teacherreg/' method="post">
-
- <b>Please choose a course to edit:</b><br />
-<input type="radio" name="cname" value="CatherineIsLazy"><b>Create a new class</b><br/>
-{% for class in classes %}
-	<input type="radio" name="cname" value="{{class.id}}"> {{class}}<br/>
-{% endfor %}
-<center><input type='submit' value='Continue'></center><br>
-</form></div>
-
-{% endblock %}
-=======
 {% extends "main.html" %}
 
 {% block title %}Teacher Signup{% endblock %}
@@ -55,5 +25,4 @@
 <center><input type='submit' value='Continue'></center><br>
 </form></div>
 
-{% endblock %}
->>>>>>> 0adc4617
+{% endblock %}