--- conflicted
+++ resolved
@@ -1,76 +1,3 @@
-<<<<<<< HEAD
-
-{% extends "main.html" %}
-
-{% block title %}{{Program}}{% endblock %}
-
-{% block subsection_name %}Course Catalogue{% endblock %}
-
-{% block content %}
-<br />
-<p style='font-family: arial; font-size:130%; margin-left:10px; text-align: center;'><b>Adding a Class</b></p>
-<p style='font-family: arial; font-size:130%; margin-left:10px; text-align: center;'>Listing Classes For {{ts.friendly_name}}:</p>
-
-<p style="text-align: center"><a href="/learn/{{one}}/{{two}}/studentreg/">Back to My Schedule</a></p>
-
-<p style='text-align: center;'>
-
-<table style='text-align: center; margin: auto;' width='60%' border='0'>
- <tr>
-  <td align='center' colspan='2' style='font-family: arial; font-size:110%'>
-   <a name='top'></a>Categories<hr />
-  </td>
- </tr>
-
-<tr><td style='width: 50%' valign='top' align='center'>
-	<a href='#cat1'>Computer Science</a><br /><a href='#cat2'>Hobbies</a><br /><a href='#cat4'>Liberal Arts</a><br /></td><td valign='top' align='center'><a href='#cat5'>Mathematics</a><br /><a href='#cat6'>Performing Arts</a><br /><a href='#cat7'>Science</a><br /><a href='#cat8'>Zocial Zcience</a><br /></td></tr></table><br />
-
-
-{% for aclass in courses %}
-
-{% ifchanged %}<hr /><p style='font-family: arial; font-size:125%; text-align: center; margin-bottom: 0'><a name='{{ aclass.category }}'></a><b>{{ aclass.category}}</b></p><p style='text-align: center; margin-top: 0'><a href='#top'><small>[ Return to Category List ]</small></a></p> {% endifchanged %}
-
-<div class="show_class">
-<table cellpadding="5" style="text-align: center; margin: auto; width: 620px">
-<tr><td colspan="2" style="background-color: #a6cedf" align="left"><b>
-{{ aclass.title }}</b><br />
-<i>
-{% if aclass.teachers %}
-{% for teacher in aclass.teachers %}
-<a href="/Learn/teachers/{{ teacher.last_name }}/{{ teacher.first_name }}/bio.html">{{ teacher.first_name}} {{teacher.last_name}}</a>
-{% if not forloop.last %}
-,
-{% endif %}
-{% endfor %}
-{% endif %}
-</i></td></tr>
-<tr>
-<td colspan='2' style='text-align: left; background-color: #FFFFFF'> {{ aclass.class_info }}
-<br/></td>
-</tr>
-<tr><td valign='top' align='center'><b>Meeting Time</b><br/>
-{{ aclass.slot }}<br /></td>
-<td style='width: 40%' align='left'><b>Grades:</b>{{ aclass.grade_min }} - {{ aclass.grade_max }}<br/>
-<b>Enrollment:</b> {{aclass.enrollment}} (max {{aclass.class_size_max}})</td></tr>
-    
-<tr>
-<td colspan='2'>
-
-
-<form action='/learn/{{one}}/{{two}}/addclass/' method='post'>
-<input type='hidden' name='class' value='{{aclass.id}}'>
-<center><input type='submit' value='Add This Class!'></center><hr />
-</form>
-<br /><br /><br /><br /><br />
-{% endfor %}
-
-</td>
-</tr></table>
-
-
-</table></div><br />
-
-=======
 
 {% extends "main.html" %}
 
@@ -142,5 +69,4 @@
 
 </table></div><br />
 
->>>>>>> 0adc4617
 {% endblock %}