<<<<<<< HEAD

{% extends "main.html" %}

{% block title %}{{Program}}{% endblock %}

{% block subsection_name %}Course Catalogue{% endblock %}

{% block content %}
<br />
<p style='font-family: arial; font-size:130%; margin-left:10px; text-align: center;'><b>{{ Program }} Catalog</b></p>
<p style='text-align: center;'>
{% if timeslot %}
Viewing classes for: {{ timeslot.friendly_name }}; 
{% endif %}
{{ courses|length }} classes shown.
</p>
<p style='text-align: center;'>
{{ message }}
</p>
<p style='text-align: center;'>

<table style='text-align: center; margin: auto;' width='60%' border='0'>
 <tr>
  <td align='center' colspan='2' style='font-family: arial; font-size:110%'>
   <a name='top'></a>Categories<hr />
  </td>
 </tr>

<tr><td style='width: 50%' valign='top' align='center'>
	<a href='#1'>Computer Science</a><br /><a href='#2'>Hobbies</a><br /><a href='#3'>Liberal Arts</a><br /></td><td valign='top' align='center'><a href='#4'>Mathematics</a><br /><a href='#5'>Performing Arts</a><br /><a href='#6'>Science</a><br /><a href='#7'>Zocial Zcience</a><br /></td></tr></table><br />

{% for aclass in courses %}

{% ifchanged %}<hr /><a name="{{aclass.class.category.id}}"><p style='font-family: arial; font-size:125%; text-align: center; margin-bottom: 0'><a name='{{ aclass.class.category }}'></a><b>{{ aclass.class.category}}</b></p><p style='text-align: center; margin-top: 0'><a href='#top'><small>[ Return to Category List ]</small></a></p> {% endifchanged %}

<div class="show_class">
<table cellpadding="5" style="text-align: center; margin: auto; width: 620px">
<tr><td colspan="2" style="background-color: #a6cedf" align="left"><b>
{{ aclass.class.title }}</b><br />
<i>
{% for teacher in aclass.class.teachers %}
<a href="/{{tl}}/teachers/{{ teacher.last_name }}/{{ teacher.first_name }}/bio.html">{{ teacher.first_name}} {{teacher.last_name}}</a>{% if not forloop.last %},{% endif %}
{% endfor %}
</i></td></tr>
<tr>
<td colspan='2' style='text-align: left; background-color: #FFFFFF'> {{ aclass.class.class_info }}
<br/></td>
</tr>
<tr><td valign='top' align='center'><b>Meeting Time</b><br/>
{{ aclass.class.event_template.friendly_name }}<br /></td>
<td style='width: 40%' align='left'><b>Grades:</b> {{ aclass.class.grade_min }} - {{ aclass.class.grade_max }}<br/>
<b>Enrollment:</b> {{aclass.class.num_students}} (max {{aclass.class.class_size_max}})</td></tr></table><br />

{% if can_edit_classes or can_approve_classes %}
<form name="edit_class" method="post" action=".">
<input type="hidden" name="class_id" value="{{ aclass.class.id }}" />
{% if can_edit_classes %}
<input type="submit" name="action" value="Edit" />
{% endif %}
{% if can_approve_classes %}
{% if not aclass.accepted %}
Class is not approved... <input type="submit" name="action" value="Accept" />
{% else %}
Class has been approved... <input type="submit" name="action" value="Reject" />
{% endif %}
Time: <select name="event_template" value="{{ aclass.class.event_template.id }}">
<option value="">Not Assigned</option>
{% for event in aclass.times %}
<option value="{{ event.id }}" 
{% ifequal event.id aclass.class.event_template.id %}
selected
{% endifequal %}
>{{ event.label }}</option>
{% endfor %}
</select>
<input type="submit" name="action" value="Change Time" />
{% endif %}
</form><br /><br />
{% endif %}
{% if prereg_url %}
{% if aclass.isFull %}
	Class is full
{% else %}
	<form name="prereg_class" method="post" action="{{ prereg_url }}">
	<input type="hidden" name="class_id" value="{{ aclass.class.id }}" />
	<input type="submit" name="action" value="Pre-register" />
	</form>
{% endif %}
{% endif %}

</div>
{% endfor %}
=======

{% extends "main.html" %}

{% block title %}{{Program}}{% endblock %}

{% block subsection_name %}Course Catalogue{% endblock %}

{% block content %}
<br />
<p style='font-family: arial; font-size:130%; margin-left:10px; text-align: center;'><b>{{ Program }} Catalog</b></p>
<p style='text-align: center;'>
{% if timeslot %}
Viewing classes for: {{ timeslot.friendly_name }}; 
{% endif %}
{{ courses|length }} classes shown.
</p>
<p style='text-align: center;'>
{{ message }}
</p>
<p style='text-align: center;'>

<table style='text-align: center; margin: auto;' width='60%' border='0'>
 <tr>
  <td align='center' colspan='2' style='font-family: arial; font-size:110%'>
   <a name='top'></a>Categories<hr />
  </td>
 </tr>

<tr><td style='width: 50%' valign='top' align='center'>
	<a href='#1'>Computer Science</a><br /><a href='#2'>Hobbies</a><br /><a href='#3'>Liberal Arts</a><br /></td><td valign='top' align='center'><a href='#4'>Mathematics</a><br /><a href='#5'>Performing Arts</a><br /><a href='#6'>Science</a><br /><a href='#7'>Zocial Zcience</a><br /></td></tr></table><br />

{% for aclass in courses %}

{% ifchanged %}<hr /><a name="{{aclass.class.category.id}}"><p style='font-family: arial; font-size:125%; text-align: center; margin-bottom: 0'><a name='{{ aclass.class.category }}'></a><b>{{ aclass.class.category}}</b></p><p style='text-align: center; margin-top: 0'><a href='#top'><small>[ Return to Category List ]</small></a></p> {% endifchanged %}

<div class="show_class">
<table cellpadding="5" style="text-align: center; margin: auto; width: 620px">
<tr><td colspan="2" style="background-color: #a6cedf" align="left"><b>
{{ aclass.class.title }}</b><br />
<i>
{% for teacher in aclass.class.teachers %}
<a href="/{{tl}}/teachers/{{ teacher.last_name }}/{{ teacher.first_name }}/bio.html">{{ teacher.first_name}} {{teacher.last_name}}</a>{% if not forloop.last %},{% endif %}
{% endfor %}
</i></td></tr>
<tr>
<td colspan='2' style='text-align: left; background-color: #FFFFFF'> {{ aclass.class.class_info }}
<br/></td>
</tr>
<tr><td valign='top' align='center'><b>Meeting Time</b><br/>
{{ aclass.class.event_template.friendly_name }}<br /></td>
<td style='width: 40%' align='left'><b>Grades:</b> {{ aclass.class.grade_min }} - {{ aclass.class.grade_max }}<br/>
<b>Enrollment:</b> {{aclass.class.num_students}} (max {{aclass.class.class_size_max}})</td></tr></table><br />

{% if can_edit_classes or can_approve_classes %}
<form name="edit_class" method="post" action=".">{% csrf_token %}
<input type="hidden" name="class_id" value="{{ aclass.class.id }}" />
{% if can_edit_classes %}
<input type="submit" name="action" value="Edit" />
{% endif %}
{% if can_approve_classes %}
{% if not aclass.accepted %}
Class is not approved... <input type="submit" name="action" value="Accept" />
{% else %}
Class has been approved... <input type="submit" name="action" value="Reject" />
{% endif %}
Time: <select name="event_template" value="{{ aclass.class.event_template.id }}">
<option value="">Not Assigned</option>
{% for event in aclass.times %}
<option value="{{ event.id }}" 
{% ifequal event.id aclass.class.event_template.id %}
selected
{% endifequal %}
>{{ event.label }}</option>
{% endfor %}
</select>
<input type="submit" name="action" value="Change Time" />
{% endif %}
</form><br /><br />
{% endif %}
{% if prereg_url %}
{% if aclass.isFull %}
	Class is full
{% else %}
	<form name="prereg_class" method="post" action="{{ prereg_url }}">{% csrf_token %}
	<input type="hidden" name="class_id" value="{{ aclass.class.id }}" />
	<input type="submit" name="action" value="Pre-register" />
	</form>
{% endif %}
{% endif %}

</div>
{% endfor %}
>>>>>>> 0adc4617
{% endblock %}<|MERGE_RESOLUTION|>--- conflicted
+++ resolved
@@ -1,97 +1,3 @@
-<<<<<<< HEAD
-
-{% extends "main.html" %}
-
-{% block title %}{{Program}}{% endblock %}
-
-{% block subsection_name %}Course Catalogue{% endblock %}
-
-{% block content %}
-<br />
-<p style='font-family: arial; font-size:130%; margin-left:10px; text-align: center;'><b>{{ Program }} Catalog</b></p>
-<p style='text-align: center;'>
-{% if timeslot %}
-Viewing classes for: {{ timeslot.friendly_name }}; 
-{% endif %}
-{{ courses|length }} classes shown.
-</p>
-<p style='text-align: center;'>
-{{ message }}
-</p>
-<p style='text-align: center;'>
-
-<table style='text-align: center; margin: auto;' width='60%' border='0'>
- <tr>
-  <td align='center' colspan='2' style='font-family: arial; font-size:110%'>
-   <a name='top'></a>Categories<hr />
-  </td>
- </tr>
-
-<tr><td style='width: 50%' valign='top' align='center'>
-	<a href='#1'>Computer Science</a><br /><a href='#2'>Hobbies</a><br /><a href='#3'>Liberal Arts</a><br /></td><td valign='top' align='center'><a href='#4'>Mathematics</a><br /><a href='#5'>Performing Arts</a><br /><a href='#6'>Science</a><br /><a href='#7'>Zocial Zcience</a><br /></td></tr></table><br />
-
-{% for aclass in courses %}
-
-{% ifchanged %}<hr /><a name="{{aclass.class.category.id}}"><p style='font-family: arial; font-size:125%; text-align: center; margin-bottom: 0'><a name='{{ aclass.class.category }}'></a><b>{{ aclass.class.category}}</b></p><p style='text-align: center; margin-top: 0'><a href='#top'><small>[ Return to Category List ]</small></a></p> {% endifchanged %}
-
-<div class="show_class">
-<table cellpadding="5" style="text-align: center; margin: auto; width: 620px">
-<tr><td colspan="2" style="background-color: #a6cedf" align="left"><b>
-{{ aclass.class.title }}</b><br />
-<i>
-{% for teacher in aclass.class.teachers %}
-<a href="/{{tl}}/teachers/{{ teacher.last_name }}/{{ teacher.first_name }}/bio.html">{{ teacher.first_name}} {{teacher.last_name}}</a>{% if not forloop.last %},{% endif %}
-{% endfor %}
-</i></td></tr>
-<tr>
-<td colspan='2' style='text-align: left; background-color: #FFFFFF'> {{ aclass.class.class_info }}
-<br/></td>
-</tr>
-<tr><td valign='top' align='center'><b>Meeting Time</b><br/>
-{{ aclass.class.event_template.friendly_name }}<br /></td>
-<td style='width: 40%' align='left'><b>Grades:</b> {{ aclass.class.grade_min }} - {{ aclass.class.grade_max }}<br/>
-<b>Enrollment:</b> {{aclass.class.num_students}} (max {{aclass.class.class_size_max}})</td></tr></table><br />
-
-{% if can_edit_classes or can_approve_classes %}
-<form name="edit_class" method="post" action=".">
-<input type="hidden" name="class_id" value="{{ aclass.class.id }}" />
-{% if can_edit_classes %}
-<input type="submit" name="action" value="Edit" />
-{% endif %}
-{% if can_approve_classes %}
-{% if not aclass.accepted %}
-Class is not approved... <input type="submit" name="action" value="Accept" />
-{% else %}
-Class has been approved... <input type="submit" name="action" value="Reject" />
-{% endif %}
-Time: <select name="event_template" value="{{ aclass.class.event_template.id }}">
-<option value="">Not Assigned</option>
-{% for event in aclass.times %}
-<option value="{{ event.id }}" 
-{% ifequal event.id aclass.class.event_template.id %}
-selected
-{% endifequal %}
->{{ event.label }}</option>
-{% endfor %}
-</select>
-<input type="submit" name="action" value="Change Time" />
-{% endif %}
-</form><br /><br />
-{% endif %}
-{% if prereg_url %}
-{% if aclass.isFull %}
-	Class is full
-{% else %}
-	<form name="prereg_class" method="post" action="{{ prereg_url }}">
-	<input type="hidden" name="class_id" value="{{ aclass.class.id }}" />
-	<input type="submit" name="action" value="Pre-register" />
-	</form>
-{% endif %}
-{% endif %}
-
-</div>
-{% endfor %}
-=======
 
 {% extends "main.html" %}
 
@@ -184,5 +90,4 @@
 
 </div>
 {% endfor %}
->>>>>>> 0adc4617
 {% endblock %}