{% extends "main.html" %}

{% block title %}{{program.niceName}} Registration{% endblock %}

{% block subsection_name %}Register for {{program.niceName}}{% endblock %}

{% block stylesheets %}
    {{ block.super }}
    <link rel="stylesheet" type="text/css" href="/media/styles/forms.css" />

<style>

#biglink {
	font-size: x-large;
}

.Invoice {
	color: red;
}

.Receipt {
	color: blue;
}

</style>
{% endblock %}

{% block xtrajs %}
{% endblock %}

{% block content %}
<h1>Credit Card Payments</h1>

<div id="program_form">
<table>

<tr>
<th>
User:
</th>
<th>
Payments:
</th>
</tr>
{% for payment in payment_table %}
<tr>
<td>
<b>{{ payment.0.get_full_name }}</b> (ID: {{ payment.0.id }}) <br />
{{ payment.2 }}; {{ payment.3 }} owed
</td>
<td>
<ul>
<<<<<<< HEAD
{% for transfer in payment.1 %}
<li>${{ transfer.amount|floatformat:2 }} - {{ transfer.line_item.text }}
</li>
=======
{% for doc in payment.1 %}
<li><div class="{{ doc.getDoctypeStr }}">{{ doc.getDoctypeStr }} #{{ doc.locator }}: {{ doc.cost }}{% if not doc.txn.complete %} (in progress){% else %} (closed){% endif %}{% if doc.cc_ref %} &mdash; [{{ doc.cc_ref }}]{% endif %}
<ol>
{% for item in doc.txn.lineitem_set.all %}
<li>{{ item }}</li>
{% endfor %}
</ol>
</div></li> <!-- div.( doc.getDoctypeStr ) -->
>>>>>>> 5f70daf6
{% endfor %}
</ul>
</td>
</tr>
{% endfor %}
</table>
</div>

{% endblock %}
<|MERGE_RESOLUTION|>--- conflicted
+++ resolved
@@ -50,20 +50,9 @@
 </td>
 <td>
 <ul>
-<<<<<<< HEAD
 {% for transfer in payment.1 %}
 <li>${{ transfer.amount|floatformat:2 }} - {{ transfer.line_item.text }}
-</li>
-=======
-{% for doc in payment.1 %}
-<li><div class="{{ doc.getDoctypeStr }}">{{ doc.getDoctypeStr }} #{{ doc.locator }}: {{ doc.cost }}{% if not doc.txn.complete %} (in progress){% else %} (closed){% endif %}{% if doc.cc_ref %} &mdash; [{{ doc.cc_ref }}]{% endif %}
-<ol>
-{% for item in doc.txn.lineitem_set.all %}
-<li>{{ item }}</li>
-{% endfor %}
-</ol>
 </div></li> <!-- div.( doc.getDoctypeStr ) -->
->>>>>>> 5f70daf6
 {% endfor %}
 </ul>
 </td>
