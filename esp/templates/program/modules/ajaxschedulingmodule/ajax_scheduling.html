<?xml version="1.0" encoding="UTF-8"?>
<!DOCTYPE html PUBLIC "-//W3C//DTD XHTML 1.1//EN"
    "http://www.w3.org/TR/xhtml11/DTD/xhtml11.dtd">
<html xmlns="http://www.w3.org/1999/xhtml"
     xmlns:xsi="http://www.w3.org/2001/XMLSchema-instance"
     xsi:schemaLocation="http://www.w3.org/MarkUp/SCHEMA/xhtml11.xsd"
     xml:lang="en" >
<head>

<!-- meta -->
<meta http-equiv="Content-Script-Type" content="text/javascript">

<title>ESP Scheduling Application</title>

<!-- LIBS -->
<!-- STYLE -->
<link id='sch_css' href='/media/default_styles/scheduling.css' type='text/css' rel='stylesheet' />
<link id='tooltip_css' href='/media/default_styles/tooltips.css' type='text/css' rel='stylesheet' />
<link id='sch_matrix_css' href='/media/default_styles/scheduling-matrix.css' type='text/css' rel='stylesheet' />
<link rel="stylesheet" href='/media/default_styles/jquery-ui/jquery-ui.css'/>

<!-- 3rd party -->
<script type='text/javascript' src='/media/scripts/ajaxschedulingmodule/prototype.js'></script>
<script type='text/javascript' src='/media/scripts/jquery.js'></script>
<script type='text/javascript' src='/media/scripts/jquery-ui.js'></script>
<script language="JavaScript" src="/media/scripts/jquery.cookie.js"></script>
<script type='text/javascript'>
var $j = jQuery.noConflict(); // grr... stupid prototype fail
</script>
<!--<script type='text/javascript' src='/media/scripts/class.min.js'></script>-->
<script language="JavaScript" src="/media/scripts/csrf_init.js"></script>
<script type="text/javascript">    var base_url = "{{ program.getUrlBase }}";  </script>
<script type="text/javascript">    var program_base_url = "/json/"+base_url+"/";  </script>
<script type="text/javascript">    
  var debug_on = false;  
  var debug_log = function(message){
      if (debug_on){
          console.log(message);
      }
  };
</script>
<script type='text/javascript' src='/media/scripts/json_fetch.js'></script>
<!-- app -->
<script type='text/javascript' src='/media/scripts/ajaxschedulingmodule/ESP/ESP.js'></script>
<script type='text/javascript' src='/media/scripts/ajaxschedulingmodule/ESP/Util.js'></script>

<script type='text/javascript' src='/media/scripts/ajaxschedulingmodule/ESP/Scheduling.js'></script>
<script type='text/javascript' src='/media/scripts/ajaxschedulingmodule/ESP/Resources.js'></script>
<script type='text/javascript' src='/media/scripts/ajaxschedulingmodule/ESP/DragDrop.js'></script>
<script type='text/javascript' src='/media/scripts/ajaxschedulingmodule/ESP/Widgets.js'></script>
<script type='text/javascript' src='/media/scripts/ajaxschedulingmodule/ESP/Directory.js'></script>
<script type='text/javascript' src='/media/scripts/ajaxschedulingmodule/ESP/Matrix.js'></script>
<!-- ENDLIBS -->



<!-- ENDSTYLE -->

<!-- APP -->
<!-- ENDAPP -->

</head>

<body>
<div id='statusbar-wrapper'>
  <div id='progressbar' onload="$j(this).progressbar({ value: 50 })"></div>
  <span id='statusbar'>Loading...</span>
</div>

<div id='body'>
<table>
  <tr>
    <!-- MATRIX TARGET-->
    <td width=200 id='matrix-target'>
      <div class="matrix">
	<div class="matrix-header">
	  <table class="matrix-column-header-box">
	    <tr class="matrix-row-body">
	      <td class="matrix-corner-box">
		<div class="matrix-corner-box">
		  <div id="garbage-div" class="garbage ui-droppable">Drag here to unschedule</div>	
		</div>
	      </td>
	      <!--times added by javascript here-->
	    </tr>
	  </table>
	</div>
	<div class="matrix-body">
	  <table id="matrix-table">
	    <!--grid added here-->
	  </table>
	</div>
      </div>
    </td>
    <!-- DIRECTORY AND CLASS FILTER TARGET-->
    <td width=200 id='directory-target'>
      <div id="directory-accordion">
<<<<<<< HEAD
	<h3><a href="#">Class Directory</a></h3>
=======
	<h3><a href="#" id="directory_header">Class Directory</a></h3>
>>>>>>> 14eecb4f
	<div id="directory-table-wrapper" style="padding: 0px 0px" class="directory-table-wrapper">
	  <table class="directory">
	    <thead><tr id="directory_table_header" class="header">
	      <td class="sortable" id="directory-header-ID"><span>ID</span></td>
	      <td class="sortable" id="directory-header-Title"><span>Title</span></td>
	      <td class="sortable" id="directory-header-Teacher"><span>Teacher</span></td>
	      <td class="sortable" id="directory-header-Length"><span>Length</span></td>
	    </tr></thead>
	    <tbody id="directory-table-body"></tbody>
	    <!--classes get added here-->
	  </table>
	</div>
<<<<<<< HEAD
	<h3><a href="#">Advanced Filter</a></h3>
=======
	<h3><a href="#" id="filtering_header">Advanced Filter</a></h3>
>>>>>>> 14eecb4f
	<div id="searchbox" class="searchbox">
	  <table>
	    <tr><td>Title</td><td colspan="3"><input id="filter_Title"/></td></tr>
	    <tr><td>ID</td><td colspan="3"><input id="filter_ID"/></td></tr>
	    <tr><td>Teacher</td><td colspan="3"><input id="filter_Teacher"/></td></tr>
	    <tr><td>Timeslot</td><td colspan="3"><input id="filter_Timeslot"/></td></tr>
	    <tr>
	      <td>Length</td>
	      <td colspan="1"><input id="filter_Min-length"></td>
	      <td align="center">to</td>
	      <td colspan="1"><input id="filter_Max-length"></td>
	    </tr>
	    <tr>
	      <td>Class size</td><td><input id="filter_Min-size"></td>
	      <td align="center">to</td><td><input id="filter_Max-size"></td>
	    </tr>
            <tr>
	      <td>Show unapproved classes</td>
	      <td><input type="checkbox" id="filter_Status"></td>
	      <td>Show already scheduled classes</td>
	      <td><input type="checkbox" id="filter_Scheduled"></td>
	    </tr>
	  </table>
	</div>
      </div>
    </td>
  </tr>
</table>
</div>
</body>
</html><|MERGE_RESOLUTION|>--- conflicted
+++ resolved
@@ -95,11 +95,7 @@
     <!-- DIRECTORY AND CLASS FILTER TARGET-->
     <td width=200 id='directory-target'>
       <div id="directory-accordion">
-<<<<<<< HEAD
-	<h3><a href="#">Class Directory</a></h3>
-=======
 	<h3><a href="#" id="directory_header">Class Directory</a></h3>
->>>>>>> 14eecb4f
 	<div id="directory-table-wrapper" style="padding: 0px 0px" class="directory-table-wrapper">
 	  <table class="directory">
 	    <thead><tr id="directory_table_header" class="header">
@@ -112,11 +108,7 @@
 	    <!--classes get added here-->
 	  </table>
 	</div>
-<<<<<<< HEAD
-	<h3><a href="#">Advanced Filter</a></h3>
-=======
 	<h3><a href="#" id="filtering_header">Advanced Filter</a></h3>
->>>>>>> 14eecb4f
 	<div id="searchbox" class="searchbox">
 	  <table>
 	    <tr><td>Title</td><td colspan="3"><input id="filter_Title"/></td></tr>
