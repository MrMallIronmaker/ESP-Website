<html>
<head>
<title>Room Schedules</title>
<style type="text/css" media="print,screen">
body { font-family: georgia; margin: 0; font-size: 12px;}
.title { text-align: center; font-size: 12pt; font-family: georgia; }
.title span { font-weight:bolder; text-decoration: underline;
              font-size:16pt; }
.facts { text-align: center; border: 0; }
.facts th { text-align: right; font-size: 12pt; font-weight: bold; }
.facts td { text-align: left; font-size: 12pt;}
.facts td.paid { border: 1px solid black; text-align: center;
                 }
.title { padding: 1in 0 0 0; }
.schedule {border: 1px solid black; }
.schedule td { border: 1px solid black; }
.schedule th { border: 1px solid black; vertical-align: top; }
.schedule td { vertical-align: top; }
.schedule th.day { border-bottom: 0; }
.schedule td.oldday { border-bottom: 0;
                      border-top: 0;}
td.newday { border-width: 2px 1px 0 1px;}
#pagebreak {page-break-after: always; }
.description { text-align: center; padding: .2in 0 .2in 0; }
</style>

</head>
<body>

{% for scheditem in scheditems %}
{% ifchanged %}
{% if not forloop.first %}
</table>
<div id="pagebreak">&nbsp;</div>
{% endif %}
<!-- Layout hack: stuff in tables likes to center itself vertically. -->
<table style="height:9in; border-width:0; border-spacing:0; padding:0; width:100%;">

<!-- Layout hack: table cells expand to contain stuff. -->
<tr><td style="height:1em; padding:1em;">
<p align="center" style="font-size: 10pt">
    <b>Splash! Chicago</b><br />
    <center><div class="box"><b>{{ program.niceName }}: {{ program.date_range }} </b><br />Do not remove until conclusion of program</div></center>
</p>
{% autoescape off %}
<div class="title">Room Schedule for <br /><br />
    <span>{{ scheditem.room }}</span>
</div>
{% endautoescape %}
</td></tr>

<div style="height: 2in;">&nbsp;</div>
<br />
<br />
<table align="center" cellspacing="0" cellpadding="2px" class="schedule">
<tr><th colspan="4">Schedule</th></tr>
<tr>
    <th>Time</th>
    <th>Class</th>
    <th>Teacher(s)</th>
</tr>
{% endifchanged %}
{% autoescape off %}
<tr>
<<<<<<< HEAD
  <td>{{ scheditem.timeblock }}</td>
=======
  <td>{{ scheditem.timeblock.start|date:"b j"|capfirst }}, {{ scheditem.timeblock.short_time }}</td>
>>>>>>> 34d244db
  <td>{{ scheditem.cls.title }}</td>
  <td>{{ scheditem.cls.getTeacherNames|join:"<br />" }}</td> 
</tr>
{% endautoescape %}

{% endfor %}
</table>
</td></tr>

</table>

</body>
</html><|MERGE_RESOLUTION|>--- conflicted
+++ resolved
@@ -62,13 +62,9 @@
 {% endifchanged %}
 {% autoescape off %}
 <tr>
-<<<<<<< HEAD
-  <td>{{ scheditem.timeblock }}</td>
-=======
   <td>{{ scheditem.timeblock.start|date:"b j"|capfirst }}, {{ scheditem.timeblock.short_time }}</td>
->>>>>>> 34d244db
   <td>{{ scheditem.cls.title }}</td>
-  <td>{{ scheditem.cls.getTeacherNames|join:"<br />" }}</td> 
+  <td>{{ scheditem.cls.parent_class.getTeacherNames|join:"<br />" }}</td> 
 </tr>
 {% endautoescape %}
 
