--- conflicted
+++ resolved
@@ -1,6 +1,6 @@
 <html>
 <head>
-<title>Student Schedules for {{program.niceName}}</title>
+<title>Student Schedules{% if onsiteregform %}{% else %} for {{program.niceName}}{% endif %}</title>
 <style type="text/css" media="print,screen">
 body { font-family: georgia; margin: 0; font-size: 12px;}
 .title { text-align: center; font-size: 12pt; font-family: georgia; }
@@ -10,10 +10,6 @@
 .facts td { text-align: left; font-size: 12pt;}
 .facts td.paid { border: 1px solid black; text-align: center;
                  }
-<<<<<<< HEAD
-.title { padding: 1in 0 0 0; }
-=======
->>>>>>> 38ff9aec
 .schedule {border: 1px solid black; }
 .schedule td { border: 1px solid black; }
 .schedule th { border: 1px solid black; vertical-align: top; }
@@ -32,6 +28,24 @@
 
 </head>
 <body>
+{% if onsiteregform %}
+<h1><center>{{ program.niceName }} On-Site Registration Form</center></h1>
+<p />
+<div align="center">
+<table>
+<tr><th>Name:</th><td>__________________________________________________</td></tr>
+<tr><th>E-Mail:</th><td>__________________________________________________</td></tr>
+<tr><th>Grade Level:</th><td>__________________________________________________</td></tr>
+<tr><th>High School:</th><td>__________________________________________________</td></tr>
+</table>
+</div>
+<br />
+<br />
+
+<h2><center>Please turn in this form, along with a <b>signed waiver</b>, to the New Registrations desk.</center></h2>
+
+<p />
+{% endif %}
 {% for student in students %}
 {% if not forloop.first %}
   </table> 
