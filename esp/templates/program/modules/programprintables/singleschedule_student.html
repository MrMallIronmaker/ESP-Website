--- conflicted
+++ resolved
@@ -1,9 +1,5 @@
 {% if onsiteregform %}{% else %}
-<<<<<<< HEAD
-<div style="height: 10.5in;">
-=======
 <div style="">
->>>>>>> ab94cc80
 <table align="center" width="100%">
 <tr>
     <td valign="top" align="center" width="25%">
