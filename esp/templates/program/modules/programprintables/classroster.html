<div class="classroster">
<<<<<<< HEAD
  <div class="classtitle">{{ item.cls.title }}</div>

=======
  <div class="classtitle">{{ sec }}</div>
  {% autoescape off %}
>>>>>>> 38ff9aec
  <table align="center" cellspacing="0" cellpadding="0">
  <tr>
   <td>
      <div class="blocks">{{ item.cls.friendly_times|join:"<br />" }}</div>
   </td>
   <td>
      <div class="classroom">{{ item.cls.prettyrooms|join:"<br />" }}</div>
   </td>
  </tr>
  </table>
  <br />
  <div class="teachername"><span>{{ item.teacher.name }}</span></div>
  <br />
  </div>
  <br />
  <br />
  <table align="center" class="pretty" cellspacing="0" cellpadding="3px">
    <tr>
      <th colspan="4" align="center">Students</th>
    </tr>
    <tr>
      <th>#</th>
      <th>Student ID</th>
      <th>Student Name</th>
      <th>Grade</th>
    </tr>{% for student in item.cls.students %}
    <tr>
      <td align="right">{{ forloop.counter }}</td>
      <td>{{ student.id }}</td>
      <td>{{ student.name }}</td>
      <td>
          {{ student.getGrade }}</td>
    </tr>
    {% endfor %}
  </table>
<<<<<<< HEAD
</div>
=======
  {% endautoescape %}
</div>

<br />
{% endfor %}
>>>>>>> 38ff9aec
<|MERGE_RESOLUTION|>--- conflicted
+++ resolved
@@ -1,24 +1,23 @@
+{% for sec in item.cls.sections.all %}
+<div style="page-break-after: always;">&nbsp;</div>
 <div class="classroster">
-<<<<<<< HEAD
-  <div class="classtitle">{{ item.cls.title }}</div>
-
-=======
   <div class="classtitle">{{ sec }}</div>
   {% autoescape off %}
->>>>>>> 38ff9aec
   <table align="center" cellspacing="0" cellpadding="0">
   <tr>
    <td>
-      <div class="blocks">{{ item.cls.friendly_times|join:"<br />" }}</div>
+      <div class="blocks">{{ sec.friendly_times|join:"<br />" }}</div>
    </td>
    <td>
-      <div class="classroom">{{ item.cls.prettyrooms|join:"<br />" }}</div>
+      <div class="classroom">{{ sec.prettyrooms|join:"<br />" }}</div>
    </td>
   </tr>
   </table>
   <br />
   <div class="teachername"><span>{{ item.teacher.name }}</span></div>
   <br />
+  <div class="teachername">Class Email: <tt>{{ sec.emailcode }}-class@esp.mit.edu</tt><br />
+Students Email: <tt>{{ sec.emailcode }}-students@esp.mit.edu</tt>
   </div>
   <br />
   <br />
@@ -31,7 +30,7 @@
       <th>Student ID</th>
       <th>Student Name</th>
       <th>Grade</th>
-    </tr>{% for student in item.cls.students %}
+    </tr>{% for student in sec.students %}
     <tr>
       <td align="right">{{ forloop.counter }}</td>
       <td>{{ student.id }}</td>
@@ -41,12 +40,8 @@
     </tr>
     {% endfor %}
   </table>
-<<<<<<< HEAD
-</div>
-=======
   {% endautoescape %}
 </div>
 
 <br />
-{% endfor %}
->>>>>>> 38ff9aec
+{% endfor %}