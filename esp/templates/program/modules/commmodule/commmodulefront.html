{% extends "main.html" %}

{% block title %}Communications Portal{% endblock %}

{% block subsection_name %}Communications Portal{% endblock %}

{% block xtrajs %}
{{block.super}}
<script type="text/javascript">
<!--

var lists = [
 {% for dblist in lists %}['{{dblist.id|addslashes}}', '{{dblist.description|addslashes}}']{% if not forloop.last %},{% endif %}
 {% endfor %}];

function getListDescription(list, key, def) {
  for (var i = 0; i< list.length; i++) {
     if (list[i][0] == key) return list[i][1];
  }
  return def;
}


function generateSentence() {

   sentence = getListDescription(lists, document.getElementById('base_list').value, 'Nobody') + ' ';

   for (var i=0; i < lists.length; i++) {
//      alert('operator_'+lists[i][0]);
      opvalue = document.getElementById('operator_'+lists[i][0]).value;
      if (opvalue != 'ignore') {
        if (opvalue == 'and') {
           sentence += 'who ';
        } else { 
           sentence += 'or who ';
        }

        if (document.getElementById('are_'+lists[i][0]).checked) {
           sentence += 'are ';
        } else {
           sentence += 'are not ';
        }
        sentence += '(' + lists[i][1].toLowerCase() + ') ';
      }
   }
   sentence = sentence.substring(0, sentence.length - 1) + '.';
   document.getElementById('finalsentence').innerHTML = sentence;
   document.getElementById('finalsent').value = sentence;
}

function switchrow(object, title) {

   if (object.value == 'ignore') {
      document.getElementById('row_'+title).className = 'unchosen';
   } else {
      document.getElementById('row_'+title).className = 'chosen';
   }

   document.getElementById('are_'+title).disabled = (object.value == 'ignore');
   document.getElementById('arenot_'+title).disabled = (object.value == 'ignore');
  
}

function switchnot(not, title) {
   document.getElementById('are_'+title).checked = !not;
   document.getElementById('arenot_'+title).checked = not;
   generateSentence();
}
//-->
</script>
{% endblock %}
{% block stylesheets %}
{{block.super}}
<style type="text/css">
.listtable, .listtable th, .listtable td{ border: 1px solid #999; border-collapse: collapse;}
#divmaintext .unchosen { background-color: #CCC; }
#divmaintext .chosen { background-color: #FFF; }
#divmaintext td.notchooser { cursor: pointer }
#finalsentence { border: 1px solid black; width: 550px; }
</style>
{% endblock %}

{% block content %}


<h1>Communications Portal</h1>
<br />
<p> Welcome to the communications portal &mdash; your one stop to communicate with the ESP community for your program.</p>

<br />
<h2>Step 1:</h2>


<form action="/manage/{{program.getUrlBase}}/commstep2" method="post" name="comm">{% csrf_token %}
<p>
<<<<<<< HEAD
<em>(If you feel there's a list omitted from this list or this interface is too hard to use, please email <tt>duke-websupport@lists.learningu.org</tt> with questions!)</em>
=======
<em>(If you feel there's a list omitted from this list or this interface is too hard to use, please email <tt>chicago-websupport@lists.learningu.org</tt> with questions!)</em>
>>>>>>> a2b81e82
<br />

To begin, you must build the list you are trying to contact below:
<br />
<br />
To build this list, it is sufficient to build a sentence. There are a bunch of prepackaged lists from which you can <br />combine in interesting ways to contact who you want. <br />
Please start the sentence here:
<br />
<select name="base_list" id="base_list" onchange="generateSentence();">
   <option value="">Select start of sentence...</option>
{% for dblist in lists %}
  <option value="{{dblist.id}}">{{dblist.description }}...</option>
{% endfor %}
</select><br /><br />
And continue adding to the sentence below (the final sentence is at the bottom for your reference):
</p>
<table border="0" width="600px" class="listtable" cellspacing="0" >
<tr>
  <th rowspan="2">Action</th>
  <th style="white-space: nowrap;" colspan="2">Are/Are Not</th>
  <th rowspan="2">List Description</th>
  <th rowspan="2"># of Users</th>
</tr>
<tr>
  <th>are</th>
  <th>are not</th>
</tr>
{% for dblist in lists %}
<tr class="unchosen" id="row_{{dblist.id}}">
 <td width="1px">
   <select name="operator_{{dblist.id}}" id="operator_{{dblist.id}}" onchange="switchrow(this, '{{dblist.id|addslashes}}');generateSentence();">
    <option value="ignore">IGNORE</option>
    <option value="and">...WHO...</option>
    <option value="or">...OR WHO...</option>
   </select>
 </td>
 <td class="notchooser" onclick="switchnot(false,'{{dblist.id|addslashes}}' );">
   <input class="notchooser" onchange="generateSentence();" type="radio" name="not_{{dblist.id}}" value="ident" id="are_{{dblist.id}}" checked="checked" disabled="disabled" />
 </td>
 <td class="notchooser" onclick="switchnot(true, '{{dblist.id|addslashes}}');">
  <input class="notchooser" type="radio" name="not_{{dblist.id}}" onchange="generateSentence();" id="arenot_{{dblist.id}}" value="not" disabled="disabled" />
 </td>
 <td>
   {{ dblist.description }}
 </td>
 <td>
   {{ dblist.count }}
 </td>

</tr>

{% endfor %}
</table>
<br />
<br />
Final  Sentence: (with parentheses for added readibility)<br />
<div id="finalsentence">Nobody.</div>
<br />
<input type="hidden" name="finalsent" id="finalsent" value="Nobody." />
<input type="submit" value="Continue on to step 2!" name="submitform" />
<input type="submit" value="Get List Instead" name="submitform" />
<input type="hidden" name="keys" value="{{lists|join:",,"|addslashes}}" />
</form>

{% include "program/modules/admincore/returnlink.html" %}

{% endblock %}<|MERGE_RESOLUTION|>--- conflicted
+++ resolved
@@ -93,11 +93,7 @@
 
 <form action="/manage/{{program.getUrlBase}}/commstep2" method="post" name="comm">{% csrf_token %}
 <p>
-<<<<<<< HEAD
 <em>(If you feel there's a list omitted from this list or this interface is too hard to use, please email <tt>duke-websupport@lists.learningu.org</tt> with questions!)</em>
-=======
-<em>(If you feel there's a list omitted from this list or this interface is too hard to use, please email <tt>chicago-websupport@lists.learningu.org</tt> with questions!)</em>
->>>>>>> a2b81e82
 <br />
 
 To begin, you must build the list you are trying to contact below:
