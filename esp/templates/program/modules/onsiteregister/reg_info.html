{% extends "main.html" %}

{% block title %}{{program.niceName}} Management{% endblock %}

{% block subsection_name %}Register for {{program.niceName}}{% endblock %}

{% block content %}
<style type="text/css">
.nocheckmark { border: 1px solid black; }
</style>
<br />
<br />

{{ program.mainteacherreg }}

<br /><br />
<h1>New Student Registration for {{ program.niceName }}</h1>

<p style="text-align: center">
Please enter the information for the new student:
</p>
<br />
<form autocomplete="off" name="reg" method="POST" action="{{request.path}}">
<table cellpadding="2" align="center" border="0">

<tr>
 <td><label for="id_first_name">First Name:</label></td>
 <td>{{ form.first_name }} {% if form.first_name.errors %}
   <br /><span class="form_error">{{ form.first_name.errors|join:", " }}</span>
   {% endif %}
 </td>
</tr>

<tr>
 <td><label for="id_last_name">Last Name:</label></td>
 <td>{{ form.last_name }} {% if form.last_name.errors %}
   <br /><span class="form_error">{{ form.last_name.errors|join:", " }}</span>
   {% endif %}
 </td>
</tr>

<tr>
 <td><label for="id_email">Email:</label></td>
 <td>{{ form.email }} {% if form.email.errors %}
   <br /><span class="form_error">{{ form.email.errors|join:", " }}</span>
   {% endif %}
 </td>
</tr>

<tr>
 <td><label for="id_grade">Grade:</label><br />
<<<<<<< HEAD
  <small>For the school year starting Fall 2009</small>
=======
  <small>For the school year starting Fall {{ current_year }}</small>
>>>>>>> 6e8c28ed
</td>
 <td>{{ form.grade }} {% if form.grade.errors %}
   <br /><span class="form_error">{{ form.grade.errors|join:", " }}</span>
   {% endif %}
 </td>
</tr>
{% comment %}
<tr>
 <td><label for="id_liability">Handed Liability Form In?:
</label></td>
 <td>{{ form.liability }} {% if form.liability.errors %}
   <br /><span class="form_error">{{ form.liability.errors|join:", " }}</span>
   {% endif %}
 </td>
</tr>

<tr>
 <td><label for="id_paid">Has Paid or Financial Aid?:
          </label></td>
 <td>{{ form.paid }} {% if form.paid.errors %}
   <br /><span class="form_error">{{ form.paid.errors|join:", " }}</span>
   {% endif %}
 </td>
</tr>
{% endcomment %}
<tr>
 <th colspan="2">
 <input type="submit" value="Save Registration" />
 </th>
</tr>
</table>



</form>
<br />



{% endblock %}<|MERGE_RESOLUTION|>--- conflicted
+++ resolved
@@ -49,11 +49,7 @@
 
 <tr>
  <td><label for="id_grade">Grade:</label><br />
-<<<<<<< HEAD
-  <small>For the school year starting Fall 2009</small>
-=======
   <small>For the school year starting Fall {{ current_year }}</small>
->>>>>>> 6e8c28ed
 </td>
  <td>{{ form.grade }} {% if form.grade.errors %}
    <br /><span class="form_error">{{ form.grade.errors|join:", " }}</span>
