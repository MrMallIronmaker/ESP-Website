--- conflicted
+++ resolved
@@ -1,621 +1,309 @@
-<<<<<<< HEAD
-
-{% block xtrajs %}
-
-{# These includes are not consistent with our local copy of the yahoo apis, but it doesn't seem to break anything yet... -ageng 2008-11-01 #}
-<script type="text/javascript" src="http://yui.yahooapis.com/2.6.0/build/yahoo/yahoo-min.js"></script> 
-<script type="text/javascript" src="http://yui.yahooapis.com/2.6.0/build/event/event-min.js"></script> 
-<script type="text/javascript" src="http://yui.yahooapis.com/2.6.0/build/connection/connection-min.js"></script> 
-
-<script type="text/javascript">
-/* <![CDATA[ */
-
-function deleteClass() {
-    if (confirm('Are you sure you would like to delete this class? \n Since you are an admin, you can delete this class with students. \n Deleting is hard to undo, so consider instead marking it unreviewed or rejected.')) {
-       return true;
-    }
-    return false;
-}
-function assignRoom(clsid){
-    form = document.getElementById('assignroom-'+clsid)
-    form.submit();
-}
-
-var checks = {
-{% for check in program.checkitems_all_cached %}
-     "{{ check.id|addslashes }}": "{{check.title|addslashes}}",
-{% endfor %}
-};
-
-function clickCheckMark(class,check,id) {
-
-  var callback = {
-      failure:function(o){},
-      success:function(o){
-        if (o.responseText == 'On') {
-          off = ''; offTitle = '';
-        } else {
-          off = 'no'; offTitle = 'Not ';
-        }
-
-        document.getElementById(id).innerHTML = '<img src="{{media_url}}images/'+off+'checkmark.gif" title="'+offTitle+checks[check]+'" />';
-      }
-  };
-
-  var url='/manage/{{program.getUrlBase}}/alter_checkmark/';
-  var post='class_id='+class+'&check_id='+check;
-
-  /* make the ajax call */
-  YAHOO.util.Connect.asyncRequest('POST', url, callback, post);
-
-}
-
-
-   var handleSubmit = function () { this.submit(); }
-   var handleCancel = function () { this.cancel(); }
-
-var manage_container;
-
-function dialog_init() {
-   YAHOO.namespace("example.container");
-
-  var handleSuccess = function(o) {
-       var response = o.responseText;
-       alert(response);
-  }
-  var handleFailure = function(o) {}
-     var buttons_list = [
-          { text:"Submit", handler:handleSubmit, isDefault:true },
-          { text:"Cancel", handler:handleCancel }
-     ];
-    
-     manage_container = new YAHOO.widget.Dialog("classmanager",
-	{ width : "600px",
-/*          fixedcenter : true,*/
-          visible : false,
-          modal:    true,
-/*          constraintoviewport : true,*/
-          buttons : buttons_list });
-
-     manage_container.callback  = { success: handleSuccess,
-	                   failure: handleFailure };
-
-     /*      YAHOO.util.Event.addListener("hide", "click", YAHOO.example.container.dialog1.hide, YAHOO.example.container.dialog1, true);*/
-}
-
-YAHOO.util.Event.addListener(window, "load", dialog_init);
-
-
-function manage_class(clsid) {
-  var callback = {
-      failure:function(o){},
-      success:function(o){
-         document.getElementById('classmanager').innerHTML = o.responseText;
-         manage_container.render();
-         manage_container.show();
-         document.getElementById('classmanager_c').style.top = '0px';
-      }
-  };
-
-  var url='/manage/{{program.getUrlBase}}/manageclass/?ajax=true';
-  var post='clsid='+clsid+'&ajax=true';
-
-  /* make the ajax call */
-  YAHOO.util.Connect.asyncRequest('POST', url, callback, post);
-
-}
-
-/* ]]> */
-</script>
-
-{% endblock %}
-
-<link rel="stylesheet" href="/media/styles/battlescreen.css" type="text/css" />
-<style type="text/css">
-  .unapproved { 
-      text-decoration: underline;
-      text-style: italic;
-      color: #009;
-   }
-.class_checkitem { 
-   padding:0 !important;
-   margin: 0 !important;
-}
-
-.checkmark img {
-   border: 1px solid #999;
-   margin: 2px !important;
-}
-
-.class_checkitem a:hover img {
-   border: 1px solid black !important;
-}
-
-#classmanager {
-   z-index: 10000;
-   position: absolute;
-   display: block;
-}
-
-.yui-panel-container {
-	position:absolute;
-	background-color:transparent;
-	z-index:6;
-	visibility:hidden;
-	overflow:visible;
-	width:auto;
-}
-
-.yui-panel-container.focused {
-}
-
-
-.yui-panel-container.matte {
-	padding:3px;
-	background-color:#FFF;
-}
-
-.yui-panel-container.matte .underlay {
-	display:none;
-}
-
-.yui-panel-container.shadow {
-	padding:0px;
-	background-color:transparent;
-}
-
-.yui-panel-container.shadow .underlay {
-	visibility:inherit;
-	position:absolute;
-	background-color:#000;
-	top:3px;left:3px;
-	z-index:0;
-	width:100%;
-	height:100%;
-    -moz-opacity: 0.12;
-    opacity:.12;
-    filter:alpha(opacity=12);
-	zoom:1;
-}
-
-.yui-panel {
-	visibility:hidden;
-	border-collapse:separate;
-	position:relative;
-	left:0px;top:0px;
-	font:1em Arial;
-	background-color:#FFF;
-	border:1px solid #000;
-	z-index:1;
-	overflow:hidden;
-}
-
-.yui-panel .hd {
-
-	font-size:100%;
-	line-height:100%;
-	border:1px solid #FFF;
-	font-weight:bold;
-	overflow:hidden;
-	padding:4px;
-}
-
-.yui-panel .bd {
-	overflow:hidden;
-	padding:4px;
-}
-
-.yui-panel .bd p {
-	margin:0 0 1em;
-}
-
-.yui-panel .container-close {
-	position:absolute;
-	top:5px;
-	right:4px;
-	z-index:6;
-	height:12px;
-	width:12px;
-	margin:0px;
-	padding:0px;
-	background:url(close12_1.gif) no-repeat;
-	cursor:pointer;
-	visibility:inherit;
-}
-
-.yui-panel .ft {
-	padding:4px;
-	overflow:hidden;
-}
-
-.yui-simple-dialog .bd .yui-icon {
-	background-repeat:no-repeat;
-	width:16px;
-	height:16px;
-	margin-right:10px;
-	float:left;
-}
-
-.yui-dialog .ft, 
-.yui-simple-dialog .ft {
-	padding-bottom:5px;
-	padding-right:5px;
-	text-align:right;
-}
-
-.yui-dialog form, 
-.yui-simple-dialog form {
-	margin:0;
-}
-
-.viable {
-  color: black;
-  background: #9f9;
-}
-
-.notviable {
-  color: #ccc;
-}
-</style>
-<link rel="stylesheet" href="/media/styles/forms.css" type="text/css" />
-
-<hr />
-
-<center>
-<br />
-<div class="info">If you need to email a class, students, or teachers, just use its code!<br />
-For instance, if the code is M100:<br />
-<tt>M100-students@esp.mit.edu</tt> will email the students,<br />
-<tt>M100-teachers@esp.mit.edu</tt> will email the teachers,<br />
-and <tt>M100-class@esp.mit.edu</tt> will email everyone in the class.
-</div>
-<br />
-</center>
-
-<p>To update class attendees, please go <a href="attendees">here</a>.</p>
-
-<div id="battlescreen">
-<table cellpadding="4px" cellspacing="0" align="center">
-  <tr>
-    <th colspan="10">
-       Manage the classes of {{program.niceName}}
-    </th>
-  </tr>
-  {% if noclasses %}
-  <tr>
-  <tr>
-    <td class="clsleft classname">
-      <em>(None available)</em>
-    </td>
-{% for check in program.checkitems_all_cached %}<td>&nbsp;</td>{% endfor %}
-   </tr>
-  {% endif %}
-
-{% load class_manage_row %}
-  {% for cls in classes %}
-  <tr id="{{cls.id}}-row">
-   {% render_class_row cls program %}
-   </tr>
-   {% endfor %}
-
-</table>
-</div>
-
-<div id="classmanager">
-<div class="hd"><!--Please enter your information--></div>
-  <div class="bd">
-    <form method="POST" action="../assets/post.php">
-    </form>
-  </div>
-</div>
-=======
-
-{% block xtrajs %}
-
-{# These includes are not consistent with our local copy of the yahoo apis, but it doesn't seem to break anything yet... -ageng 2008-11-01 #}
-<script type="text/javascript" src="http://yui.yahooapis.com/2.6.0/build/yahoo/yahoo-min.js"></script> 
-<script type="text/javascript" src="http://yui.yahooapis.com/2.6.0/build/event/event-min.js"></script> 
-<script type="text/javascript" src="http://yui.yahooapis.com/2.6.0/build/connection/connection-min.js"></script> 
-
-<script type="text/javascript">
-/* <![CDATA[ */
-
-function deleteClass() {
-    if (confirm('Are you sure you would like to delete this class? \n Since you are an admin, you can delete this class with students. \n Deleting is hard to undo, so consider instead marking it unreviewed or rejected.')) {
-       return true;
-    }
-    return false;
-}
-function assignRoom(clsid){
-    form = document.getElementById('assignroom-'+clsid)
-    form.submit();
-}
-
-var checks = {
-{% for check in program.checkitems_all_cached %}
-     "{{ check.id|addslashes }}": "{{check.title|addslashes}}",
-{% endfor %}
-};
-
-function clickCheckMark(class,check,id) {
-
-  var callback = {
-      failure:function(o){},
-      success:function(o){
-        if (o.responseText == 'On') {
-          off = ''; offTitle = '';
-        } else {
-          off = 'no'; offTitle = 'Not ';
-        }
-
-        document.getElementById(id).innerHTML = '<img src="{{MEDIA_URL}}images/'+off+'checkmark.gif" title="'+offTitle+checks[check]+'" />';
-      }
-  };
-
-  var url='/manage/{{program.getUrlBase}}/alter_checkmark/';
-  var post='class_id='+class+'&check_id='+check;
-
-  /* make the ajax call */
-  YAHOO.util.Connect.asyncRequest('POST', url, callback, post);
-
-}
-
-
-   var handleSubmit = function () { this.submit(); }
-   var handleCancel = function () { this.cancel(); }
-
-var manage_container;
-
-function dialog_init() {
-   YAHOO.namespace("example.container");
-
-  var handleSuccess = function(o) {
-       var response = o.responseText;
-       alert(response);
-  }
-  var handleFailure = function(o) {}
-     var buttons_list = [
-          { text:"Submit", handler:handleSubmit, isDefault:true },
-          { text:"Cancel", handler:handleCancel }
-     ];
-    
-     manage_container = new YAHOO.widget.Dialog("classmanager",
-	{ width : "600px",
-/*          fixedcenter : true,*/
-          visible : false,
-          modal:    true,
-/*          constraintoviewport : true,*/
-          buttons : buttons_list });
-
-     manage_container.callback  = { success: handleSuccess,
-	                   failure: handleFailure };
-
-     /*      YAHOO.util.Event.addListener("hide", "click", YAHOO.example.container.dialog1.hide, YAHOO.example.container.dialog1, true);*/
-}
-
-YAHOO.util.Event.addListener(window, "load", dialog_init);
-
-
-function manage_class(clsid) {
-  var callback = {
-      failure:function(o){},
-      success:function(o){
-         document.getElementById('classmanager').innerHTML = o.responseText;
-         manage_container.render();
-         manage_container.show();
-         document.getElementById('classmanager_c').style.top = '0px';
-      }
-  };
-
-  var url='/manage/{{program.getUrlBase}}/manageclass/?ajax=true';
-  var post='clsid='+clsid+'&ajax=true';
-
-  /* make the ajax call */
-  YAHOO.util.Connect.asyncRequest('POST', url, callback, post);
-
-}
-
-/* ]]> */
-</script>
-
-{% endblock %}
-
-<link rel="stylesheet" href="/media/styles/battlescreen.css" type="text/css" />
-<style type="text/css">
-  .unapproved { 
-      text-decoration: underline;
-      text-style: italic;
-      color: #009;
-   }
-.class_checkitem { 
-   padding:0 !important;
-   margin: 0 !important;
-}
-
-.checkmark img {
-   border: 1px solid #999;
-   margin: 2px !important;
-}
-
-.class_checkitem a:hover img {
-   border: 1px solid black !important;
-}
-
-#classmanager {
-   z-index: 10000;
-   position: absolute;
-   display: block;
-}
-
-.yui-panel-container {
-	position:absolute;
-	background-color:transparent;
-	z-index:6;
-	visibility:hidden;
-	overflow:visible;
-	width:auto;
-}
-
-.yui-panel-container.focused {
-}
-
-
-.yui-panel-container.matte {
-	padding:3px;
-	background-color:#FFF;
-}
-
-.yui-panel-container.matte .underlay {
-	display:none;
-}
-
-.yui-panel-container.shadow {
-	padding:0px;
-	background-color:transparent;
-}
-
-.yui-panel-container.shadow .underlay {
-	visibility:inherit;
-	position:absolute;
-	background-color:#000;
-	top:3px;left:3px;
-	z-index:0;
-	width:100%;
-	height:100%;
-    -moz-opacity: 0.12;
-    opacity:.12;
-    filter:alpha(opacity=12);
-	zoom:1;
-}
-
-.yui-panel {
-	visibility:hidden;
-	border-collapse:separate;
-	position:relative;
-	left:0px;top:0px;
-	font:1em Arial;
-	background-color:#FFF;
-	border:1px solid #000;
-	z-index:1;
-	overflow:hidden;
-}
-
-.yui-panel .hd {
-
-	font-size:100%;
-	line-height:100%;
-	border:1px solid #FFF;
-	font-weight:bold;
-	overflow:hidden;
-	padding:4px;
-}
-
-.yui-panel .bd {
-	overflow:hidden;
-	padding:4px;
-}
-
-.yui-panel .bd p {
-	margin:0 0 1em;
-}
-
-.yui-panel .container-close {
-	position:absolute;
-	top:5px;
-	right:4px;
-	z-index:6;
-	height:12px;
-	width:12px;
-	margin:0px;
-	padding:0px;
-	background:url(close12_1.gif) no-repeat;
-	cursor:pointer;
-	visibility:inherit;
-}
-
-.yui-panel .ft {
-	padding:4px;
-	overflow:hidden;
-}
-
-.yui-simple-dialog .bd .yui-icon {
-	background-repeat:no-repeat;
-	width:16px;
-	height:16px;
-	margin-right:10px;
-	float:left;
-}
-
-.yui-dialog .ft, 
-.yui-simple-dialog .ft {
-	padding-bottom:5px;
-	padding-right:5px;
-	text-align:right;
-}
-
-.yui-dialog form, 
-.yui-simple-dialog form {
-	margin:0;
-}
-
-.viable {
-  color: black;
-  background: #9f9;
-}
-
-.notviable {
-  color: #ccc;
-}
-</style>
-<link rel="stylesheet" href="/media/styles/forms.css" type="text/css" />
-
-<hr />
-
-<center>
-<br />
-<div class="info">If you need to email a class, students, or teachers, just use its code!<br />
-For instance, if the code is M100:<br />
-<tt>M100-students@esp.mit.edu</tt> will email the students,<br />
-<tt>M100-teachers@esp.mit.edu</tt> will email the teachers,<br />
-and <tt>M100-class@esp.mit.edu</tt> will email everyone in the class.
-</div>
-<br />
-</center>
-
-<p>To update class attendees, please go <a href="attendees">here</a>.</p>
-
-<div id="battlescreen">
-<table cellpadding="4px" cellspacing="0" align="center">
-  <tr>
-    <th colspan="10">
-       Manage the classes of {{program.niceName}}
-    </th>
-  </tr>
-  {% if noclasses %}
-  <tr>
-  <tr>
-    <td class="clsleft classname">
-      <em>(None available)</em>
-    </td>
-{% for check in program.checkitems_all_cached %}<td>&nbsp;</td>{% endfor %}
-   </tr>
-  {% endif %}
-
-{% load class_manage_row %}
-  {% for cls in classes %}
-  <tr id="{{cls.id}}-row">
-   {% render_class_row cls program %}
-   </tr>
-   {% endfor %}
-
-</table>
-</div>
-
-<div id="classmanager">
-<div class="hd"><!--Please enter your information--></div>
-  <div class="bd">
-    <form method="POST" action="../assets/post.php">
-    </form>
-  </div>
-</div>
->>>>>>> a6e11c10
+
+{% block xtrajs %}
+
+{# These includes are not consistent with our local copy of the yahoo apis, but it doesn't seem to break anything yet... -ageng 2008-11-01 #}
+<script type="text/javascript" src="http://yui.yahooapis.com/2.6.0/build/yahoo/yahoo-min.js"></script> 
+<script type="text/javascript" src="http://yui.yahooapis.com/2.6.0/build/event/event-min.js"></script> 
+<script type="text/javascript" src="http://yui.yahooapis.com/2.6.0/build/connection/connection-min.js"></script> 
+
+<script type="text/javascript">
+/* <![CDATA[ */
+
+function deleteClass() {
+    if (confirm('Are you sure you would like to delete this class? \n Since you are an admin, you can delete this class with students. \n Deleting is hard to undo, so consider instead marking it unreviewed or rejected.')) {
+       return true;
+    }
+    return false;
+}
+function assignRoom(clsid){
+    form = document.getElementById('assignroom-'+clsid)
+    form.submit();
+}
+
+var checks = {
+{% for check in program.checkitems_all_cached %}
+     "{{ check.id|addslashes }}": "{{check.title|addslashes}}",
+{% endfor %}
+};
+
+function clickCheckMark(class,check,id) {
+
+  var callback = {
+      failure:function(o){},
+      success:function(o){
+        if (o.responseText == 'On') {
+          off = ''; offTitle = '';
+        } else {
+          off = 'no'; offTitle = 'Not ';
+        }
+
+        document.getElementById(id).innerHTML = '<img src="{{MEDIA_URL}}images/'+off+'checkmark.gif" title="'+offTitle+checks[check]+'" />';
+      }
+  };
+
+  var url='/manage/{{program.getUrlBase}}/alter_checkmark/';
+  var post='class_id='+class+'&check_id='+check;
+
+  /* make the ajax call */
+  YAHOO.util.Connect.asyncRequest('POST', url, callback, post);
+
+}
+
+
+   var handleSubmit = function () { this.submit(); }
+   var handleCancel = function () { this.cancel(); }
+
+var manage_container;
+
+function dialog_init() {
+   YAHOO.namespace("example.container");
+
+  var handleSuccess = function(o) {
+       var response = o.responseText;
+       alert(response);
+  }
+  var handleFailure = function(o) {}
+     var buttons_list = [
+          { text:"Submit", handler:handleSubmit, isDefault:true },
+          { text:"Cancel", handler:handleCancel }
+     ];
+    
+     manage_container = new YAHOO.widget.Dialog("classmanager",
+	{ width : "600px",
+/*          fixedcenter : true,*/
+          visible : false,
+          modal:    true,
+/*          constraintoviewport : true,*/
+          buttons : buttons_list });
+
+     manage_container.callback  = { success: handleSuccess,
+	                   failure: handleFailure };
+
+     /*      YAHOO.util.Event.addListener("hide", "click", YAHOO.example.container.dialog1.hide, YAHOO.example.container.dialog1, true);*/
+}
+
+YAHOO.util.Event.addListener(window, "load", dialog_init);
+
+
+function manage_class(clsid) {
+  var callback = {
+      failure:function(o){},
+      success:function(o){
+         document.getElementById('classmanager').innerHTML = o.responseText;
+         manage_container.render();
+         manage_container.show();
+         document.getElementById('classmanager_c').style.top = '0px';
+      }
+  };
+
+  var url='/manage/{{program.getUrlBase}}/manageclass/?ajax=true';
+  var post='clsid='+clsid+'&ajax=true';
+
+  /* make the ajax call */
+  YAHOO.util.Connect.asyncRequest('POST', url, callback, post);
+
+}
+
+/* ]]> */
+</script>
+
+{% endblock %}
+
+<link rel="stylesheet" href="/media/styles/battlescreen.css" type="text/css" />
+<style type="text/css">
+  .unapproved { 
+      text-decoration: underline;
+      text-style: italic;
+      color: #009;
+   }
+.class_checkitem { 
+   padding:0 !important;
+   margin: 0 !important;
+}
+
+.checkmark img {
+   border: 1px solid #999;
+   margin: 2px !important;
+}
+
+.class_checkitem a:hover img {
+   border: 1px solid black !important;
+}
+
+#classmanager {
+   z-index: 10000;
+   position: absolute;
+   display: block;
+}
+
+.yui-panel-container {
+	position:absolute;
+	background-color:transparent;
+	z-index:6;
+	visibility:hidden;
+	overflow:visible;
+	width:auto;
+}
+
+.yui-panel-container.focused {
+}
+
+
+.yui-panel-container.matte {
+	padding:3px;
+	background-color:#FFF;
+}
+
+.yui-panel-container.matte .underlay {
+	display:none;
+}
+
+.yui-panel-container.shadow {
+	padding:0px;
+	background-color:transparent;
+}
+
+.yui-panel-container.shadow .underlay {
+	visibility:inherit;
+	position:absolute;
+	background-color:#000;
+	top:3px;left:3px;
+	z-index:0;
+	width:100%;
+	height:100%;
+    -moz-opacity: 0.12;
+    opacity:.12;
+    filter:alpha(opacity=12);
+	zoom:1;
+}
+
+.yui-panel {
+	visibility:hidden;
+	border-collapse:separate;
+	position:relative;
+	left:0px;top:0px;
+	font:1em Arial;
+	background-color:#FFF;
+	border:1px solid #000;
+	z-index:1;
+	overflow:hidden;
+}
+
+.yui-panel .hd {
+
+	font-size:100%;
+	line-height:100%;
+	border:1px solid #FFF;
+	font-weight:bold;
+	overflow:hidden;
+	padding:4px;
+}
+
+.yui-panel .bd {
+	overflow:hidden;
+	padding:4px;
+}
+
+.yui-panel .bd p {
+	margin:0 0 1em;
+}
+
+.yui-panel .container-close {
+	position:absolute;
+	top:5px;
+	right:4px;
+	z-index:6;
+	height:12px;
+	width:12px;
+	margin:0px;
+	padding:0px;
+	background:url(close12_1.gif) no-repeat;
+	cursor:pointer;
+	visibility:inherit;
+}
+
+.yui-panel .ft {
+	padding:4px;
+	overflow:hidden;
+}
+
+.yui-simple-dialog .bd .yui-icon {
+	background-repeat:no-repeat;
+	width:16px;
+	height:16px;
+	margin-right:10px;
+	float:left;
+}
+
+.yui-dialog .ft, 
+.yui-simple-dialog .ft {
+	padding-bottom:5px;
+	padding-right:5px;
+	text-align:right;
+}
+
+.yui-dialog form, 
+.yui-simple-dialog form {
+	margin:0;
+}
+
+.viable {
+  color: black;
+  background: #9f9;
+}
+
+.notviable {
+  color: #ccc;
+}
+</style>
+<link rel="stylesheet" href="/media/styles/forms.css" type="text/css" />
+
+<hr />
+
+<center>
+<br />
+<div class="info">If you need to email a class, students, or teachers, just use its code!<br />
+For instance, if the code is M100:<br />
+<tt>M100-students@esp.mit.edu</tt> will email the students,<br />
+<tt>M100-teachers@esp.mit.edu</tt> will email the teachers,<br />
+and <tt>M100-class@esp.mit.edu</tt> will email everyone in the class.
+</div>
+<br />
+</center>
+
+<p>To update class attendees, please go <a href="attendees">here</a>.</p>
+
+<div id="battlescreen">
+<table cellpadding="4px" cellspacing="0" align="center">
+  <tr>
+    <th colspan="10">
+       Manage the classes of {{program.niceName}}
+    </th>
+  </tr>
+  {% if noclasses %}
+  <tr>
+  <tr>
+    <td class="clsleft classname">
+      <em>(None available)</em>
+    </td>
+{% for check in program.checkitems_all_cached %}<td>&nbsp;</td>{% endfor %}
+   </tr>
+  {% endif %}
+
+{% load class_manage_row %}
+  {% for cls in classes %}
+  <tr id="{{cls.id}}-row">
+   {% render_class_row cls program %}
+   </tr>
+   {% endfor %}
+
+</table>
+</div>
+
+<div id="classmanager">
+<div class="hd"><!--Please enter your information--></div>
+  <div class="bd">
+    <form method="POST" action="../assets/post.php">
+    </form>
+  </div>
+</div>