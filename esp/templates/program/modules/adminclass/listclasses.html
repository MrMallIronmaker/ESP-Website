
{% block xtrajs %}

{# These includes are not consistent with our local copy of the yahoo apis, but it doesn't seem to break anything yet... -ageng 2008-11-01 #}
<<<<<<< HEAD
<script type="text/javascript" src="http://yui.yahooapis.com/2.6.0/build/yahoo/yahoo-min.js"></script>
<script type="text/javascript" src="http://yui.yahooapis.com/2.6.0/build/event/event-min.js"></script>
<script type="text/javascript" src="http://yui.yahooapis.com/2.6.0/build/connection/connection-min.js"></script>
=======
<script type="text/javascript" src="http://yui.yahooapis.com/2.6.0/build/yahoo/yahoo-min.js"></script> 
<script type="text/javascript" src="http://yui.yahooapis.com/2.6.0/build/event/event-min.js"></script> 
<script type="text/javascript" src="http://yui.yahooapis.com/2.6.0/build/connection/connection-min.js"></script> 
>>>>>>> 4d7d978a

<script type="text/javascript">
/* <![CDATA[ */

function deleteClass() {
    if (confirm('Are you sure you would like to delete this class? \n Since you are an admin, you can delete this class with students. \n Deleting is hard to undo, so consider instead marking it unreviewed or rejected.')) {
       return true;
    }
    return false;
}
function assignRoom(clsid){
    form = document.getElementById('assignroom-'+clsid)
    form.submit();
}

var checks = {
{% for check in program.checkitems_all_cached %}
     "{{ check.id|addslashes }}": "{{check.title|addslashes}}",
{% endfor %}
};

function clickCheckMark(class,check,id) {

  var callback = {
      failure:function(o){},
      success:function(o){
        if (o.responseText == 'On') {
          off = ''; offTitle = '';
        } else {
          off = 'no'; offTitle = 'Not ';
        }

        document.getElementById(id).innerHTML = '<img src="{{MEDIA_URL}}images/'+off+'checkmark.gif" title="'+offTitle+checks[check]+'" />';
      }
  };

  var url='/manage/{{program.getUrlBase}}/alter_checkmark/';
  var post='class_id='+class+'&check_id='+check;

  /* make the ajax call */
  YAHOO.util.Connect.asyncRequest('POST', url, callback, post);

}


   var handleSubmit = function () { this.submit(); }
   var handleCancel = function () { this.cancel(); }

var manage_container;

function dialog_init() {
   YAHOO.namespace("example.container");

  var handleSuccess = function(o) {
       var response = o.responseText;
       alert(response);
  }
  var handleFailure = function(o) {}
     var buttons_list = [
          { text:"Submit", handler:handleSubmit, isDefault:true },
          { text:"Cancel", handler:handleCancel }
     ];
<<<<<<< HEAD

=======
    
>>>>>>> 4d7d978a
     manage_container = new YAHOO.widget.Dialog("classmanager",
	{ width : "600px",
/*          fixedcenter : true,*/
          visible : false,
          modal:    true,
/*          constraintoviewport : true,*/
          buttons : buttons_list });

     manage_container.callback  = { success: handleSuccess,
	                   failure: handleFailure };

     /*      YAHOO.util.Event.addListener("hide", "click", YAHOO.example.container.dialog1.hide, YAHOO.example.container.dialog1, true);*/
}

YAHOO.util.Event.addListener(window, "load", dialog_init);


function manage_class(clsid) {
  var callback = {
      failure:function(o){},
      success:function(o){
         document.getElementById('classmanager').innerHTML = o.responseText;
         manage_container.render();
         manage_container.show();
         document.getElementById('classmanager_c').style.top = '0px';
      }
  };

  var url='/manage/{{program.getUrlBase}}/manageclass/?ajax=true';
  var post='clsid='+clsid+'&ajax=true';

  /* make the ajax call */
  YAHOO.util.Connect.asyncRequest('POST', url, callback, post);

}

/* ]]> */
</script>

{% endblock %}

<link rel="stylesheet" href="/media/styles/battlescreen.css" type="text/css" />
<style type="text/css">
<<<<<<< HEAD
  .unapproved {
=======
  .unapproved { 
>>>>>>> 4d7d978a
      text-decoration: underline;
      text-style: italic;
      color: #009;
   }
<<<<<<< HEAD
.class_checkitem {
=======
.class_checkitem { 
>>>>>>> 4d7d978a
   padding:0 !important;
   margin: 0 !important;
}

.checkmark img {
   border: 1px solid #999;
   margin: 2px !important;
}

.class_checkitem a:hover img {
   border: 1px solid black !important;
}

#classmanager {
   z-index: 10000;
   position: absolute;
   display: block;
}

.yui-panel-container {
	position:absolute;
	background-color:transparent;
	z-index:6;
	visibility:hidden;
	overflow:visible;
	width:auto;
}

.yui-panel-container.focused {
}


.yui-panel-container.matte {
	padding:3px;
	background-color:#FFF;
}

.yui-panel-container.matte .underlay {
	display:none;
}

.yui-panel-container.shadow {
	padding:0px;
	background-color:transparent;
}

.yui-panel-container.shadow .underlay {
	visibility:inherit;
	position:absolute;
	background-color:#000;
	top:3px;left:3px;
	z-index:0;
	width:100%;
	height:100%;
    -moz-opacity: 0.12;
    opacity:.12;
    filter:alpha(opacity=12);
	zoom:1;
}

.yui-panel {
	visibility:hidden;
	border-collapse:separate;
	position:relative;
	left:0px;top:0px;
	font:1em Arial;
	background-color:#FFF;
	border:1px solid #000;
	z-index:1;
	overflow:hidden;
}

.yui-panel .hd {

	font-size:100%;
	line-height:100%;
	border:1px solid #FFF;
	font-weight:bold;
	overflow:hidden;
	padding:4px;
}

.yui-panel .bd {
	overflow:hidden;
	padding:4px;
}

.yui-panel .bd p {
	margin:0 0 1em;
}

.yui-panel .container-close {
	position:absolute;
	top:5px;
	right:4px;
	z-index:6;
	height:12px;
	width:12px;
	margin:0px;
	padding:0px;
	background:url(close12_1.gif) no-repeat;
	cursor:pointer;
	visibility:inherit;
}

.yui-panel .ft {
	padding:4px;
	overflow:hidden;
}

.yui-simple-dialog .bd .yui-icon {
	background-repeat:no-repeat;
	width:16px;
	height:16px;
	margin-right:10px;
	float:left;
}

<<<<<<< HEAD
.yui-dialog .ft,
=======
.yui-dialog .ft, 
>>>>>>> 4d7d978a
.yui-simple-dialog .ft {
	padding-bottom:5px;
	padding-right:5px;
	text-align:right;
}

<<<<<<< HEAD
.yui-dialog form,
=======
.yui-dialog form, 
>>>>>>> 4d7d978a
.yui-simple-dialog form {
	margin:0;
}

.viable {
  color: black;
  background: #9f9;
}

.notviable {
  color: #ccc;
}
</style>
<link rel="stylesheet" href="/media/styles/forms.css" type="text/css" />

<hr />

<center>
<br />
<div class="info">If you need to email a class, students, or teachers, just use its code!<br />
For instance, if the code is M100:<br />
<tt>M100-students@esp.mit.edu</tt> will email the students,<br />
<tt>M100-teachers@esp.mit.edu</tt> will email the teachers,<br />
and <tt>M100-class@esp.mit.edu</tt> will email everyone in the class.
</div>
<br />
</center>

<p>To update class attendees, please go <a href="attendees">here</a>.</p>

<div id="battlescreen">
<table cellpadding="4px" cellspacing="0" align="center">
  <tr>
<<<<<<< HEAD
    <th colspan="9">
=======
    <th colspan="10">
>>>>>>> 4d7d978a
       Manage the classes of {{program.niceName}}
    </th>
  </tr>
  {% if noclasses %}
  <tr>
  <tr>
    <td class="clsleft classname">
      <em>(None available)</em>
    </td>
{% for check in program.checkitems_all_cached %}<td>&nbsp;</td>{% endfor %}
   </tr>
  {% endif %}

{% load class_manage_row %}
  {% for cls in classes %}
  <tr id="{{cls.id}}-row">
   {% render_class_row cls program %}
   </tr>
   {% endfor %}

</table>
</div>

<div id="classmanager">
<div class="hd"><!--Please enter your information--></div>
  <div class="bd">
    <form method="POST" action="../assets/post.php">
    </form>
  </div>
</div><|MERGE_RESOLUTION|>--- conflicted
+++ resolved
@@ -2,15 +2,9 @@
 {% block xtrajs %}
 
 {# These includes are not consistent with our local copy of the yahoo apis, but it doesn't seem to break anything yet... -ageng 2008-11-01 #}
-<<<<<<< HEAD
 <script type="text/javascript" src="http://yui.yahooapis.com/2.6.0/build/yahoo/yahoo-min.js"></script>
 <script type="text/javascript" src="http://yui.yahooapis.com/2.6.0/build/event/event-min.js"></script>
 <script type="text/javascript" src="http://yui.yahooapis.com/2.6.0/build/connection/connection-min.js"></script>
-=======
-<script type="text/javascript" src="http://yui.yahooapis.com/2.6.0/build/yahoo/yahoo-min.js"></script> 
-<script type="text/javascript" src="http://yui.yahooapis.com/2.6.0/build/event/event-min.js"></script> 
-<script type="text/javascript" src="http://yui.yahooapis.com/2.6.0/build/connection/connection-min.js"></script> 
->>>>>>> 4d7d978a
 
 <script type="text/javascript">
 /* <![CDATA[ */
@@ -73,11 +67,7 @@
           { text:"Submit", handler:handleSubmit, isDefault:true },
           { text:"Cancel", handler:handleCancel }
      ];
-<<<<<<< HEAD
-
-=======
-    
->>>>>>> 4d7d978a
+
      manage_container = new YAHOO.widget.Dialog("classmanager",
 	{ width : "600px",
 /*          fixedcenter : true,*/
@@ -121,20 +111,12 @@
 
 <link rel="stylesheet" href="/media/styles/battlescreen.css" type="text/css" />
 <style type="text/css">
-<<<<<<< HEAD
   .unapproved {
-=======
-  .unapproved { 
->>>>>>> 4d7d978a
       text-decoration: underline;
       text-style: italic;
       color: #009;
    }
-<<<<<<< HEAD
 .class_checkitem {
-=======
-.class_checkitem { 
->>>>>>> 4d7d978a
    padding:0 !important;
    margin: 0 !important;
 }
@@ -253,22 +235,14 @@
 	float:left;
 }
 
-<<<<<<< HEAD
 .yui-dialog .ft,
-=======
-.yui-dialog .ft, 
->>>>>>> 4d7d978a
 .yui-simple-dialog .ft {
 	padding-bottom:5px;
 	padding-right:5px;
 	text-align:right;
 }
 
-<<<<<<< HEAD
 .yui-dialog form,
-=======
-.yui-dialog form, 
->>>>>>> 4d7d978a
 .yui-simple-dialog form {
 	margin:0;
 }
@@ -302,11 +276,7 @@
 <div id="battlescreen">
 <table cellpadding="4px" cellspacing="0" align="center">
   <tr>
-<<<<<<< HEAD
-    <th colspan="9">
-=======
     <th colspan="10">
->>>>>>> 4d7d978a
        Manage the classes of {{program.niceName}}
     </th>
   </tr>
