--- conflicted
+++ resolved
@@ -282,8 +282,7 @@
     </td>
    </tr>
   {% endif %}
-<<<<<<< HEAD
-{% load class_manage_row %}
+{% load class_render_row %}
 <thead>
   <tr id="header-row">
       <th class="dashboard_colheader"><div style="cursor: pointer;">Class Code/Title</div></th>
@@ -293,12 +292,6 @@
   </tr>
 </thead>
 <tbody>
-=======
-  <tr><td class="clsleft classname" colspan="6">
-    Note: <span class="unapproved dashboard_blue">Blue</span> stands for unreviewed classes and <span class="dashboard_red">Red</span> for rejected classes
-  </td></tr>
-{% load class_render_row %}
->>>>>>> b7a879b7
   {% for cls in classes %}
   <tr id="{{cls.id}}-row">
    {% render_class_teacher_list_row cls %}
