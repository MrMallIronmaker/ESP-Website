--- conflicted
+++ resolved
@@ -46,15 +46,6 @@
 </script>
 {% endblock %}
 
-<<<<<<< HEAD
-=======
-{% load subsection %}
-
-{% block subsection %}
-{% autoescape off %}{{ "Course Catalogue"|subsection }}{% endautoescape %}
-{% endblock %}
-
->>>>>>> 1bc9c597
 {% block content %}
 <br />
 
