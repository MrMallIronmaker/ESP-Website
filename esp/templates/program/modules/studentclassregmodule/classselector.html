<<<<<<< HEAD

<br />
{% if request.user.onsite_local %}
         <div class="divformcol1" style="text-align:center; font-size: 16pt;">
         <a href="/myesp/switchback/">Go back to {{ request.session.user_morph.retTitle }}</a>

</div>
{% endif %}

<br />

{% include "users/student_schedule.html" %}
{% if request.user.onsite_local %}
<center>
<a target="_new" href="/onsite/{{program.getUrlBase}}/studentschedule">Get Student Schedule</a>
<br />
<a href="/onsite/{{program.getUrlBase}}/printschedule">Print Student Schedule (may not be working)</a>

<div class="errormsg">
  WARNING: Your browser's back button will NOT work! (Please use the On-Site button to the (top)right!
</div>
</div>
{% endif %}
=======
{% if you see a TemplateSyntaxError, replace this file with classlist.html %}
>>>>>>> 4b4583b2
<|MERGE_RESOLUTION|>--- conflicted
+++ resolved
@@ -1,27 +1,2 @@
-<<<<<<< HEAD
-
-<br />
-{% if request.user.onsite_local %}
-         <div class="divformcol1" style="text-align:center; font-size: 16pt;">
-         <a href="/myesp/switchback/">Go back to {{ request.session.user_morph.retTitle }}</a>
-
-</div>
-{% endif %}
-
-<br />
-
-{% include "users/student_schedule.html" %}
-{% if request.user.onsite_local %}
-<center>
-<a target="_new" href="/onsite/{{program.getUrlBase}}/studentschedule">Get Student Schedule</a>
-<br />
-<a href="/onsite/{{program.getUrlBase}}/printschedule">Print Student Schedule (may not be working)</a>
-
-<div class="errormsg">
-  WARNING: Your browser's back button will NOT work! (Please use the On-Site button to the (top)right!
-</div>
-</div>
-{% endif %}
-=======
 {% if you see a TemplateSyntaxError, replace this file with classlist.html %}
->>>>>>> 4b4583b2
+<br />