{% extends "main.html" %}

{% block title %}{{program.niceName}} Registration{% endblock %}

{% block stylesheets %}
    {{ block.super }}
    <link rel="stylesheet" type="text/css" href="/media/styles/forms.css" />
{% endblock %}
{% block content %}
<h1>Credit Card Payment for {{ program.niceName }}</h1>

{% if result == "success" %}
<div class="alert alert-success">
  <b>Your payment was successful!</b>
</div>
{% elif result == "declined" %}
<div class="alert alert-danger">
  <b>Your card was declined.</b> Please try again.
</div>
{% endif %}

{% if itemizedcosttotal > 0 %}
{% load render_qsd %}
{% inline_program_qsd_block program "cybersource_header" %}
<p>Please review the costs below and make sure they are correct, then click "Continue to Payment" to be taken to our payment processor's site.</p>

<p>We also accept payment by <b>cash or check</b> on the day of the program. To pay later, <a href="/learn/{{ program.getUrlBase }}/studentreg">return to the main registration page</a>.</p>
{% end_inline_program_qsd_block %}
{% else %}
<p>You have no outstanding balance! <a href="/learn/{{ program.getUrlBase }}/studentreg">Return to the main registration page</a>.</p>
{% endif %}

<form>
{% include "program/modules/creditcardmodule_cybersource/transaction_record.html" %}
</form>

<br />
{% if itemizedcosttotal > 0 %}
<form action="{{ post_url }}" method="post" autocomplete="off">
<input type="hidden" name="merchant_id" value="{{ merchant_id }}" />
<input type="hidden" name="amount" value="{{ itemizedcosttotal|floatformat:2 }}" />
<input type="hidden" name="merchantDefinedData1" value="{{ identifier }}" />
<input type="hidden" name="comments" value="ESP Invoice {{ module.program.id }}/{{ user.id }} (for {{ program.niceName }})" />
<input type="hidden" name="billTo_country" value="US" />
<<<<<<< HEAD

<p>
Autofill contact information:
<a href="javascript:autofill(guardian_contact);"
   title="Autofill with parent information">with Guardian Information</a> |
<a href="javascript:autofill(user_contact);"
   title="Autofill with student information">with Student Information</a>
<em>(JavaScript required)</em>
<br />
</p>


<div id="program_form">
<table align="center" width="450">
<tr>
    <th colspan="2">Credit Card Information</th>
</tr>
<tr>
 <th><label>Name *</label></th>
 <td>
    <label for="billTo_firstName">First: </label><input class="required" type="text" id="billTo_firstName" name="billTo_firstName" maxlength="60" size="40"> <br />
    <label for="billTo_lastName">Last: </label><input class="required" type="text" id="billTo_lastName" name="billTo_lastName" maxlength="60" size="40">
 </td>
</tr>

<tr>
 <th><label for="billTo_company">Company</label></th>

 <td><input type="text" id="billTo_company" name="billTo_company" maxlength=40 size=40></td>
</tr>

<tr>
 <th><label for="billTo_street1">Address Line 1 *</label></th>
 <td><input class="required" type="text" id="billTo_street1" name="billTo_street1" maxlength=60 size=40></td>
</tr>

<tr>
 <th><label for="billTo_street2">Address Line 2</label></th>
 <td><input type="text" name="billTo_street2" maxlength=60 size=40></td>

</tr>

<tr>
 <th><label for="billTo_city">City *</label></th>
 <td><input class="required" type="text" id="billTo_city" name="billTo_city" maxlength=25 size=25></td>
</tr>

<tr>
 <th><label for="billTo_state">State *</label></th>
 <td><input class="required" type="text" id="billTo_state" name="billTo_state" maxlength=2 size=2></td>
</tr>

<tr>
 <th><label for="billTo_postalCode">Zipcode *</label></th>
 <td><input class="required" type="text" id="billTo_postalCode" name="billTo_postalCode" maxlength=20 size=15> (5 or 9 digits only, no hyphen)</td>
</tr>

<tr>
 <th><label for="billTo_phoneNumber">Telephone</label></th>
 <td><input type="text" name="billTo_phoneNumber" id="billTo_phoneNumber" maxlength=30 size=20></td>

</tr>

<tr>
 <th><label for="billTo_email">Email Address*</label></th>
 <td><input class="required" type="text" id="billTo_email" name="billTo_email" maxlength=64 size=34></td>
</tr>


<tr>
<td>&nbsp;</td>

<td>&nbsp;</td>
</tr>

<tr>
<td colspan="2" align="center" style="padding: 10px !important"><b>Total charge: </b><tt style="border: 1px solid black; padding: 1px 20px 1px 1px; font-size: 140%" width="0px"> £{{ itemizedcosttotal|floatformat:2 }} </tt><br /></td>
</tr>

<tr>
<td colspan="2" align="center">
    <input id="submit_form" class="fancybutton" type="submit" value="Continue to Payment"><br/>
</td>
</tr>

</table>
</div>

=======
<center><input id="submit_form" class="btn btn-primary" type="submit" value="Continue to Payment"></center>
>>>>>>> 72e74616
</form>
{% endif %}

{% endblock %}<|MERGE_RESOLUTION|>--- conflicted
+++ resolved
@@ -42,98 +42,7 @@
 <input type="hidden" name="merchantDefinedData1" value="{{ identifier }}" />
 <input type="hidden" name="comments" value="ESP Invoice {{ module.program.id }}/{{ user.id }} (for {{ program.niceName }})" />
 <input type="hidden" name="billTo_country" value="US" />
-<<<<<<< HEAD
-
-<p>
-Autofill contact information:
-<a href="javascript:autofill(guardian_contact);"
-   title="Autofill with parent information">with Guardian Information</a> |
-<a href="javascript:autofill(user_contact);"
-   title="Autofill with student information">with Student Information</a>
-<em>(JavaScript required)</em>
-<br />
-</p>
-
-
-<div id="program_form">
-<table align="center" width="450">
-<tr>
-    <th colspan="2">Credit Card Information</th>
-</tr>
-<tr>
- <th><label>Name *</label></th>
- <td>
-    <label for="billTo_firstName">First: </label><input class="required" type="text" id="billTo_firstName" name="billTo_firstName" maxlength="60" size="40"> <br />
-    <label for="billTo_lastName">Last: </label><input class="required" type="text" id="billTo_lastName" name="billTo_lastName" maxlength="60" size="40">
- </td>
-</tr>
-
-<tr>
- <th><label for="billTo_company">Company</label></th>
-
- <td><input type="text" id="billTo_company" name="billTo_company" maxlength=40 size=40></td>
-</tr>
-
-<tr>
- <th><label for="billTo_street1">Address Line 1 *</label></th>
- <td><input class="required" type="text" id="billTo_street1" name="billTo_street1" maxlength=60 size=40></td>
-</tr>
-
-<tr>
- <th><label for="billTo_street2">Address Line 2</label></th>
- <td><input type="text" name="billTo_street2" maxlength=60 size=40></td>
-
-</tr>
-
-<tr>
- <th><label for="billTo_city">City *</label></th>
- <td><input class="required" type="text" id="billTo_city" name="billTo_city" maxlength=25 size=25></td>
-</tr>
-
-<tr>
- <th><label for="billTo_state">State *</label></th>
- <td><input class="required" type="text" id="billTo_state" name="billTo_state" maxlength=2 size=2></td>
-</tr>
-
-<tr>
- <th><label for="billTo_postalCode">Zipcode *</label></th>
- <td><input class="required" type="text" id="billTo_postalCode" name="billTo_postalCode" maxlength=20 size=15> (5 or 9 digits only, no hyphen)</td>
-</tr>
-
-<tr>
- <th><label for="billTo_phoneNumber">Telephone</label></th>
- <td><input type="text" name="billTo_phoneNumber" id="billTo_phoneNumber" maxlength=30 size=20></td>
-
-</tr>
-
-<tr>
- <th><label for="billTo_email">Email Address*</label></th>
- <td><input class="required" type="text" id="billTo_email" name="billTo_email" maxlength=64 size=34></td>
-</tr>
-
-
-<tr>
-<td>&nbsp;</td>
-
-<td>&nbsp;</td>
-</tr>
-
-<tr>
-<td colspan="2" align="center" style="padding: 10px !important"><b>Total charge: </b><tt style="border: 1px solid black; padding: 1px 20px 1px 1px; font-size: 140%" width="0px"> £{{ itemizedcosttotal|floatformat:2 }} </tt><br /></td>
-</tr>
-
-<tr>
-<td colspan="2" align="center">
-    <input id="submit_form" class="fancybutton" type="submit" value="Continue to Payment"><br/>
-</td>
-</tr>
-
-</table>
-</div>
-
-=======
 <center><input id="submit_form" class="btn btn-primary" type="submit" value="Continue to Payment"></center>
->>>>>>> 72e74616
 </form>
 {% endif %}
 
