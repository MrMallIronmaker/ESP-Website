--- conflicted
+++ resolved
@@ -144,13 +144,9 @@
         </td>
         <td class="clsmiddle" valign="top" colspan="3">Room: {% if sec.initial_rooms %}{% for r in sec.initial_rooms %}{{ r.name }}{% if not forloop.last %}, {% endif %}{% endfor %}{% else %}Unassigned{% endif %} <br />Time: {% if sec.friendly_times|length_is:0 %}Unassigned{% else %}{% for f in sec.friendly_times %}{{ f }}{% endfor %}{% endif %}</td>
         <td class="clsmiddle" valign="top">{{ sec.num_students }} / {{ sec.capacity }} students
-<<<<<<< HEAD
-            <br />(<a href="/teach/{{ one }}/{{ two }}/section_students/{{ sec.id }}">view list</a>) (<a href="/teach/{{ one }}/{{ two }}/select_students/{{ sec.id }}">enroll/reject</a>)</td>
-        {% comment %}
-=======
             <br />(<a href="/teach/{{ one }}/{{ two }}/section_students/{{ sec.id }}">view list</a>) 
             <!-- (<a href="/teach/{{ one }}/{{ two }}/select_students/{{ sec.id }}">enroll/reject</a>) --> </td>
->>>>>>> 1b9b0bdc
+        {% comment %}
         <td class="clsright" valign="top"><a class="abutton" href="mailto:{{ sec.emailcode }}-students@{{ request.META.HTTP_HOST }}">E-mail students</a></td>
         {% endcomment %}
     </tr>
@@ -159,10 +155,9 @@
    {% endfor %}
    {% if can_create %}
    <tr>
-   <td colspan="4">
-
-<font size="+1">Click <a href="/teach/{{ one }}/{{ two }}/makeaclass" title="Teach for ESP!">here</a> to submit a class for {{ program.niceName }}</font>
-<!--       Add a new class for {{ program.niceName }}! -->
+   <td colspan="6" class="clsleft bordertop2"><b>Registration form:</b>
+     <a href="/teach/{{ one }}/{{ two }}/makeaclass" title="Teach for ESP!">
+       Add a new class for {{ program.niceName }}!
      </a>
    </td>
    </tr>
