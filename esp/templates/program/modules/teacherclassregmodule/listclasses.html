
{% block xtrajs %}
<script type="text/javascript">
<!--

function deleteClass() {
    if (confirm('Are you sure you would like to delete this class?')) {
       return true;
    }
    return false;
}

//-->
</script>
{% endblock %}

<link rel="stylesheet" href="/media/styles/catalog.css" type="text/css" />

<br />
<br />

{% if not can_create %}
<div class="info">
<b>Note:</b> Class registration is closed.
You are welcome to use this page to view your classes' status and upload documents related to it.
{% if can_edit %}
However, you may edit classes that you have already created.
{% endif %}
{% if module.classRegInfo.director_email %}<br />
If you have any questions regarding the program, <br /> please email the
<a href="mailto:{{program.director_email }}" title="{{program.niceName }} director(s)">program directors</a> (<span class="monospace">{{program.director_email }}</span>).
{% endif %}
</div>
{% else %}
{% if not can_edit %}
<div class="info">
<b>Note:</b> Class editing has been disabled.  Please contact the <a href="mailto:{{module.program.director_email }}" title="{{program.niceName }} director(s)">program directors</a> (<span class="monospace">{{module.program.director_email }}</span>) if you need to make changes.
</div>
{% endif %}
{% endif %}

<div id="catalog">
<table cellpadding="4" cellspacing="0" align="center">
  <tr>
    <th colspan="7">
       Manage Your Classes
    </th>
  </tr>
  {% if teacherclsmodule.noclasses %}
  <tr>
    <td class="clsleft classname">
      <em>(None available)</em>
    </td>
    <td> &nbsp; </td>
    <td> &nbsp; </td>
    <td> &nbsp; </td>
   </tr>
  {% endif %}
  <tr>
    <td colspan="6">Below is a summary of the classes you have registered to teach for {{ program.niceName }}.  Please look through the information carefully; e-mail the directors if you believe there is a problem with your time or room assignment.  Also, e-mail the directors immediately if you need to cancel a class.</td>
   </tr>
  {% for cls in teacherclsmodule.clslist %}
  <tr class="bordertop">
    <td class="clsleft">
      <span title="{{cls}}">
      {{ cls|truncatewords:6 }}
      <a title="Catalog Preview" href="{{ cls.parent_program.get_teach_url }}catalogpreview/{{ cls.id }}">&raquo;</a>
      </span>
    </td>
<<<<<<< HEAD
    <td>
       <form method="post" action="/teach/{{program.getUrlBase}}/deleteclass/{{cls.id }}" onsubmit="return deleteClass();">
         <input class="button" type="submit" value="Delete" {% if cls.num_students or not module.deadline_met %}disabled {% endif %} />
       </form>
    </td>
    <td>
       <form method="post" action="/teach/{{program.getUrlBase}}/editclass/{{cls.id }}">
=======
    <td class="clsmiddle bordertop2">
       <form method="post" action="/teach/{{program.getUrlBase}}/deleteclass/{{cls.id }}" onsubmit="return deleteClass();">{% csrf_token %}
         <input class="button" type="submit" value="Delete" {% if cls.num_students or not module.deadline_met %}disabled {% endif %} />
       </form>
    </td>
    <td class="clsmiddle bordertop2">
       <form method="post" action="/teach/{{program.getUrlBase}}/editclass/{{cls.id }}">{% csrf_token %}
>>>>>>> 0adc4617
         <input type="hidden" name="command" value="edit_class_{{cls.id}}">
{% if can_edit %}
         <input class="button" type="submit" value="Edit">
{% else %}
         <input class="button" type="submit" value="View">
{% endif %}
       </form>
    </td>
<<<<<<< HEAD
   <td>
      <form method="get" action="/teach/{{program.getUrlBase}}/class_status/{{cls.id}}">
=======
   <td class="clsmiddle bordertop2">
      <form method="get" action="/teach/{{program.getUrlBase}}/class_status/{{cls.id}}">{% csrf_token %}
>>>>>>> 0adc4617
         <input class="button" type="submit" value="View Status" />
      </form>
   </td>
   <td width="120px">
      <a href="/teach/{{program.getUrlBase}}/class_students/{{cls.id}}"
        title="View Class' Students" class="abutton">
       View Students
      </a>
   </td>
   <td class="clsright">
      {% if cls.pageExists %}
      <a class="abutton" href="/learn/{{cls.getUrlBase}}/index.html"
         title="{{ cls }}...">Visit web page</a>
      {% else %}
      <a class="abutton" href="/learn/{{cls.getUrlBase}}/index.edit.html"
	 title="Create `{{ cls }}'...">Create web page</a>
      {% endif %}
     </td>
   </tr>

   <tr>
    <td class="clsleft" colspan="4">
	<b>Document uploads</b>: There are {{ cls.anchor.media_set.count }} documents associated with this class.
    </td>
   <td class="clsright" colspan="2">
	<a href="/teach/{{ one }}/{{ two }}/class_docs/{{cls.id}}" title="Upload/manage files" class="abutton">Manage Documents</a>
     </td>
   </tr>

    {% if teacherclsmodule.allow_coteach %}
    <tr>
    <td class="clsleft"><b>(Co-)Teachers: </b></td>
    <td class="clsmiddle" colspan="4">{% for t in cls.teachers %}{% ifnotequal t request.user %}{{ t.first_name }} {{ t.last_name }}{% if not forloop.last %}, {% endif %}{% endifnotequal %}{% endfor %}</td>
    <td class="clsright">
       <form method="post" action="/teach/{{program.getUrlBase}}/coteachers">{% csrf_token %}
         <input type="hidden" name="command" value="edit_class_{{cls.id}}" />
	 <input type="hidden" name="clsid"   value="{{cls.id }}" />
         <input class="button" type="submit" value="Modify Coteachers">
       </form>
    </td>
    </tr>
    {% endif %}

    {% for sec in cls.sections.all %}
    <tr class="bordertopdashed">
        <td class="clsleft" valign="top"><i>Section {{ sec.index }}</i> <br />
            Status: {% if sec.isReviewed %}{% if sec.isAccepted %}
            <span style="font-weight: bold; color: #0C0;">Accepted</span>
            {% else %}
            <span style="font-weight: bold; color: #C00;">Rejected</span>
            {% endif %}
            {% else %}
            <span style="font-weight: bold; color: #00C;">Unreviewed</span>
            {% endif %}
        </td>
        <td class="clsmiddle" valign="top" colspan="3">Room: {% if sec.initial_rooms %}{% for r in sec.initial_rooms %}{{ r.name }}{% if not forloop.last %}, {% endif %}{% endfor %}{% else %}Unassigned{% endif %} <br />Time: {% if sec.friendly_times|length_is:0 %}Unassigned{% else %}{% for f in sec.friendly_times %}{{ f }}{% endfor %}{% endif %}</td>
        <td class="clsmiddle" valign="top">{{ sec.num_students }} / {{ sec.capacity }} students
            <br />(<a href="/teach/{{ one }}/{{ two }}/section_students/{{ sec.id }}">view list</a>) 
            <!-- (<a href="/teach/{{ one }}/{{ two }}/select_students/{{ sec.id }}">enroll/reject</a>) --> </td>
        <td class="clsright" valign="top"><a class="abutton" href="mailto:{{ sec.emailcode }}-students@{{ request.META.HTTP_HOST }}">E-mail students</a></td>
    </tr>
    {% endfor %}

   {% endfor %}
   {% if can_create %}
   <tr class="bordertop">
   <th colspan="6"><b>Registration form:</b>
     <a href="/teach/{{ one }}/{{ two }}/makeaclass" title="Teach for ESP!">
       Add a new class for {{ program.niceName }}!
     </a>
   </td>
   </tr>
   {% endif %}
</table>

</div><|MERGE_RESOLUTION|>--- conflicted
+++ resolved
@@ -67,23 +67,13 @@
       <a title="Catalog Preview" href="{{ cls.parent_program.get_teach_url }}catalogpreview/{{ cls.id }}">&raquo;</a>
       </span>
     </td>
-<<<<<<< HEAD
     <td>
-       <form method="post" action="/teach/{{program.getUrlBase}}/deleteclass/{{cls.id }}" onsubmit="return deleteClass();">
+       <form method="post" action="/teach/{{program.getUrlBase}}/deleteclass/{{cls.id }}" onsubmit="return deleteClass();">{% csrf_token %}
          <input class="button" type="submit" value="Delete" {% if cls.num_students or not module.deadline_met %}disabled {% endif %} />
        </form>
     </td>
     <td>
-       <form method="post" action="/teach/{{program.getUrlBase}}/editclass/{{cls.id }}">
-=======
-    <td class="clsmiddle bordertop2">
-       <form method="post" action="/teach/{{program.getUrlBase}}/deleteclass/{{cls.id }}" onsubmit="return deleteClass();">{% csrf_token %}
-         <input class="button" type="submit" value="Delete" {% if cls.num_students or not module.deadline_met %}disabled {% endif %} />
-       </form>
-    </td>
-    <td class="clsmiddle bordertop2">
        <form method="post" action="/teach/{{program.getUrlBase}}/editclass/{{cls.id }}">{% csrf_token %}
->>>>>>> 0adc4617
          <input type="hidden" name="command" value="edit_class_{{cls.id}}">
 {% if can_edit %}
          <input class="button" type="submit" value="Edit">
@@ -92,13 +82,8 @@
 {% endif %}
        </form>
     </td>
-<<<<<<< HEAD
    <td>
-      <form method="get" action="/teach/{{program.getUrlBase}}/class_status/{{cls.id}}">
-=======
-   <td class="clsmiddle bordertop2">
       <form method="get" action="/teach/{{program.getUrlBase}}/class_status/{{cls.id}}">{% csrf_token %}
->>>>>>> 0adc4617
          <input class="button" type="submit" value="View Status" />
       </form>
    </td>
