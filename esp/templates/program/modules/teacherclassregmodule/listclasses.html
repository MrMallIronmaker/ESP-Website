<<<<<<< HEAD

{% block xtrajs %}
<script type="text/javascript">
<!--

function deleteClass() {
    if (confirm('Are you sure you would like to delete this class?')) {
       return true;
    }
    return false;
}

//-->
</script>
{% endblock %}

<link rel="stylesheet" href="/media/styles/battlescreen.css" type="text/css" />

<br />
<br />

{% if not module.deadline_met %}
<div class="info">
<b>Note:</b> Class registration is closed.
You are welcome to use this page to view your classes' status and upload documents related to it.

{% if module.classRegInfo.director_email %}<br />
If you have any questions regarding the program, <br /> please email the
<a href="mailto:{{module.classRegInfo.director_email }}" title="{{program.niceName }} director(s)">program directors</a> (<span class="monospace">{{module.classRegInfo.director_email }}</span>).
{% endif %}
</div>
{% endif %}

<div id="battlescreen">

<table cellpadding="4" cellspacing="0" align="center">
  <tr>
    <th colspan="7">
       Manage Your Classes
    </th>
  </tr>
  {% if teacherclsmodule.noclasses %}
  <tr>
    <td class="clsleft classname">
      <em>(None available)</em>
    </td>
    <td> &nbsp; </td>
    <td> &nbsp; </td>
    <td> &nbsp; </td>
   </tr>
  {% endif %}
  <tr>
    <td colspan="6">Below is a summary of the classes you have registered to teach for {{ program.niceName }}.  Please look through the information carefully; e-mail the directors if you believe there is a problem with your time or room assignment.  Also, e-mail the directors immediately if you need to cancel a class.</td>
   </tr>
  {% for cls in teacherclsmodule.clslist %}
  <tr>
    <td class="clsleft classname bordertop2">
      <span title="{{cls}}">
      {{ cls|truncatewords:6 }}
      </span>
    </td>
    <td class="clsmiddle bordertop2">
       <form method="post" action="/teach/{{program.getUrlBase}}/deleteclass/{{cls.id }}" onsubmit="return deleteClass();">
         <input class="button" type="submit" value="Delete" {% if cls.num_students or not module.deadline_met %}disabled {% endif %} />
       </form>
    </td>
    <td class="clsmiddle bordertop2">
       <form method="post" action="/teach/{{program.getUrlBase}}/editclass/{{cls.id }}">
         <input type="hidden" name="command" value="edit_class_{{cls.id}}">
{% if module.deadline_met %}
         <input class="button" type="submit" value="Edit">
{% else %}
         <input class="button" type="submit" value="View">
{% endif %}
       </form>
    </td>
   <td class="clsmiddle bordertop2">
      <form method="get" action="/teach/{{program.getUrlBase}}/class_status/{{cls.id}}">
         <input class="button" type="submit" value="View Status" />
      </form>
   </td>
   <td class="clsmiddle bordertop2">
      <a href="/teach/{{program.getUrlBase}}/class_students/{{cls.id}}"
        title="View Class' Students" class="abutton">
       View Students
      </a>
   </td>
   <td class="clsright bordertop2">
      {% if cls.pageExists %}
      <a class="abutton" href="/learn/{{cls.getUrlBase}}/index.html"
         title="{{ cls }}...">Visit web page</a>
      {% else %}
      <a class="abutton" href="/learn/{{cls.getUrlBase}}/index.edit.html"
	 title="Create `{{ cls }}'...">Create web page</a>
      {% endif %}
     </td>
   </tr>

   <tr>
    <td class="clsleft" colspan="5">
	<b>Document uploads</b>: There are {{ cls.anchor.media_set.count }} documents associated with this class.
    </td>
   <td class="clsright" colspan="1">
	<a href="/teach/{{ one }}/{{ two }}/class_docs/{{cls.id}}" title="Upload/manage files" class="abutton">Manage Documents</a>
     </td>
   </tr>

    {% if teacherclsmodule.allow_coteach %}
    <tr>
    <td class="clsleft"><b>Coteachers: </b></td>
    <td class="clsmiddle" colspan="4">{% for t in cls.teachers %}{% ifnotequal t request.user %}{{ t.name }}{% if not forloop.last %}, {% endif %}{% endifnotequal %}{% endfor %}</td>
    <td class="clsright">
       <form method="post" action="/teach/{{program.getUrlBase}}/coteachers">
         <input type="hidden" name="command" value="edit_class_{{cls.id}}" />
	 <input type="hidden" name="clsid"   value="{{cls.id }}" />
         <input class="button" type="submit" value="Modify Coteachers">
       </form>
    </td>
    </tr>
    {% endif %}

    {% for sec in cls.sections.all %}
    <tr>
        <td class="clsleft" valign="top"><i>Section {{ sec.index }}</i> <br />
            Status: {% if sec.isReviewed %}{% if sec.isAccepted %}
            <span style="font-weight: bold; color: #0C0;">Accepted</span>
            {% else %}
            <span style="font-weight: bold; color: #C00;">Rejected</span>
            {% endif %}
            {% else %}
            <span style="font-weight: bold; color: #00C;">Unreviewed</span>
            {% endif %}
        </td>
        <td class="clsmiddle" valign="top" colspan="3">Room: {% if sec.initial_rooms %}{% for r in sec.initial_rooms %}{{ r.name }}{% if not forloop.last %}, {% endif %}{% endfor %}{% else %}Unassigned{% endif %} <br />Time: {% if sec.friendly_times|length_is:0 %}Unassigned{% else %}{% for f in sec.friendly_times %}{{ f }}{% endfor %}{% endif %}</td>
        <td class="clsmiddle" valign="top">{{ sec.num_students }} / {{ sec.capacity }} students
            <br />(<a href="/teach/{{ one }}/{{ two }}/section_students/{{ sec.id }}">view list</a>) {% comment %}(<a href="/teach/{{ one }}/{{ two }}/select_students/{{ sec.id }}">enroll/reject</a>){% endcomment %}</td>
        <td class="clsright" valign="top"><a class="abutton" href="mailto:{{ sec.emailcode }}-students@{{ request.META.HTTP_HOST }}">E-mail students</a></td>
    </tr>
    {% endfor %}

   {% endfor %}
   {% if module.deadline_met %}
   <tr>
   <td colspan="6" class="clsleft bordertop2"><b>Registration form:</b>
     <a href="/teach/{{ one }}/{{ two }}/makeaclass" title="Teach for ESP!">
       Add a new class for {{ program.niceName }}!
     </a>
   </td>
   </tr>
   {% endif %}
</table>
=======

{% block xtrajs %}
<script type="text/javascript">
<!--

function deleteClass() {
    if (confirm('Are you sure you would like to delete this class?')) {
       return true;
    }
    return false;
}

//-->
</script>
{% endblock %}

<link rel="stylesheet" href="/media/styles/battlescreen.css" type="text/css" />

<br />
<br />

{% if not module.deadline_met %}
<div class="info">
<b>Note:</b> Class registration is closed. 
You are welcome to use this page to view your classes' status and upload documents related to it.

{% if module.classRegInfo.director_email %}<br />
If you have any questions regarding the program, <br /> please email the 
<a href="mailto:{{module.classRegInfo.director_email }}" title="{{program.niceName }} director(s)">program directors</a> (<span class="monospace">{{module.classRegInfo.director_email }}</span>).
{% endif %}
</div>
{% endif %}

<div id="battlescreen">

<table cellpadding="4" cellspacing="0" align="center">
  <tr>
    <th colspan="7">
       Manage Your Classes
    </th>
  </tr>
  {% if teacherclsmodule.noclasses %}
  <tr>
    <td class="clsleft classname">
      <em>(None available)</em>
    </td>
    <td> &nbsp; </td>
    <td> &nbsp; </td>
    <td> &nbsp; </td>
   </tr>
  {% endif %}
  <tr>
    <td colspan="6">Below is a summary of the classes you have registered to teach for {{ program.niceName }}.  Please look through the information carefully; e-mail the directors if you believe there is a problem with your time or room assignment.  Also, e-mail the directors immediately if you need to cancel a class.</td>
   </tr>
  {% for cls in teacherclsmodule.clslist %}
  <tr>
    <td class="clsleft classname bordertop2">
      <span title="{{cls}}">
      {{ cls|truncatewords:6 }}
      <a title="Catalog Preview" href="{{ cls.parent_program.get_teach_url }}catalogpreview/{{ cls.id }}">&raquo;</a>
      </span>
    </td>
    <td class="clsmiddle bordertop2">
       <form method="post" action="/teach/{{program.getUrlBase}}/deleteclass/{{cls.id }}" onsubmit="return deleteClass();">
         <input class="button" type="submit" value="Delete" {% if cls.num_students or not module.deadline_met %}disabled {% endif %} />
       </form>
    </td>
    <td class="clsmiddle bordertop2">
       <form method="post" action="/teach/{{program.getUrlBase}}/editclass/{{cls.id }}">
         <input type="hidden" name="command" value="edit_class_{{cls.id}}">
{% if module.deadline_met %}
         <input class="button" type="submit" value="Edit">
{% else %}
         <input class="button" type="submit" value="View">
{% endif %}
       </form>
    </td>
   <td class="clsmiddle bordertop2">
      <form method="get" action="/teach/{{program.getUrlBase}}/class_status/{{cls.id}}">
         <input class="button" type="submit" value="View Status" />
      </form>
   </td>
   <td class="clsmiddle bordertop2">
      <a href="/teach/{{program.getUrlBase}}/class_students/{{cls.id}}" 
        title="View Class' Students" class="abutton">
       View Students
      </a>
   </td>
   <td class="clsright bordertop2">
      {% if cls.pageExists %}
      <a class="abutton" href="/learn/{{cls.getUrlBase}}/index.html"
         title="{{ cls }}...">Visit web page</a>
      {% else %}
      <a class="abutton" href="/learn/{{cls.getUrlBase}}/index.edit.html"
	 title="Create `{{ cls }}'...">Create web page</a>
      {% endif %}
     </td>
   </tr>

   <tr>
    <td class="clsleft" colspan="5">
	<b>Document uploads</b>: There are {{ cls.anchor.media_set.count }} documents associated with this class.
    </td>
   <td class="clsright" colspan="1">
	<a href="/teach/{{ one }}/{{ two }}/class_docs/{{cls.id}}" title="Upload/manage files" class="abutton">Manage Documents</a>
     </td>
   </tr>

    {% if teacherclsmodule.allow_coteach %}
    <tr>
    <td class="clsleft"><b>Coteachers: </b></td>
    <td class="clsmiddle" colspan="4">{% for t in cls.teachers %}{% ifnotequal t request.user %}{{ t.name }}{% if not forloop.last %}, {% endif %}{% endifnotequal %}{% endfor %}</td>
    <td class="clsright">
       <form method="post" action="/teach/{{program.getUrlBase}}/coteachers">
         <input type="hidden" name="command" value="edit_class_{{cls.id}}" />
	 <input type="hidden" name="clsid"   value="{{cls.id }}" />
         <input class="button" type="submit" value="Modify Coteachers">
       </form>
    </td>
    </tr>
    {% endif %}

    {% for sec in cls.sections.all %}
    <tr>
        <td class="clsleft" valign="top"><i>Section {{ sec.index }}</i> <br />
            Status: {% if sec.isReviewed %}{% if sec.isAccepted %}
            <span style="font-weight: bold; color: #0C0;">Accepted</span>
            {% else %}
            <span style="font-weight: bold; color: #C00;">Rejected</span>
            {% endif %}
            {% else %}
            <span style="font-weight: bold; color: #00C;">Unreviewed</span>
            {% endif %}
        </td>
        <td class="clsmiddle" valign="top" colspan="3">Room: {% if sec.initial_rooms %}{% for r in sec.initial_rooms %}{{ r.name }}{% if not forloop.last %}, {% endif %}{% endfor %}{% else %}Unassigned{% endif %} <br />Time: {% if sec.friendly_times|length_is:0 %}Unassigned{% else %}{% for f in sec.friendly_times %}{{ f }}{% endfor %}{% endif %}</td>
        <td class="clsmiddle" valign="top">{{ sec.num_students }} / {{ sec.capacity }} students
            <br />(<a href="/teach/{{ one }}/{{ two }}/section_students/{{ sec.id }}">view list</a>) {% comment %}(<a href="/teach/{{ one }}/{{ two }}/select_students/{{ sec.id }}">enroll/reject</a>){% endcomment %}</td>
        <td class="clsright" valign="top"><a class="abutton" href="mailto:{{ sec.emailcode }}-students@{{ request.META.HTTP_HOST }}">E-mail students</a></td>
    </tr>
    {% endfor %}

   {% endfor %}
   {% if module.deadline_met %}
   <tr>
   <td colspan="6" class="clsleft bordertop2"><b>Registration form:</b>
     <a href="/teach/{{ one }}/{{ two }}/makeaclass" title="Teach for ESP!">
       Add a new class for {{ program.niceName }}!
     </a>
   </td>
   </tr>
   {% endif %}
</table>
>>>>>>> 9c2d9534
<|MERGE_RESOLUTION|>--- conflicted
+++ resolved
@@ -1,4 +1,3 @@
-<<<<<<< HEAD
 
 {% block xtrajs %}
 <script type="text/javascript">
@@ -58,6 +57,7 @@
     <td class="clsleft classname bordertop2">
       <span title="{{cls}}">
       {{ cls|truncatewords:6 }}
+      <a title="Catalog Preview" href="{{ cls.parent_program.get_teach_url }}catalogpreview/{{ cls.id }}">&raquo;</a>
       </span>
     </td>
     <td class="clsmiddle bordertop2">
@@ -149,158 +149,4 @@
    </td>
    </tr>
    {% endif %}
-</table>
-=======
-
-{% block xtrajs %}
-<script type="text/javascript">
-<!--
-
-function deleteClass() {
-    if (confirm('Are you sure you would like to delete this class?')) {
-       return true;
-    }
-    return false;
-}
-
-//-->
-</script>
-{% endblock %}
-
-<link rel="stylesheet" href="/media/styles/battlescreen.css" type="text/css" />
-
-<br />
-<br />
-
-{% if not module.deadline_met %}
-<div class="info">
-<b>Note:</b> Class registration is closed. 
-You are welcome to use this page to view your classes' status and upload documents related to it.
-
-{% if module.classRegInfo.director_email %}<br />
-If you have any questions regarding the program, <br /> please email the 
-<a href="mailto:{{module.classRegInfo.director_email }}" title="{{program.niceName }} director(s)">program directors</a> (<span class="monospace">{{module.classRegInfo.director_email }}</span>).
-{% endif %}
-</div>
-{% endif %}
-
-<div id="battlescreen">
-
-<table cellpadding="4" cellspacing="0" align="center">
-  <tr>
-    <th colspan="7">
-       Manage Your Classes
-    </th>
-  </tr>
-  {% if teacherclsmodule.noclasses %}
-  <tr>
-    <td class="clsleft classname">
-      <em>(None available)</em>
-    </td>
-    <td> &nbsp; </td>
-    <td> &nbsp; </td>
-    <td> &nbsp; </td>
-   </tr>
-  {% endif %}
-  <tr>
-    <td colspan="6">Below is a summary of the classes you have registered to teach for {{ program.niceName }}.  Please look through the information carefully; e-mail the directors if you believe there is a problem with your time or room assignment.  Also, e-mail the directors immediately if you need to cancel a class.</td>
-   </tr>
-  {% for cls in teacherclsmodule.clslist %}
-  <tr>
-    <td class="clsleft classname bordertop2">
-      <span title="{{cls}}">
-      {{ cls|truncatewords:6 }}
-      <a title="Catalog Preview" href="{{ cls.parent_program.get_teach_url }}catalogpreview/{{ cls.id }}">&raquo;</a>
-      </span>
-    </td>
-    <td class="clsmiddle bordertop2">
-       <form method="post" action="/teach/{{program.getUrlBase}}/deleteclass/{{cls.id }}" onsubmit="return deleteClass();">
-         <input class="button" type="submit" value="Delete" {% if cls.num_students or not module.deadline_met %}disabled {% endif %} />
-       </form>
-    </td>
-    <td class="clsmiddle bordertop2">
-       <form method="post" action="/teach/{{program.getUrlBase}}/editclass/{{cls.id }}">
-         <input type="hidden" name="command" value="edit_class_{{cls.id}}">
-{% if module.deadline_met %}
-         <input class="button" type="submit" value="Edit">
-{% else %}
-         <input class="button" type="submit" value="View">
-{% endif %}
-       </form>
-    </td>
-   <td class="clsmiddle bordertop2">
-      <form method="get" action="/teach/{{program.getUrlBase}}/class_status/{{cls.id}}">
-         <input class="button" type="submit" value="View Status" />
-      </form>
-   </td>
-   <td class="clsmiddle bordertop2">
-      <a href="/teach/{{program.getUrlBase}}/class_students/{{cls.id}}" 
-        title="View Class' Students" class="abutton">
-       View Students
-      </a>
-   </td>
-   <td class="clsright bordertop2">
-      {% if cls.pageExists %}
-      <a class="abutton" href="/learn/{{cls.getUrlBase}}/index.html"
-         title="{{ cls }}...">Visit web page</a>
-      {% else %}
-      <a class="abutton" href="/learn/{{cls.getUrlBase}}/index.edit.html"
-	 title="Create `{{ cls }}'...">Create web page</a>
-      {% endif %}
-     </td>
-   </tr>
-
-   <tr>
-    <td class="clsleft" colspan="5">
-	<b>Document uploads</b>: There are {{ cls.anchor.media_set.count }} documents associated with this class.
-    </td>
-   <td class="clsright" colspan="1">
-	<a href="/teach/{{ one }}/{{ two }}/class_docs/{{cls.id}}" title="Upload/manage files" class="abutton">Manage Documents</a>
-     </td>
-   </tr>
-
-    {% if teacherclsmodule.allow_coteach %}
-    <tr>
-    <td class="clsleft"><b>Coteachers: </b></td>
-    <td class="clsmiddle" colspan="4">{% for t in cls.teachers %}{% ifnotequal t request.user %}{{ t.name }}{% if not forloop.last %}, {% endif %}{% endifnotequal %}{% endfor %}</td>
-    <td class="clsright">
-       <form method="post" action="/teach/{{program.getUrlBase}}/coteachers">
-         <input type="hidden" name="command" value="edit_class_{{cls.id}}" />
-	 <input type="hidden" name="clsid"   value="{{cls.id }}" />
-         <input class="button" type="submit" value="Modify Coteachers">
-       </form>
-    </td>
-    </tr>
-    {% endif %}
-
-    {% for sec in cls.sections.all %}
-    <tr>
-        <td class="clsleft" valign="top"><i>Section {{ sec.index }}</i> <br />
-            Status: {% if sec.isReviewed %}{% if sec.isAccepted %}
-            <span style="font-weight: bold; color: #0C0;">Accepted</span>
-            {% else %}
-            <span style="font-weight: bold; color: #C00;">Rejected</span>
-            {% endif %}
-            {% else %}
-            <span style="font-weight: bold; color: #00C;">Unreviewed</span>
-            {% endif %}
-        </td>
-        <td class="clsmiddle" valign="top" colspan="3">Room: {% if sec.initial_rooms %}{% for r in sec.initial_rooms %}{{ r.name }}{% if not forloop.last %}, {% endif %}{% endfor %}{% else %}Unassigned{% endif %} <br />Time: {% if sec.friendly_times|length_is:0 %}Unassigned{% else %}{% for f in sec.friendly_times %}{{ f }}{% endfor %}{% endif %}</td>
-        <td class="clsmiddle" valign="top">{{ sec.num_students }} / {{ sec.capacity }} students
-            <br />(<a href="/teach/{{ one }}/{{ two }}/section_students/{{ sec.id }}">view list</a>) {% comment %}(<a href="/teach/{{ one }}/{{ two }}/select_students/{{ sec.id }}">enroll/reject</a>){% endcomment %}</td>
-        <td class="clsright" valign="top"><a class="abutton" href="mailto:{{ sec.emailcode }}-students@{{ request.META.HTTP_HOST }}">E-mail students</a></td>
-    </tr>
-    {% endfor %}
-
-   {% endfor %}
-   {% if module.deadline_met %}
-   <tr>
-   <td colspan="6" class="clsleft bordertop2"><b>Registration form:</b>
-     <a href="/teach/{{ one }}/{{ two }}/makeaclass" title="Teach for ESP!">
-       Add a new class for {{ program.niceName }}!
-     </a>
-   </td>
-   </tr>
-   {% endif %}
-</table>
->>>>>>> 9c2d9534
+</table>