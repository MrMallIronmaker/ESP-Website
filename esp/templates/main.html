<<<<<<< HEAD
<!DOCTYPE HTML PUBLIC "-//W3C//DTD HTML 4.01//EN" "http://www.w3.org/TR/html4/strict.dtd">
=======
{% extends "elements/html" %}

{% block javascript %}
    {{ block.super }}
    {% comment %}{% if request.user.is_authenticated %}{% endcomment %}
        <script type="text/javascript" src="{{ MEDIA_URL }}scripts/yui/yahoo/yahoo-min.js"></script>
        <script type="text/javascript" src="{{ MEDIA_URL }}scripts/yui/yahoo-dom-event/yahoo-dom-event.js"></script>
        <script type="text/javascript" src="{{ MEDIA_URL }}scripts/yui/dom/dom-min.js"></script>
        <script type="text/javascript" src="{{ MEDIA_URL }}scripts/yui/connection/connection-min.js"></script>
        <script type="text/javascript" src="{{ MEDIA_URL }}scripts/yui/animation/animation-min.js"></script>
        <script type="text/javascript" src="{{ MEDIA_URL }}scripts/yui/autocomplete/autocomplete-min.js"></script>
        <script type="text/javascript" src="{{ MEDIA_URL }}scripts/yui/logger/logger-min.js"></script>
        <script type="text/javascript" src="{{ MEDIA_URL }}scripts/yui/dragdrop/dragdrop-debug.js"></script>
        <script type="text/javascript" src="{{ MEDIA_URL }}scripts/ddlist.js"></script>
    {% comment %}{% endif %}{% endcomment %}
{% endblock %}
>>>>>>> 428ab527

<html>
<head>
{% block stylesheets %}
    <link href="{{ MEDIA_URL }}styles/main.css" rel="stylesheet" type="text/css">
    <link href="{{ MEDIA_URL }}styles/stanford.css" rel="stylesheet" type="text/css">
{% endblock %}
<title>Stanford ESP - {% block title %}{% endblock %}</title>
</head>
<body>
	
<div id="container">

<!--TOP LINKS-->
{% block links_top %}
{% include "navbar.html" %}
{% endblock %}
<!--END TOP LINKS-->


<div id="top"></div>

<!--LOGIN-->

<div id="login">
{% block loginbox %}
{% include "users/loginbox_ajax.html" %}
{% endblock %}
</div>

<!--END LOGIN-->

<!--NAV BAR-->
{% block navigation_main %}
<div id="main_nav" class="top_nav" style="background-image: url('{{ MEDIA_URL }}images/blue.png'); margin-left: 17px;">
<div class="text_padding" style="padding: 3px 6px 0px 10px;">
<h1>I want to</h1>
<h2><a href="/learn/index.html">Learn</a></h2>
</div>
</div>
<div id="main_nav" class="top_nav" style="background-image: url('{{ MEDIA_URL }}images/green.png');  margin-left: 10px;">
<div class="text_padding" style="padding: 3px 6px 0px 10px;">
<h1>I want to</h1>
<h2><a href="/teach/index.html">Teach</a></h2>	
</div>
</div>
<div id="main_nav" class="top_nav" style="background-image: url('{{ MEDIA_URL }}images/red.png'); margin: 0px 0px 0px 10px;">
<div class="text_padding" style="padding: 3px 6px 0px 10px;">
<h1>I want to</h1>
<h2><a href="/volunteer/index.html">Volunteer</a></h2>
</div>
</div>
{% endblock %}
<!--END NAV BAR-->


<!--LEFT MENU-->
<div id="left_menu_container">
{% block navbar_left %}
    {% load navbar %}
    {% navbar_gen "yellow" %}
{% endblock %}

<div id="spacer" style="height: 20px; clear: left;">&nbsp;</div>

<div id="left_line"></div>
{% block menu_left %}
<div id="left_menu_top"></div>
<div id="left_menu">
<div class="text_padding">
<h1>Upcoming Events</h1>
    {% load events %}
    {% generate_event_list Announcement Q/Web 3 %}

    {% for event in event_list %}
        <p align="right">
        {{ event.start|date:"F jS, Y" }}<br />
        <b>{{ event.short_description }}</b>
        </p>
    {% endfor %}
</div>
</div>
<div id="left_menu_bottom"></div>
{% endblock %}

{% if request.user.is_staff or request.user.get_profile.prof.isAdministrator %}
    <br />
    <div id="left_menu">
    <div class="text_padding">
    <h1>Admin options</h1>
    {% if request.user.get_profile.prof.isAdministrator %}
    <p class="small">
        <a href="/manage/programs">Manage programs</a><br />
        <a href="/manage/pages">Manage static pages</a>
    </p>
    {% endif %}
    {% if request.user.is_staff %}
    <p class="small">
        <a href="/admin/miniblog/entry/">Edit "News and Updates" text items</a><br />
        <a href="/admin/miniblog/announcementlink/">Edit "News and Updates" links</a><br />
        <a href="/admin/web/navbarentry/">Edit Top/Bottom Navigation Links</a><br />
        <a href="/admin/web/navbarcategory/">Edit Top/Bottom Navigation Categories</a>
    </p>
    {% endif %}
    </div>
    </div>
    <br />
{% endif %}
</div>
<!--END LEFT MENU-->

<!--CONTENT-->

<div id="content">
{% block content %}
<!-- Example content format:
<h1>This is a Title Header Booyah</h1>
<img src="{{ MEDIA_URL }}/images/purple.png"><br>
<p>This is some text that <a href="booya.com">is placed</a> in here This is some text that is placed in here This is some text that is placed in here This is some text that is placed in here This is some text that is placed in here This is some text that is placed in here This is some text that is placed in here This is some text that is placed in here This is some text that is placed in here This is some text that is placed in here This is some text that is placed in here This is some text that is placed in here</p> 
<br><br>
-->
{% endblock %}
</div>

<!--CONTENT-->


<div id="bottom"></div>

<!--BOTTOM LINKS-->
{% block links_bottom %}
{% include "navbar.html" %}
{% endblock %}
<!--END BOTTOM LINKS-->


{% block footer %}
<div id="special_thanks">
<img src="{{ MEDIA_URL }}images/su.gif">
<img src="{{ MEDIA_URL }}images/assu.gif">
<img src="{{ MEDIA_URL }}images/gsc.gif">
</div>
{% endblock %}

</div>

</body>
</html><|MERGE_RESOLUTION|>--- conflicted
+++ resolved
@@ -1,7 +1,11 @@
-<<<<<<< HEAD
 <!DOCTYPE HTML PUBLIC "-//W3C//DTD HTML 4.01//EN" "http://www.w3.org/TR/html4/strict.dtd">
-=======
-{% extends "elements/html" %}
+
+<html>
+<head>
+{% block stylesheets %}
+    <link href="{{ MEDIA_URL }}styles/main.css" rel="stylesheet" type="text/css">
+    <link href="{{ MEDIA_URL }}styles/stanford.css" rel="stylesheet" type="text/css">
+{% endblock %}
 
 {% block javascript %}
     {{ block.super }}
@@ -16,14 +20,6 @@
         <script type="text/javascript" src="{{ MEDIA_URL }}scripts/yui/dragdrop/dragdrop-debug.js"></script>
         <script type="text/javascript" src="{{ MEDIA_URL }}scripts/ddlist.js"></script>
     {% comment %}{% endif %}{% endcomment %}
-{% endblock %}
->>>>>>> 428ab527
-
-<html>
-<head>
-{% block stylesheets %}
-    <link href="{{ MEDIA_URL }}styles/main.css" rel="stylesheet" type="text/css">
-    <link href="{{ MEDIA_URL }}styles/stanford.css" rel="stylesheet" type="text/css">
 {% endblock %}
 <title>Stanford ESP - {% block title %}{% endblock %}</title>
 </head>
