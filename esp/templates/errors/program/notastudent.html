{% extends "main.html" %}

{% block title %}{{prog.niceName }} Student Registration{% endblock %}

{% block subsection_name %}Student{% endblock %}

{% block content %}

<h1>{{prog.niceName }} Student Registration&mdash; Error</h1>

<<<<<<< HEAD
{% load render_qsd %}
{% inline_program_qsd_block prog "notastudent_error" request.user %}
=======
{% inline_program_qsd_block prog "notastudent_error" %}
>>>>>>> 89cc5007


<p>
The user account is not a student.
<br />
Please note: <em>Each</em> child should create a separate account for her-/himself. This allows us to accurately determine which students are in which classes.
<br />
<br />
<a href="/myesp/signout/?redirect=/myesp/register/&role=Student" title="Create a student account!">Click here to create a new account for an ESP Student!</a>

</p>

{% end_inline_program_qsd_block %}

{% endblock %}<|MERGE_RESOLUTION|>--- conflicted
+++ resolved
@@ -8,12 +8,8 @@
 
 <h1>{{prog.niceName }} Student Registration&mdash; Error</h1>
 
-<<<<<<< HEAD
 {% load render_qsd %}
-{% inline_program_qsd_block prog "notastudent_error" request.user %}
-=======
 {% inline_program_qsd_block prog "notastudent_error" %}
->>>>>>> 89cc5007
 
 
 <p>
