{% extends "main.html" %}

{% block title %}{{ program.niceName }} Student Registration{% endblock %}

{% block content %}

<<<<<<< HEAD
<h1>{{prog.niceName }} Student Registration&mdash;Error</h1>
=======
<h1>{{ program.niceName }} Student Registration&mdash; Error</h1>
>>>>>>> 0e07742b

<p>
Not in the correct grade for this program.
<br />
<br />
<em>Sorry, you do not match the required grade range for this program. Please browse through
some of our other <a href="/learn/index.html">programs</a>, though!</em><br />
If your high school graduation year, <strong>{{yog}}</strong>, is incorrect,
please <a href="/myesp/profile" title="{{ settings.ORGANIZATION_SHORT_NAME }} Profile Editor">edit your profile</a> or <a href="mailto:{{ DEFAULT_EMAIL_ADDRESSES.default }}">contact an administrator</a> to change it.

</p>



{% endblock %}<|MERGE_RESOLUTION|>--- conflicted
+++ resolved
@@ -4,11 +4,7 @@
 
 {% block content %}
 
-<<<<<<< HEAD
-<h1>{{prog.niceName }} Student Registration&mdash;Error</h1>
-=======
-<h1>{{ program.niceName }} Student Registration&mdash; Error</h1>
->>>>>>> 0e07742b
+<h1>{{prog.niceName }} Student Registration &mdash; Error</h1>
 
 <p>
 Not in the correct grade for this program.
