--- conflicted
+++ resolved
@@ -1,19 +1,11 @@
 {% load latex %}
 {% load smartypants %}
-<<<<<<< HEAD
-    <tr>
-=======
     <tr onclick="swap_visible('{{ class.id }}_details');swap_visible('{{ class.id }}_content');" style="cursor: pointer;">
->>>>>>> b3995429
       <th colspan="2" style="padding: 5px; width: 70%;{{ colorstring }}">
           {% if class.got_index_qsd %}
            <a href="Classes/{{ class.emailcode }}/index.html">{{ class.emailcode }}: {{ class.title|escape|teximages:150|smartypants }}</a>
           {% else %}
-<<<<<<< HEAD
            {% if show_emailcodes %}{{ class.emailcode }}: {% endif %}{{ class.title|escape|teximages:150|smartypants }}
-=======
-           {{ class.emailcode }}: {{ class.title|escape|teximages:150|smartypants }} {% if class.isFull %}<font color="#990000" style="font-size: 14px">Full!</font>{% endif %}
->>>>>>> b3995429
           {% endif %}
       </th>
       <th style="padding: 5px; width: 30%;{{ colorstring }}">
