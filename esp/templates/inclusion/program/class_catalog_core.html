    <tr onclick="swap_visible('class_{{ class.id }}_details');swap_visible('class_{{ class.id }}_content');swap_visible('class_{{ class.id }}_regbuttons');" style="cursor: pointer;" class="prettify">
      <th colspan="2" style="padding: 5px; width: 70%;{{ colorstring }}">
          {% if class.got_index_qsd %}
           <a href="Classes/{{ class.emailcode }}/index.html">{% if show_emailcodes %}{{ class.emailcode }}: {% endif %}{{ class.title|escape }}</a>
          {% else %}
           {% if show_emailcodes %}{{ class.emailcode }}: {% endif %}{{ class.title|escape }} {% if class.isFull and collapse_full %}<font color="#990000" style="font-size: 14px">Full!</font>{% else %}{% if class.isRegClosed %}<font color="#990000" style="font-size: 14px">Closed!</font>{% endif %}{% endif %}
          {% endif %}
	 
	 {% ifnotequal class.hardness_rating "Normal"  %} <br />
	   <font style="font-size:10px">Difficulty:  {{ class.hardness_rating }}
	   {% ifequal class.hardness_rating "Hard" %}
	      - This class may be exceptionally difficult
	   {% endifequal %}
	   {% ifequal class.hardness_rating "Easy" %}
	      - This class is meant to be accessible to most students
	   {% endifequal %}
	   </font>
	 {% endifnotequal %}

      </th>
      <th style="padding: 5px; width: 30%;{{ colorstring }}">
       <span class="teachers">
       {% for teacher in class.teachers %}
       <a href="/teach/teachers/{{ teacher.username|urlencode }}/bio.html"
          title="The biography of {{teacher.first_name }} {{teacher.last_name }}">{{ teacher.first_name }} {{teacher.last_name }}</a>{% if not forloop.last %},{% endif %}
       {% endfor %}
       </span>
       </th>
     </tr>
     <tr id="class_{{ class.id }}_content" class="classcontent prettify">
       <td colspan="3" class="info">
        {% autoescape off %}
         {{ class.class_info|escape|linebreaksbr }}<br />
        {% endautoescape %}
       {% if class.prereqs %}
       <br /><br />
       <em>*Prerequisites*</em><br />
       <span style="font-style:italic;">
         {{ class.prereqs }}
       </span>
       {% endif %}
       </td>
     </tr>
    <tr id="class_{{ class.id }}_details" class="classdetails prettify">
<<<<<<< HEAD
      <td style="width: 50%;" valign="top" class="prettify>
=======
      <td style="width: 50%;" valign="top" class="prettify">
>>>>>>> 1cc9eee4
        {% if show_meeting_times %}
        <strong>Meeting Time{{ class.friendly_times|pluralize }}</strong>
        <br />
	  {% for sec in class.get_sections %}
           {% if not sec.friendly_times|length_is:0 %}Section {{ sec.index }}: {{ sec.friendly_times|join:", "}} <br />{% endif %}
          {% endfor %}
        <br />
        {% endif %}
      </td>

      <td style="width: 50%;" colspan="2">
         <strong>Grades:</strong>
           <span class="gradelisting grademin" id="class_{{ class.id }}_grade_min">
           {% if not class.parent_program.incrementGrade %}
           {{ class.grade_min }}</span> -
           {% else %}
           Rising {{ class.grade_min }}<sup>th</sup> graders to <br />
           {% endif %}
           <span class="gradelisting grademax" id="class_{{ class.id }}_grade_max">
           {% if not class.parent_program.incrementGrade %}
           {{ class.grade_max }}</span>
           {% else %}
           {% if class.grade_max == 13 %}
	       graduating 12<sup>th</sup> graders
	       {% else %}
	       rising {{ class.grade_max }}<sup>th</sup> graders
	       {% endif %}
           {% endif %}
           </span><br />
         {% if show_enrollment %} 
         <strong>Enrollment</strong><br />
           {% for sec in class.get_sections %}
              {% with sec.isRegClosed as is_closed %}
              {% if is_closed %}<font color="#999999">(Closed) {% endif %}
              {% if not sec.friendly_times|length_is:0 %}Section {{ sec.index }}: {% if sec.isFull or is_closed %}<strong><font color="#990000">Full!</font></strong>{% else %}{{ sec.num_students }}{% if sec.num_apps %} ({{ sec.num_apps }} applied){% endif %}{% endif %} (max {{ sec.capacity }})<br />{% endif %} 
              {% if is_closed %}</font>{% endif %}
              {% endwith %}
           {% endfor %}
        {% endif %}
        <br />
      </td>
    </tr>
    {% if class.media_count %}
    <tr id="{{ cls.id }}_media" class="classmedia">
      <th colspan="3" class="materials">
       <b>Materials for this class include:</b>
	<span class="doclist">
	{% for doc in class.docs_summary %}
	<a href="{{ doc.target_url }}">{{ doc.friendly_name }}</a>{% if not forloop.last %},{% endif %}
	{% endfor %}
	</span>
	<br /><b><a href="{{ class.parent_program.get_learn_url }}class_docs/{{ class.id }}">Click here to view all {{ class.media_count }} documents for {{ class.title }}</a></b>
      </th>
     </tr>
    {% endif %}

    {% with class.numStudentAppQuestions as num_questions %}
    {% if num_questions %}
    <tr>
      <th colspan="3" class="materials">
       This class has {{ num_questions }} application question{{ num_questions|pluralize }}.
      </th>
     </tr>
    {% endif %}
    {% endwith %}

{% if collapse_full %}
{% if class.isFull or class.isRegClosed %}
<!-- This class is already full; start it off as invisible -->
<script language="JavaScript" type="text/javascript">
swap_visible('class_{{ class.id }}_details');
swap_visible('class_{{ class.id }}_content');
</script>
{% endif %}
{% endif %}

<|MERGE_RESOLUTION|>--- conflicted
+++ resolved
@@ -42,11 +42,7 @@
        </td>
      </tr>
     <tr id="class_{{ class.id }}_details" class="classdetails prettify">
-<<<<<<< HEAD
-      <td style="width: 50%;" valign="top" class="prettify>
-=======
       <td style="width: 50%;" valign="top" class="prettify">
->>>>>>> 1cc9eee4
         {% if show_meeting_times %}
         <strong>Meeting Time{{ class.friendly_times|pluralize }}</strong>
         <br />
