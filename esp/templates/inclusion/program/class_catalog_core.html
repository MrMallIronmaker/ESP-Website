{% load latex %}
{% load smartypants %}
    <tr onclick="swap_visible('{{ class.id }}_details');swap_visible('{{ class.id }}_content');swap_visible('{{ class.id }}_regbuttons');" style="cursor: pointer;">
      <th colspan="2" style="padding: 5px; width: 70%;{{ colorstring }}">
          {% if class.got_index_qsd %}
           <a href="Classes/{{ class.emailcode }}/index.html">{% if show_emailcodes %}{{ class.emailcode }}: {% endif %}{{ class.title|escape|teximages:150|smartypants }}</a>
          {% else %}
           {% if show_emailcodes %}{{ class.emailcode }}: {% endif %}{{ class.title|escape|teximages:150|smartypants }}
          {% endif %}
	 
	 {% ifnotequal class.hardness_rating "Normal"  %} <br />
	   <font style="font-size:10px">Difficulty:
	   {% ifequal class.hardness_rating "Hard" %}
	     Hard - This class may be exceptionally difficult
	   {% endifequal %}
	   {% ifequal class.hardness_rating "Easy" %}
	     Easy - Even an elementary school student could take this class
	   {% endifequal %}
	   </font>
	 {% endifnotequal %}

      </th>
      <th style="padding: 5px; width: 30%;{{ colorstring }}">
       <span class="teachers">
       {% for teacher in class.teachers %}
       <a href="/teach/teachers/{{ teacher.username|urlencode }}/bio.html"
          title="The biography of {{teacher.first_name }} {{teacher.last_name }}">{{ teacher.first_name }} {{teacher.last_name }}</a>{% if not forloop.last %},{% endif %}
       {% endfor %}
       </span>
       </th>
     </tr>
     <tr id="{{ class.id }}_content" class="classcontent">
       <td colspan="3" class="info">
        {% autoescape off %}
         {{ class.class_info|escape|teximages:120|smartypants|linebreaksbr }}<br />
        {% endautoescape %}
       {% if class.prereqs %}
       <br /><br />
       <em>*Prerequisites*</em><br />
       <span style="font-style:italic;">
         {{ class.prereqs }}
       </span>
       {% endif %}
       </td>
     </tr>
    <tr id="{{ class.id }}_details" class="classdetails">
      <td style="width: 50%;" valign="top">
        {% if show_meeting_times %}
        <strong>Meeting Time{{ class.friendly_times|pluralize }}</strong>
        <br />
	  {% for sec in class.get_sections %}
           {% if not sec.friendly_times|length_is:0 %}Section {{ sec.index }}: {{ sec.friendly_times|join:", "|smartypants }} <br />{% endif %}
          {% endfor %}
        <br />
        {% endif %}
      </td>

      <td style="width: 50%;" colspan="2">
<<<<<<< HEAD
{% comment %}         <strong>Grades:</strong>
           {{ class.grade_min }}-{{ class.grade_max }}<br />
=======
         <strong>Grades:</strong>
           <span class="gradelisting grademin" id="{{ class.id }}_grade_min">{{ class.grade_min }}</span>-<span class="gradelisting grademax" id="{{ class.id }}_grade_max">{{ class.grade_max }}</span><br />
>>>>>>> 1b9b0bdc
         {% if show_enrollment %} 
         <strong>Enrollment</strong><br />
           {% for sec in class.get_sections %}
              {% with sec.isRegClosed as is_closed %}
              {% if is_closed %}<font color="#999999">(Closed) {% endif %}
<<<<<<< HEAD
              {% if not sec.friendly_times|length_is:0 %}Section {{ sec.index }}: {% if sec.isFull %}<strong><font color="#990000">Full!</font></strong>{% else %}{{ sec.num_students }}{% endif %} (max {{ sec.capacity }})<br />{% endif %}
=======
              {% if not sec.friendly_times|length_is:0 %}Section {{ sec.index }}: {% if sec.isFull or is_closed %}<strong><font color="#990000">Full!</font></strong>{% else %}{{ sec.num_students }}{% if sec.num_apps %} ({{ sec.num_apps }} applied){% endif %}{% endif %} (max {{ sec.capacity }})<br />{% endif %} 
>>>>>>> 1b9b0bdc
              {% if is_closed %}</font>{% endif %}
              {% endwith %}
           {% endfor %}
        {% endif %}
        <br />
{% endcomment %}
      </td>
    </tr>
    {% if class.media_count %}
    <tr id="{{ cls.id }}_media" class="classmedia">
      <th colspan="3" class="materials">
       <b>Materials for this class include:</b>
	<span class="doclist">
	{% for doc in class.docs_summary %}
	<a href="{{ doc.get_target_file_url}}">{{ doc.friendly_name }}</a>{% if not forloop.last %},{% endif %}
	{% endfor %}
	</span>
	<br /><b><a href="{{ class.parent_program.get_learn_url }}class_docs/{{ class.id }}">Click here to view all {{ class.media_count }} documents for {{ class.title }}</a></b>
      </th>
     </tr>
    {% endif %}

    {% with class.studentappquestion_set.count as num_questions %}
    {% if num_questions %}
    <tr>
      <th colspan="3" class="materials">
       This class has {{ class.studentappquestion_set.count }} application question{% ifnotequal num_questions 1 %}s{% endifnotequal %}.
      </th>
     </tr>
    {% endif %}
    {% endwith %}

{% if class.isFull %}
<!-- This class is already full; start it off as invisible -->
<script language="JavaScript">
swap_visible('{{ class.id }}_details');
swap_visible('{{ class.id }}_content');
</script>
{% endif %}
<|MERGE_RESOLUTION|>--- conflicted
+++ resolved
@@ -56,23 +56,14 @@
       </td>
 
       <td style="width: 50%;" colspan="2">
-<<<<<<< HEAD
 {% comment %}         <strong>Grades:</strong>
-           {{ class.grade_min }}-{{ class.grade_max }}<br />
-=======
-         <strong>Grades:</strong>
            <span class="gradelisting grademin" id="{{ class.id }}_grade_min">{{ class.grade_min }}</span>-<span class="gradelisting grademax" id="{{ class.id }}_grade_max">{{ class.grade_max }}</span><br />
->>>>>>> 1b9b0bdc
          {% if show_enrollment %} 
          <strong>Enrollment</strong><br />
            {% for sec in class.get_sections %}
               {% with sec.isRegClosed as is_closed %}
               {% if is_closed %}<font color="#999999">(Closed) {% endif %}
-<<<<<<< HEAD
-              {% if not sec.friendly_times|length_is:0 %}Section {{ sec.index }}: {% if sec.isFull %}<strong><font color="#990000">Full!</font></strong>{% else %}{{ sec.num_students }}{% endif %} (max {{ sec.capacity }})<br />{% endif %}
-=======
               {% if not sec.friendly_times|length_is:0 %}Section {{ sec.index }}: {% if sec.isFull or is_closed %}<strong><font color="#990000">Full!</font></strong>{% else %}{{ sec.num_students }}{% if sec.num_apps %} ({{ sec.num_apps }} applied){% endif %}{% endif %} (max {{ sec.capacity }})<br />{% endif %} 
->>>>>>> 1b9b0bdc
               {% if is_closed %}</font>{% endif %}
               {% endwith %}
            {% endfor %}
