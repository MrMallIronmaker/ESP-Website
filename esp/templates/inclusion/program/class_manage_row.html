{# expects program and class #}
    <td class="clsleft classname">
      <span title="{{cls}}">
      <strong>{{cls.emailcode }}.</strong>
      <span       {% if cls.isAccepted %}
      class="approved"
      {% else %}
      class="unapproved"
      {% endif %}> {{ cls|truncatewords:6 }}</span>
      </span>
    </td>
    <td class="clsmiddle" style="font-size: 12px" width="40px">
      <span title="Control the enrollment of the class's sections">
      {% for sec in cls.sections.all %}
      <a href="/teach/{{ program.getUrlBase }}/select_students/{{ sec.id }}">Sec. {{ sec.index }}</a><br />
      {% endfor %}
      </span>
    </td>
    <td class="clsleft classname" style="font-size: 60%; font-style: italic;">
      <span title="Teacher Names">
         ({{ cls.getTeacherNames|join:", " }})
      </span>
    </td>


    <td class="clsmiddle">
<<<<<<< HEAD
       <form method="post" action="/teach/{{ program.url }}/editclass/{{cls.id }}">
=======
       <form method="post" action="/manage/{{program.getUrlBase}}/deleteclass/{{cls.id }}" onsubmit="return deleteClass();">{% csrf_token %}
         <input class="button" type="submit" value="Delete" />
       </form>
    </td>
    <td class="clsmiddle">
       <form method="post" action="/teach/{{ program.url }}/editclass/{{cls.id }}">{% csrf_token %}
>>>>>>> a2b81e82
         <input type="hidden" name="command" value="edit_class_{{cls.id}}">
         <input class="button" type="submit" value="Edit">
       </form>
    </td>
    <td class="clsmiddle">
      <a href="/manage/{{program.getUrlBase}}/manageclass/{{cls.id}}" title="Manage {{cls.title}}"
       class="abutton" style="white-space: nowrap;"><!--onclick="manage_class('{{ cls.id}}'); return false;">-->
        Manage Class
      </a>
    </td>

{% load class_checkmarks %}
{# checklist ... #}
{% for check in program.checkitems.all %}
    <td class="class_checkitem">
     <a href="/manage/{{program.getUrlBase}}/changeoption/{{cls.id}}?step={{check.id}}"
        onclick="clickCheckMark({{cls.id}},{{check.id}},'{{cls.id}}-{{check.id}}'); return false;" >
    <span class="checkmark" id="{{cls.id}}-{{check.id}}">
    {% if cls|is_checked:check %}
    <img src="/media/images/checkmark.gif" title="{{ check.title|escape }}" />
    {% else %}
    <img src="/media/images/nocheckmark.gif" title="Not {{ check.title|escape }}" />
    {% endif %}
    </span>
{% endfor %}<|MERGE_RESOLUTION|>--- conflicted
+++ resolved
@@ -24,16 +24,12 @@
 
 
     <td class="clsmiddle">
-<<<<<<< HEAD
-       <form method="post" action="/teach/{{ program.url }}/editclass/{{cls.id }}">
-=======
        <form method="post" action="/manage/{{program.getUrlBase}}/deleteclass/{{cls.id }}" onsubmit="return deleteClass();">{% csrf_token %}
          <input class="button" type="submit" value="Delete" />
        </form>
     </td>
     <td class="clsmiddle">
        <form method="post" action="/teach/{{ program.url }}/editclass/{{cls.id }}">{% csrf_token %}
->>>>>>> a2b81e82
          <input type="hidden" name="command" value="edit_class_{{cls.id}}">
          <input class="button" type="submit" value="Edit">
        </form>
