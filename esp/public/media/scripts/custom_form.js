--- conflicted
+++ resolved
@@ -943,11 +943,7 @@
 	}
 	else if(item=='file'){
 		$new_elem=$j('<input/>', {
-<<<<<<< HEAD
-			type:"file",
-=======
 			type:"file"
->>>>>>> 1cc9eee4
 		});
 	}
 	else if(item=='phone' || item=='email'){
