//Defining the master 'list' for form elements
var formElements={
<<<<<<< HEAD
    'Generic':{
        textField:{'disp_name':'Single Line Text - Short','ques':''},
        longTextField:{'disp_name':'Single Line Text - Long','ques':''},
        longAns:{'disp_name':'Long Answer','ques':''},
        reallyLongAns:{'disp_name':'Really Long Answer','ques':''},
        radio:{'disp_name':'Radio Button Group','ques':'Pick an option'},
        dropdown:{'disp_name':'Dropdown List','ques':'Pick an option'},
        multiselect:{'disp_name':'Multiple Select', 'ques':'Pick some options'},
        checkboxes:{'disp_name':'Checkbox Group', 'ques':'Pick some options'},
        numeric:{'disp_name':'Numeric Field','ques':''},
        date:{'disp_name':'Date','ques':'Date'},
        time:{'disp_name':'Time','ques':'Time'},
        file:{'disp_name':'File', 'ques':'Upload a file'},
        section:{'disp_name':'Section', 'ques':'Section'},
        page:{'disp_name':'Page', 'ques':'Page'},
        radio_yesno: {'disp_name': 'Yes/No Field', 'ques': 'Choose Yes or No'},
        'boolean': {'disp_name': 'Boolean Field', 'ques': ''},
        null_boolean: {'disp_name': 'Null Boolean Field', 'ques':''}
    },
=======
	'Generic':{
		textField:{'disp_name':'Single Line Text - Short','ques':''},
		longTextField:{'disp_name':'Single Line Text - Long','ques':''},
		longAns:{'disp_name':'Long Answer','ques':''},
		reallyLongAns:{'disp_name':'Really Long Answer','ques':''},
		radio:{'disp_name':'Radio Button Group','ques':'Pick an option'},
		dropdown:{'disp_name':'Dropdown List','ques':'Pick an option'},
		multiselect:{'disp_name':'Multiple Select', 'ques':'Pick some options'},
		checkboxes:{'disp_name':'Checkbox Group', 'ques':'Pick some options'},
		numeric:{'disp_name':'Numeric Field','ques':''},
		date:{'disp_name':'Date','ques':'Date'},
		time:{'disp_name':'Time','ques':'Time'},
		file:{'disp_name':'File','ques':'Upload a file'},
		section:{'disp_name':'Section', 'ques':'Section'},
		page:{'disp_name':'Page', 'ques':'Page'},
		radio_yesno: {'disp_name': 'Yes/No Field', 'ques': 'Choose Yes or No'},
		'boolean': {'disp_name': 'Boolean Field', 'ques': ''},
		null_boolean: {'disp_name': 'Null Boolean Field', 'ques':''}
	},
>>>>>>> df921363
    'Personal':
    {
        phone:{'disp_name':'Phone no.','ques':'Your phone no.'},
        email:{'disp_name':'Email','ques':'Your email'},
        state:{'disp_name':'State','ques':'Your state'},
        gender:{'disp_name':'Gender','ques':'Your gender'}
    },  
    'NotReallyFields': {
        instructions: {'disp_name': 'Instructions', 'ques': ''}
    }
    /*'Personal':{
        name:{'disp_name':'Name','ques':'Your name', 'field_type':'custom', 'field_options':{}},
        gender:{'disp_name':'Gender','ques':'Gender', 'field_type':'radio', 'field_options':{'options':'Male|Female'}},
        phone:{'disp_name':'Phone no.','ques':'Phone no.', 'field_type':'textField', 'field_options':{}},
        email:{'disp_name':'Email','ques':'Email', 'field_type':'textField', 'field_options':{}},
        address:{'disp_name':'Address','ques':'Address', 'field_type':'custom', 'field_options':{}},
        state:{'disp_name':'State','ques':'State', 'field_type':'dropdown', 'field_options':{'options':''}},
        city:{'disp_name':'City','ques':'City', 'field_type':'textField', 'field_options':{}}
    },
    'Program':{}*/
};

var getKeys = function(obj){
   var keys = [];
   for(var key in obj){
      keys.push(key);
   }
   return keys;
}
var default_categories = getKeys(formElements);

var inDefaultCategory = function(field_type) {
    for (var catname in formElements)
    {
        for (var catlabel in formElements[catname])
        {
            if (field_type == catlabel)
                return true;
        }
    }
    return false;
}

var only_fkey_models=[];

var model_instance_cache={};

var elemTypes = {
    // Stores the available types of form objects, and their number in the form
    'textField':0,
    'longTextField':0,
    'longAns':0,
    'reallyLongAns':0,
    'radio':0,
    'dropdown':0,
    'multiselect':0,
    'checkboxes':0,
    'numeric':0,
    'date':0,
    'time':0,
    'file':0,
    'name':0,
    'gender':0,
    'phone':0,
    'email':0,
    'address':0,
    'state':0,
    'city':0,
    'courses':0,
    'radio_yesno': 0,
    'boolean': 0,
    'null_boolean': 0,
    'instructions': 0
};

var currElemType, currElemIndex, optionCount=1, formTitle="Form",$prevField, $currField, secCount=1, $currSection, pageCount=1, $currPage;
var perms={};

<<<<<<< HEAD
$(document).ready(function() {
    
    //Assigning event handlers
    $('#button_add').click(function(){insertField($('#elem_selector').attr('value'),$prevField)});
    $('#submit').click(submit);
    $('#input_form_title').bind('change', updateTitle);
    $('#input_form_description').bind('change', updateDesc);
    $('#id_main_perm').change(onChangeMainPerm);
    $('#id_prog_belong').change(onChangeProgBelong);
    $('#links_id_main').change(onChangeMainLink);
    $('#links_id_specify').change(onChangeLinksSpecify);
    $('#id_modify').change(function(){
        if($(this).attr('checked'))
            $('#submit').val('Modify Form');
        else $('#submit').val('Create Form');   
    });
    $('#cat_selector').change(function(){onSelectCategory($(this).val());});
    $('#elem_selector').change(function(){onSelectElem($('#elem_selector').val());});
    $('#main_cat_spec').change(onChangeMainCatSpec);
    $('#id_perm_program').change(onChangePermProg);
    
    $currSection=$('#section_0');
    $currPage=$('#page_0');
    $('<input/>',{type:'button',value:'X'}).click(removeField).addClass("wrapper_button").appendTo($currPage);  
    
    //csrf stuff
    $(document).ajaxSend(function(event, xhr, settings) {
        function getCookie(name) {
            var cookieValue = null;
            if (document.cookie && document.cookie != '') {
                var cookies = document.cookie.split(';');
                for (var i = 0; i < cookies.length; i++) {
                    var cookie = jQuery.trim(cookies[i]);
                    // Does this cookie string begin with the name we want?
                    if (cookie.substring(0, name.length + 1) == (name + '=')) {
                        cookieValue = decodeURIComponent(cookie.substring(name.length + 1));
                        break;
                    }
                }
            }
            return cookieValue;
        }
        function sameOrigin(url) {
            // url could be relative or scheme relative or absolute
            var host = document.location.host; // host + port
            var protocol = document.location.protocol;
            var sr_origin = '//' + host;
            var origin = protocol + sr_origin;
            // Allow absolute or scheme relative URLs to same origin
            return (url == origin || url.slice(0, origin.length + 1) == origin + '/') ||
                (url == sr_origin || url.slice(0, sr_origin.length + 1) == sr_origin + '/') ||
                // or any other URL that isn't scheme relative or absolute i.e relative.
                !(/^(\/\/|http:|https:).*/.test(url));
        }
        function safeMethod(method) {
            return (/^(GET|HEAD|OPTIONS|TRACE)$/.test(method));
        }

        if (!safeMethod(settings.type) && sameOrigin(settings.url)) {
            xhr.setRequestHeader("X-CSRFToken", getCookie('csrftoken'));
        }
    });
    //end of csrf stuff
    
    $('#form_toolbox').accordion({autoHeight:false, icons:{}});
    $.data($('div.outline')[0], 'data', {'question_text':'', 'help_text':''});
    $.data($currPage[0], 'data', {'parent_id':-1});
    
    $("#page_break_0").dblclick(function(){
        $currPage=$(this).next('div.form_preview'); 
        //$currSection=$(this).children(":last").children("div.section");
    }).toggle(function(){$(this).next('div.form_preview').children(".wrapper_button").addClass("wrapper_button_hover");}, 
            function(){$(this).next('div.form_preview').children(".wrapper_button").removeClass("wrapper_button_hover");}
            );
    
    //Getting field information from server, and constructing the form-builder
    constructBuilder();     
    
    //Initializing UI
    //initUI();
});

var getFieldCategory=function(field_type) {
    //Returns the category for this field
    var cat="";
    $.each(formElements, function(category, fields){
        if(field_type in fields){
            cat=category;
            return false; //break out
        }
    });
    return cat;
}

var constructBuilder = function(){
    //Constructs the form builder with field information from the server
    
    $.ajax({
        url:'/customforms/builddata/',
        type:'GET',
        dataType:'json',
        async:false,
        success: function(field_data) {
            only_fkey_models.push.apply(only_fkey_models, field_data['only_fkey_models']);
            //Putting in link fields
            $.each(field_data['link_fields'], function(category, fields){
                formElements[category]={};
                model_instance_cache[category]={'options':{}, 'selected_inst':"-1", 'selected_cat':'-1'};
                $.extend(formElements[category], fields);
            });
            initUI();
        }
    });
};

var clearCatOptions=function() {
    $('#cat_instance_sel').html('').hide();
    $('#cat_spec_options').hide();
};

var initUI=function(){
    //Sets up the initial options
    var options_html="";
    //Generating options for the category selector
    $.each(formElements,function(idx,el){
            if(!$.isEmptyObject(el))
                options_html+="<option value="+idx+">"+idx+"</option>";
    });
    $('#cat_selector').html(options_html);
    
    //Putting in options for the "Links" tab
    options_html='<option value="-1">None</option>';
    $.each(only_fkey_models, function(idx, el){
        options_html+="<option value="+el+">"+el+"</option>";
    });
    $('#links_id_main').html(options_html);
    
    onSelectCategory('Generic');
    onSelectElem('textField');
    perms={};
    clearPermsArea();
    $('#id_modify_wrapper').hide();
    clearLinksArea();
    clearCatOptions();
};

var clearPermsArea=function(){
    //Initializes the permissions area
    $('#id_prog_belong').attr('checked', false).parent().hide();
    $('#id_perm_program').val("-1").hide();
    $('#id_sub_perm').children().remove();
    $('#id_sub_perm').parent().hide();
};

var clearLinksArea=function(){
    //Clears up the links area
    $('#links_id_specify').val('userdef').parent().hide();
    $('#links_id_pick').empty().parent().hide();
};

var onChangeMainLink=function(){
    clearLinksArea();
    if($('#links_id_main').val()!='-1')
        $('#links_id_specify').parent().show();
    else $('#links_id_specify').parent().hide();    
};

var onChangeLinksSpecify=function(){
    if($('#links_id_specify').val()=='particular'){
        $.ajax({
            url:'/customforms/getlinks/',
            data:{'link_model':$('#links_id_main').val()},
            type:'GET',
            dataType:'json',
            async:false,
            success: function(link_objects) {
                var html_str='';
                $.each(link_objects, function(id, name){
                    html_str+='<option value="'+id+'">'+name+'</option>';
                });
                $('#links_id_pick').html(html_str);
                $('#links_id_pick').parent().show();
            }
        });
    }
    else{
        $('#links_id_pick').html('');
        $('#links_id_pick').parent().hide();
    }
};

var getPerms=function(prog_id){
    //Queries the server for perms related to the currently selected program
    if(prog_id!="-1"){
        $.ajax({
            url:'/customforms/getperms/',
            data:{'prog_id':prog_id},
            type:'GET',
            dataType:'json',
            async:false,
            success: function(retval) {
                console.log(retval);
                perms=retval;
                populatePerms(perms);
            }
        });
    }
    else perms={};
};

var setPerms=function(){
    //Sets the permission options based on selected values
    
    var prog_id=$('#id_perm_program').val();
    if(prog_id=="-1")
        return;
    if($.isEmptyObject(perms))
        getPerms(prog_id);
    else populatePerms(perms);  
};

var populatePerms=function(perm_opts){
    var options=[], main_perm, options_string='';
    main_perm=$('#id_main_perm').val();
    if(main_perm!="none"){
        if(main_perm=='Teacher') options=perm_opts['teachers'];
        else if(main_perm=='Student') options=perm_opts['students'];
        
        $.each(options, function(idx, el){
            options_string+='<option value='+el[0]+'>'+el[1]+'</option>';
        });
        $('#id_sub_perm').html(options_string).parent().show();
    }
};

var onChangeMainPerm=function(){
    clearPermsArea();
    var main_perm=$(this).val();
    if(main_perm!='none'){
        $('#id_prog_belong').parent().show();
    }
};

var onChangeProgBelong=function(){
    var belongs=$(this).attr('checked');
    if(belongs){
        $('#id_perm_program').show();
    }
    else {
        $('#id_sub_perm').parent().hide();
        $('#id_perm_program').val("-1").hide();
    }
};

var onChangePermProg=function(){
    var prog=$('#id_perm_program');
    if(prog!="-1"){
        setPerms();
        $('#id_sub_perm').parent().show();
    }
    else
        $('#id_sub_perm').parent().hide();
};

var onChangeMainCatSpec=function() {
    //Fetches instances from the server, populates values etc.
    //Used to set up options for non-generic categories
    $("#cat_instance_sel").html('');
    
    var main_cat_spec=$("#main_cat_spec").val(), curr_category=$("#cat_selector").val(), options_html="";
    if(main_cat_spec != "automatic") {
        if($.isEmptyObject(model_instance_cache[curr_category]['options'])){
            //Fetch values from the server, and store in the cache
            $.ajax({
                url:'/customforms/getlinks/',
                data:{'link_model':curr_category},
                type:'GET',
                dataType:'json',
                async:false,
                success: function(link_objects) {
                    $.each(link_objects, function(id, name){
                        model_instance_cache[curr_category]['options'][id]=name;
                    });
                }
            });
        }   
        
        //Set options from the cache
        $.each(model_instance_cache[curr_category]['options'], function(idx, el){
            options_html+="<option value="+idx+">"+el+"</option>";
        });
        $("#cat_instance_sel").html(options_html);
        //If this option has been set previously, fetch it from the cache and set it
        if(model_instance_cache[curr_category]['selected_inst'] != "-1")
            $("#cat_instance_sel").val(model_instance_cache[curr_category]['selected_inst']);
            
        //Show the instance selector
        $("#cat_instance_sel").show();  
    }
    else
        $("#cat_instance_sel").hide();
};  
=======
$j(document).ready(function() {
	
	//Assigning event handlers
    $j('#button_add').click(function(){insertField($j('#elem_selector').attr('value'),$prevField)});
	$j('#submit').click(submit);
	$j('#input_form_title').bind('change', updateTitle);
	$j('#input_form_description').bind('change', updateDesc);
	$j('#id_main_perm').change(onChangeMainPerm);
	$j('#id_prog_belong').change(onChangeProgBelong);
	$j('#links_id_main').change(onChangeMainLink);
	$j('#links_id_specify').change(onChangeLinksSpecify);
	$j('#id_modify').change(function(){
		if($j(this).attr('checked'))
			$j('#submit').val('Modify Form');
		else $j('#submit').val('Create Form');	
	});
	$j('#cat_selector').change(function(){onSelectCategory($j(this).val());});
	$j('#elem_selector').change(function(){onSelectElem($j('#elem_selector').val());});
	$j('#main_cat_spec').change(onChangeMainCatSpec);
	$j('#id_perm_program').change(onChangePermProg);
	
	$currSection=$j('#section_0');
	$currPage=$j('#page_0');
	$j('<input/>',{type:'button',value:'X'}).click(removeField).addClass("wrapper_button").appendTo($currPage);	
	
	//csrf stuff
	$j(document).ajaxSend(function(event, xhr, settings) {
	    function getCookie(name) {
	        var cookieValue = null;
	        if (document.cookie && document.cookie != '') {
	            var cookies = document.cookie.split(';');
	            for (var i = 0; i < cookies.length; i++) {
	                var cookie = jQuery.trim(cookies[i]);
	                // Does this cookie string begin with the name we want?
	                if (cookie.substring(0, name.length + 1) == (name + '=')) {
	                    cookieValue = decodeURIComponent(cookie.substring(name.length + 1));
	                    break;
	                }
	            }
	        }
	        return cookieValue;
	    }
	    function sameOrigin(url) {
	        // url could be relative or scheme relative or absolute
	        var host = document.location.host; // host + port
	        var protocol = document.location.protocol;
	        var sr_origin = '//' + host;
	        var origin = protocol + sr_origin;
	        // Allow absolute or scheme relative URLs to same origin
	        return (url == origin || url.slice(0, origin.length + 1) == origin + '/') ||
	            (url == sr_origin || url.slice(0, sr_origin.length + 1) == sr_origin + '/') ||
	            // or any other URL that isn't scheme relative or absolute i.e relative.
	            !(/^(\/\/|http:|https:).*/.test(url));
	    }
	    function safeMethod(method) {
	        return (/^(GET|HEAD|OPTIONS|TRACE)$/.test(method));
	    }

	    if (!safeMethod(settings.type) && sameOrigin(settings.url)) {
	        xhr.setRequestHeader("X-CSRFToken", getCookie('csrftoken'));
	    }
	});
	//end of csrf stuff
	
	$j('#form_toolbox').accordion({autoHeight:false, icons:{}});
	$j.data($j('div.outline')[0], 'data', {'question_text':'', 'help_text':''});
	$j.data($currPage[0], 'data', {'parent_id':-1});
	
	$j("#page_break_0").dblclick(function(){
		$currPage=$j(this).next('div.form_preview'); 
		//$currSection=$j(this).children(":last").children("div.section");
	}).toggle(function(){$j(this).next('div.form_preview').children(".wrapper_button").addClass("wrapper_button_hover");}, 
			function(){$j(this).next('div.form_preview').children(".wrapper_button").removeClass("wrapper_button_hover");}
			);
	
	//Getting field information from server, and constructing the form-builder
	constructBuilder();		
	
	//Initializing UI
	//initUI();
});

var getFieldCategory=function(field_type) {
	//Returns the category for this field
	var cat="";
	$j.each(formElements, function(category, fields){
		if(field_type in fields){
			cat=category;
			return false; //break out
		}
	});
	return cat;
}

var constructBuilder = function(){
	//Constructs the form builder with field information from the server
	
	$j.ajax({
		url:'/customforms/builddata/',
		type:'GET',
		dataType:'json',
		async:false,
		success: function(field_data) {
			only_fkey_models.push.apply(only_fkey_models, field_data['only_fkey_models']);
			//Putting in link fields
			$j.each(field_data['link_fields'], function(category, fields){
				formElements[category]={};
				model_instance_cache[category]={'options':{}, 'selected_inst':"-1", 'selected_cat':'-1'};
				$j.extend(formElements[category], fields);
			});
			initUI();
		}
	});
};

var clearCatOptions=function() {
	$j('#cat_instance_sel').html('').hide();
	$j('#cat_spec_options').hide();
};

var initUI=function(){
	//Sets up the initial options
	var options_html="";
	//Generating options for the category selector
	$j.each(formElements,function(idx,el){
			if(!$j.isEmptyObject(el))
				options_html+="<option value="+idx+">"+idx+"</option>";
	});
	$j('#cat_selector').html(options_html);
	
	//Putting in options for the "Links" tab
	options_html='<option value="-1">None</option>';
	$j.each(only_fkey_models, function(idx, el){
		options_html+="<option value="+el+">"+el+"</option>";
	});
	$j('#links_id_main').html(options_html);
	
	onSelectCategory('Generic');
	onSelectElem('textField');
	perms={};
	clearPermsArea();
	$j('#id_modify_wrapper').hide();
	clearLinksArea();
	clearCatOptions();
};

var clearPermsArea=function(){
	//Initializes the permissions area
	$j('#id_prog_belong').attr('checked', false).parent().hide();
	$j('#id_perm_program').val("-1").hide();
	$j('#id_sub_perm').children().remove();
	$j('#id_sub_perm').parent().hide();
};

var clearLinksArea=function(){
	//Clears up the links area
	$j('#links_id_specify').val('userdef').parent().hide();
	$j('#links_id_pick').empty().parent().hide();
};

var onChangeMainLink=function(){
	clearLinksArea();
	if($j('#links_id_main').val()!='-1')
		$j('#links_id_specify').parent().show();
	else $j('#links_id_specify').parent().hide();	
};

var onChangeLinksSpecify=function(){
	if($j('#links_id_specify').val()=='particular'){
		$j.ajax({
			url:'/customforms/getlinks/',
			data:{'link_model':$j('#links_id_main').val()},
			type:'GET',
			dataType:'json',
			async:false,
			success: function(link_objects) {
				var html_str='';
				$j.each(link_objects, function(id, name){
					html_str+='<option value="'+id+'">'+name+'</option>';
				});
				$j('#links_id_pick').html(html_str);
				$j('#links_id_pick').parent().show();
			}
		});
	}
	else{
		$j('#links_id_pick').html('');
		$j('#links_id_pick').parent().hide();
	}
};

var getPerms=function(prog_id){
	//Queries the server for perms related to the currently selected program
	if(prog_id!="-1"){
		$j.ajax({
			url:'/customforms/getperms/',
			data:{'prog_id':prog_id},
			type:'GET',
			dataType:'json',
			async:false,
			success: function(retval) {
				//console.log(retval);
				perms=retval;
				populatePerms(perms);
			}
		});
	}
	else perms={};
};

var setPerms=function(){
	//Sets the permission options based on selected values
	
	var prog_id=$j('#id_perm_program').val();
	if(prog_id=="-1")
		return;
	if($j.isEmptyObject(perms))
		getPerms(prog_id);
	else populatePerms(perms);	
};

var populatePerms=function(perm_opts){
	var options=[], main_perm, options_string='';
	main_perm=$j('#id_main_perm').val();
	if(main_perm!="none"){
		if(main_perm=='Teacher') options=perm_opts['teachers'];
		else if(main_perm=='Student') options=perm_opts['students'];
		
		$j.each(options, function(idx, el){
			options_string+='<option value='+el[0]+'>'+el[1]+'</option>';
		});
		$j('#id_sub_perm').html(options_string).parent().show();
	}
};

var onChangeMainPerm=function(){
	clearPermsArea();
	var main_perm=$j(this).val();
	if(main_perm!='none'){
		$j('#id_prog_belong').parent().show();
	}
};

var onChangeProgBelong=function(){
	var belongs=$j(this).attr('checked');
	if(belongs){
		$j('#id_perm_program').show();
	}
	else {
		$j('#id_sub_perm').parent().hide();
		$j('#id_perm_program').val("-1").hide();
	}
};

var onChangePermProg=function(){
	var prog=$j('#id_perm_program');
	if(prog!="-1"){
		setPerms();
		$j('#id_sub_perm').parent().show();
	}
	else
		$j('#id_sub_perm').parent().hide();
};

var onChangeMainCatSpec=function() {
	//Fetches instances from the server, populates values etc.
	//Used to set up options for non-generic categories
	$j("#cat_instance_sel").html('');
	
	var main_cat_spec=$j("#main_cat_spec").val(), curr_category=$j("#cat_selector").val(), options_html="";
	if(main_cat_spec != "automatic") {
		if($j.isEmptyObject(model_instance_cache[curr_category]['options'])){
			//Fetch values from the server, and store in the cache
			$j.ajax({
				url:'/customforms/getlinks/',
				data:{'link_model':curr_category},
				type:'GET',
				dataType:'json',
				async:false,
				success: function(link_objects) {
					$j.each(link_objects, function(id, name){
						model_instance_cache[curr_category]['options'][id]=name;
					});
				}
			});
		}	
		
		//Set options from the cache
		$j.each(model_instance_cache[curr_category]['options'], function(idx, el){
			options_html+="<option value="+idx+">"+el+"</option>";
		});
		$j("#cat_instance_sel").html(options_html);
		//If this option has been set previously, fetch it from the cache and set it
		if(model_instance_cache[curr_category]['selected_inst'] != "-1")
			$j("#cat_instance_sel").val(model_instance_cache[curr_category]['selected_inst']);
			
		//Show the instance selector
		$j("#cat_instance_sel").show();	
	}
	else
		$j("#cat_instance_sel").hide();
};	
>>>>>>> df921363

var createLabel=function(labeltext, required) {
    //Returns an HTML-formatted label, with a red * if the question is required
    
    if(!required)
        return '<p>'+labeltext+'</p>';
    else return '<p>'+labeltext+'<span class="asterisk">'+'*'+'</span></p>';    
};

var removeField = function() {
<<<<<<< HEAD
    //removes the selected element from the form by performing .remove() on the wrapper div
    
    if($(this).parent().hasClass('form_preview')){
        //If it's a page, remove the page-break text as well
        $(this).parent().prev().remove();
    }
    $(this).parent().remove();
};

var addOption=function(option_text) {
    //adds an option in the form toolbox
    
    var $option,$wrap_option;
    $wrap_option=$('<div></div>').addClass('option_element');
    $option=$('<input/>', {
        type:"text",
        value:option_text
    });
    $option.appendTo($wrap_option);
    $('<input/>',{type:'button',value:'+'}).click(function(){addOption('')}).appendTo($wrap_option);
    $('<input/>',{type:'button',value:'-'}).click(removeOption).appendTo($wrap_option);
    $wrap_option.appendTo($('#multi_options'));
};

var removeOption=function() {
    //removes an option from the radio group
    
    $(this).parent().remove();
=======
	//removes the selected element from the form by performing .remove() on the wrapper div
	
	if($j(this).parent().hasClass('form_preview')){
		//If it's a page, remove the page-break text as well
		$j(this).parent().prev().remove();
	}
	$j(this).parent().remove();
};

var addOption=function(option_text) {
	//adds an option in the form toolbox
	
	var $option,$wrap_option;
	$wrap_option=$j('<div></div>').addClass('option_element');
	$option=$j('<input/>', {
		type:"text",
		value:option_text
	});
	$option.appendTo($wrap_option);
	$j('<input/>',{type:'button',value:'+'}).click(function(){addOption('')}).appendTo($wrap_option);
	$j('<input/>',{type:'button',value:'-'}).click(removeOption).appendTo($wrap_option);
	$wrap_option.appendTo($j('#multi_options'));
};

var removeOption=function() {
	//removes an option from the radio group
	
	$j(this).parent().remove();
>>>>>>> df921363
};

var generateOptions=function() {
    //Generates the options input fields for multi-select form fields
    
    for(i=1;i<=3;i++) {
        addOption('');
    }
};  

var getFirst=function(category){
<<<<<<< HEAD
    //returns some item corresponding to category
    
    var retval="";
    $.each(formElements[category], function(idx, el){retval=idx; return false;});
    return retval;
=======
	//returns some item corresponding to category
	
	var retval="";
	$j.each(formElements[category], function(idx, el){retval=idx; return false;});
	return retval;
>>>>>>> df921363
};


var showCategorySpecificOptions=function(category){
    //Shows options related to the current category.
    //For instance, for linked fields, it shows options for selecting the queryset.
    clearCatOptions();
    
    //  Don't show anything unless the selected category came from a linked model
    for (var c in default_categories)
    {
        if (default_categories[c] == category)
            return;
    }

    //Show the category-specific options
    $j('#cat_spec_options').show();
    
    //Set any-predefined values
    if(category in model_instance_cache){
        if(model_instance_cache[category]['selected_cat']!="-1"){
            $j('#main_cat_spec').val(model_instance_cache[category]['selected_cat']);
            onChangeMainCatSpec();
        }
    }
};

var populateFieldsSelector=function(category){
<<<<<<< HEAD
    //Populates the Field selector with the appropriate form fields
    
    var fields_list=formElements[category], options_html="";
    if(fields_list.length ==0)
        return;
    //Generating Options list
    $.each(fields_list, function(index,elem){
        var disp_name="";
        if(category!="Generic" && elem['required'])
            disp_name=elem['disp_name']+"**";
        else disp_name=elem['disp_name'];   
        options_html+="<option value="+index+">"+disp_name+"</option>";
    });
    //Populating options for the Field Selector
    $("#elem_selector").html(options_html);
=======
	//Populates the Field selector with the appropriate form fields
	
	var fields_list=formElements[category], options_html="";
	if(fields_list.length ==0)
		return;
	//Generating Options list
	$j.each(fields_list, function(index,elem){
		var disp_name="";
		if(category!="Generic" && elem['required'])
			disp_name=elem['disp_name']+"**";
		else disp_name=elem['disp_name'];	
		options_html+="<option value="+index+">"+disp_name+"</option>";
	});
	//Populating options for the Field Selector
	$j("#elem_selector").html(options_html);
>>>>>>> df921363
};

var onSelectCategory=function(category) {
    //Handles selection of a particular category
    
    populateFieldsSelector(category);
    
    //'Initializing' form builder with first field element
    onSelectElem(getFirst(category));
    showCategorySpecificOptions(category);
};

var clearSpecificOptions=function() {
<<<<<<< HEAD
    //Removes previous field-specific options, if any
    
    var $multi_options=$('#multi_options'),$other_options=$('#other_options');
    if($multi_options.children().length!=0)
        $multi_options.empty();
    if($other_options.children().length!=0)
        $other_options.empty();
=======
	//Removes previous field-specific options, if any
	
	var $multi_options=$j('#multi_options'),$other_options=$j('#other_options');
	if($multi_options.children().length!=0)
		$multi_options.empty();
	if($other_options.children().length!=0)
		$other_options.empty();
>>>>>>> df921363
};

var addSpecificOptions=function(elem, options, limtype) {
    //Adds in specific options for some fields

<<<<<<< HEAD
    var limits, frag, $div;
    if(elem=='numeric'){
        if(options!='')
            limits=options.split(',');
        else limits=[0,0];
        frag='<div class="toolboxText">';
        frag+='<p>Min <input type="text" id="id_minVal" value="'+limits[0]+'"/>';
        frag+='&nbsp;&nbsp;Max <input type="text" id="id_maxVal" value="'+limits[1]+'"/>';
        frag+='</p></div>';
        $div=$(frag);
        $div.appendTo($('#other_options')); 
    }
    else if(elem=='textField' || elem=='longTextField' || elem=='longAns' || elem=='reallyLongAns'){
        if(options!='')
            limits=options.split(',');
        else limits=['',''];
        frag='<div id="text_limits" class="toolboxText">';
        frag+='<select id="charOrWord">';
        frag+='<option value="chars">Characters</option>';
        frag+='<option value="words">Words</option>';
        frag+='</select>';
        frag+='<p>Min <input type="text" id="text_min" value="'+limits[0]+'"/> &nbsp;&nbsp;'; 
        frag+='Max <input type="text" id="text_max" value="'+limits[1]+'"/></p>';
        frag+='</div>';
        var $div=$(frag);
        $div.appendTo($('#other_options'));
        if(limtype!='')
            $('#charOrWord').val(limtype);
        else $('#charOrWord').val('chars');
    }
=======
	var limits, frag, $div;
	if(elem=='numeric'){
		if(options!='')
			limits=options.split(',');
		else limits=[0,0];
		frag='<div class="toolboxText">';
		frag+='<p>Min <input type="text" id="id_minVal" value="'+limits[0]+'"/>';
		frag+='&nbsp;&nbsp;Max <input type="text" id="id_maxVal" value="'+limits[1]+'"/>';
		frag+='</p></div>';
	 	$div=$j(frag);
		$div.appendTo($j('#other_options'));	
	}
	else if(elem=='textField' || elem=='longTextField' || elem=='longAns' || elem=='reallyLongAns'){
		if(options!='')
			limits=options.split(',');
		else limits=['',''];
		frag='<div id="text_limits" class="toolboxText">';
		frag+='<select id="charOrWord">';
		frag+='<option value="chars">Characters</option>';
		frag+='<option value="words">Words</option>';
		frag+='</select>';
		frag+='<p>Min <input type="text" id="text_min" value="'+limits[0]+'"/> &nbsp;&nbsp;'; 
		frag+='Max <input type="text" id="text_max" value="'+limits[1]+'"/></p>';
		frag+='</div>';
		var $div=$j(frag);
		$div.appendTo($j('#other_options'));
		if(limtype!='')
			$j('#charOrWord').val(limtype);
		else $j('#charOrWord').val('chars');
	}
>>>>>>> df921363
};

var addCorrectnessOptions = function(elem) {
    /*  Display a field that lets the form author specify a "correct" answer
        for supported field types   */

    //  TODO: Convert the correct answer selector into a replica of the field
    //  that the user will see.  For now, they have to know kung fu.
    if (elem == 'dropdown')
    {
        frag = '<div id="dropdown_correctness_options" class="toolboxText">';
        frag += '<p>Correct answer index: ';
        frag += '<input type="text" id="dropdown_correct_answer" value=""/>';
        frag += '</p></div>';
        var $div = $j(frag);
        $div.appendTo($j('#other_options'));
    }
    else if (elem == 'radio')
    {
        frag = '<div id="radio_correctness_options" class="toolboxText">';
        frag += '<p>Correct answer index: ';
        frag += '<input type="text" id="radio_correct_answer" value=""/>';
        frag += '</p></div>';
        var $div = $j(frag);
        $div.appendTo($j('#other_options'));
    }
    else if (elem == 'textField')
    {
        frag = '<div id="textField_correctness_options" class="toolboxText">';
        frag += '<p>Correct answer: ';
        frag += '<input type="text" id="textField_correct_answer" value=""/>';
        frag += '</p></div>';
        var $div = $j(frag);
        $div.appendTo($j('#other_options'));
    }
    else if (elem == 'checkboxes')
    {
        frag = '<div id="checkboxes_correctness_options" class="toolboxText">';
        frag += '<p>Correct answer indices (comma-separated): ';
        frag += '<input type="text" id="checkboxes_correct_answer" value=""/>';
        frag += '</p></div>';
        var $div = $j(frag);
        $div.appendTo($j('#other_options'));
    }
}

var onSelectElem = function(item) {
    //Generates the properties fields when a form item is selected from the list

<<<<<<< HEAD
    //Remove previous field-specific options, if any
    clearSpecificOptions();
    $('#id_instructions').attr('value','');
    $('#id_required').attr('checked','');
    
    $('div.field_selected').removeClass('field_selected');
    var currCategory=$('#cat_selector').val();  
    var $option,$wrap_option,i, question_text=formElements[currCategory][item]['ques'], $button=$('#button_add');
    
=======
	//Remove previous field-specific options, if any
	clearSpecificOptions();
	$j('#id_instructions').attr('value','');
	$j('#id_required').attr('checked','');
	
	$j('div.field_selected').removeClass('field_selected');
	var currCategory=$j('#cat_selector').val();	
	var $option,$wrap_option,i, question_text=formElements[currCategory][item]['ques'], $button=$j('#button_add');
	
>>>>>>> df921363
    //  Add validation options
    if (item in formElements['Generic'])
    {
        addCorrectnessOptions(item);
    }
    
<<<<<<< HEAD
    //Defining actions for generic elements
    if(item=='textField' || item=='longTextField' || item=='longAns' || item=='reallyLongAns')
        addSpecificOptions(item, '', '');
    else if(item=="radio" || item=="dropdown" || item=="multiselect" || item=="checkboxes") 
        generateOptions();
    else if(item=="numeric") 
        addSpecificOptions(item, '', '');
    else if(item=='section'){
        $('#id_instructions').attr('value','Enter a short description about the section');
    }
    else if(item=='page'){
        $('#id_instructions').attr('value','Not required');
    }
    
    //Set 'Required' to a sensible default
    setRequired(item);  
        
    $('#id_question').attr('value',question_text);
    $prevField=$currSection.children(":last");
    if($button.attr('value')!='Add to Form')
        $button.attr('value','Add to Form').unbind('click').click(function(){insertField($('#elem_selector').attr('value'),$prevField)});
};

var setRequired=function(item){
    //Sets the 'Required' option according to item
    
    $('#id_required').attr('disabled', false);
    //For 'section' and 'page', disable 'Required'
    if(item=='page' || item=='section' || item in formElements['NotReallyFields'])
        $('#id_required').attr('disabled', true);
    //Set 'Required' as checked for custom fields that are required on the model
    if(!item in formElements['Generic']){
        //Get the options for this item, and set 'Required' accordingly
        $.each(formElements, function(cat, flds){
            if(item in flds){
                if(flds[item]['required'])
                    $('#id_required').attr('checked', true).attr('disabled', true);
                return false; //break out
            }
        });
    }   
};

var updateField=function() {
    var curr_field_type=$.data($currField[0],'data').field_type;
    if(curr_field_type=='section'){
        $currField.find('h2').html($('#id_question').attr('value'));
        $currField.children('p.field_text').html($('#id_instructions').attr('value'));
        return;
    }
    $prevField=$currField.prev();
    $currField.remove();
    $currField=addElement(curr_field_type,$prevField);
    $currField.addClass('field_selected');
};

var onSelectField=function($elem, field_data) {
    /*
        Handles clicks on field wrappers.
        Also called by rebuild(..) to recreate a form from metadata
    */
    
    clearSpecificOptions();
    //De-selecting any previously selected field
    $('div.field_selected').removeClass('field_selected');
        
    var $wrap=$elem, $button=$('#button_add'), options, ftype=field_data.field_type;
    
    //Select the current field and category in the field and category selectors
    if(ftype in formElements['Generic']){
        $('#cat_selector').val('Generic');
        populateFieldsSelector('Generic');
        $('#elem_selector').val(ftype); 
    }
    else if(ftype in formElements['Personal']){
        $('#cat_selector').val('Personal');
        populateFieldsSelector('Personal');
        $('#elem_selector').val(ftype);
    }
    else {
        //link field
        var curr_cat=getFieldCategory(ftype);
        $('#cat_selector').val(curr_cat);
        populateFieldsSelector(curr_cat);
        $('#elem_selector').val(ftype);
        showCategorySpecificOptions(curr_cat);
    }
    
    if($wrap.length !=0){
        $wrap.removeClass('field_hover').addClass('field_selected');
        $wrap.find('.wrapper_button').removeClass('wrapper_button_hover');
        $currField=$wrap;
        $currSection=$wrap.parent();
        $prevField=$wrap.prev('div.field_wrapper'); 
    }
    if(ftype!='section')
        $("#id_required").attr('checked',field_data.required);
    $("#id_question").attr('value',field_data.question_text);
    $("#id_instructions").attr('value',field_data.help_text);
    
    //Adding in field-specific options
    if($.inArray(ftype, ['radio', 'dropdown', 'multiselect', 'checkboxes']) != -1){
        options=field_data.attrs['options'].split("|");
        $.each(options, function(idx,el) {
            if(el!="")
                addOption(el);
        });
    }
    else if(ftype=='numeric')
        addSpecificOptions('numeric', field_data.attrs['limits'], '');
    else if($.inArray(ftype, ['textField', 'longTextField', 'longAns', 'reallyLongAns']) != -1){
        var key;
        if('charlimits' in field_data.attrs)
            addSpecificOptions(ftype, field_data.attrs['charlimits'], 'chars');
        else
            addSpecificOptions(ftype, field_data.attrs['wordlimits'], 'words');
    }
    else if(ftype=='section'){
        $("#id_required").attr('checked','');
    }
    if($button.attr('value')=='Add to Form')
        $button.attr('value','Update').unbind('click').click(updateField);
        
    //Set 'Required' depending on item
    setRequired(ftype); 
};

var deSelectField=function() {
    //De-selects 'this' field
    
    $(this).removeClass('field_selected');
    $(this).addClass('field_hover');
    $(this).find(".wrapper_button").toggleClass("wrapper_button_hover");
    $('#cat_selector').children('option[value=Generic]').attr('selected','selected');
    onSelectCategory('Generic');
    onSelectElem('textField');
=======
	//Defining actions for generic elements
	if(item=='textField' || item=='longTextField' || item=='longAns' || item=='reallyLongAns')
		addSpecificOptions(item, '', '');
	else if(item=="radio" || item=="dropdown" || item=="multiselect" || item=="checkboxes") 
		generateOptions();
	else if(item=="numeric") 
		addSpecificOptions(item, '', '');
	else if(item=='section'){
		$j('#id_instructions').attr('value','Enter a short description about the section');
	}
	else if(item=='page'){
		$j('#id_instructions').attr('value','Not required');
	}
	
	//Set 'Required' to a sensible default
	setRequired(item);	
		
	$j('#id_question').attr('value',question_text);
	$prevField=$currSection.children(":last");
	if($button.attr('value')!='Add to Form')
		$button.attr('value','Add to Form').unbind('click').click(function(){insertField($j('#elem_selector').attr('value'),$prevField)});
};

var setRequired=function(item){
	//Sets the 'Required' option according to item
	
	$j('#id_required').attr('disabled', false);
	//For 'section' and 'page', disable 'Required'
	if(item=='page' || item=='section' || item in formElements['NotReallyFields'])
		$j('#id_required').attr('disabled', true);
	//Set 'Required' as checked for custom fields that are required on the model
	if(!item in formElements['Generic']){
		//Get the options for this item, and set 'Required' accordingly
		$j.each(formElements, function(cat, flds){
			if(item in flds){
				if(flds[item]['required'])
					$j('#id_required').attr('checked', true).attr('disabled', true);
				return false; //break out
			}
		});
	}	
};

var updateField=function() {
	var curr_field_type=$j.data($currField[0],'data').field_type;
	if(curr_field_type=='section'){
		$currField.find('h2').html($j('#id_question').attr('value'));
		$currField.children('p.field_text').html($j('#id_instructions').attr('value'));
		return;
	}
	$prevField=$currField.prev();
	$currField.remove();
	$currField=addElement(curr_field_type,$prevField);
	$currField.addClass('field_selected');
};

var onSelectField=function($elem, field_data) {
	/*
		Handles clicks on field wrappers.
		Also called by rebuild(..) to recreate a form from metadata
	*/
	
	clearSpecificOptions();
	//De-selecting any previously selected field
	$j('div.field_selected').removeClass('field_selected');
		
	var $wrap=$elem, $button=$j('#button_add'), options, ftype=field_data.field_type;
	
	//Select the current field and category in the field and category selectors
	if(ftype in formElements['Generic']){
		$j('#cat_selector').val('Generic');
		populateFieldsSelector('Generic');
		$j('#elem_selector').val(ftype);	
	}
	else if(ftype in formElements['Personal']){
		$j('#cat_selector').val('Personal');
		populateFieldsSelector('Personal');
		$j('#elem_selector').val(ftype);
	}
	else {
		//link field
		var curr_cat=getFieldCategory(ftype);
		$j('#cat_selector').val(curr_cat);
		populateFieldsSelector(curr_cat);
		$j('#elem_selector').val(ftype);
		showCategorySpecificOptions(curr_cat);
	}
	
	if($wrap.length !=0){
		$wrap.removeClass('field_hover').addClass('field_selected');
		$wrap.find('.wrapper_button').removeClass('wrapper_button_hover');
		$currField=$wrap;
		$currSection=$wrap.parent();
		$prevField=$wrap.prev('div.field_wrapper');	
	}
	if(ftype!='section')
		$j("#id_required").attr('checked',field_data.required);
	$j("#id_question").attr('value',field_data.question_text);
	$j("#id_instructions").attr('value',field_data.help_text);
	
	//Adding in field-specific options
	if($j.inArray(ftype, ['radio', 'dropdown', 'multiselect', 'checkboxes']) != -1){
		options=field_data.attrs['options'].split("|");
		$j.each(options, function(idx,el) {
			if(el!="")
				addOption(el);
		});
	}
	else if(ftype=='numeric')
		addSpecificOptions('numeric', field_data.attrs['limits'], '');
	else if($j.inArray(ftype, ['textField', 'longTextField', 'longAns', 'reallyLongAns']) != -1){
		var key;
		if('charlimits' in field_data.attrs)
			addSpecificOptions(ftype, field_data.attrs['charlimits'], 'chars');
		else
			addSpecificOptions(ftype, field_data.attrs['wordlimits'], 'words');
	}
	else if(ftype=='section'){
		$j("#id_required").attr('checked','');
	}
	if($button.attr('value')=='Add to Form')
		$button.attr('value','Update').unbind('click').click(updateField);
		
	//Set 'Required' depending on item
	setRequired(ftype);	
};

var deSelectField=function() {
	//De-selects 'this' field
	
	$j(this).removeClass('field_selected');
	$j(this).addClass('field_hover');
	$j(this).find(".wrapper_button").toggleClass("wrapper_button_hover");
	$j('#cat_selector').children('option[value=Generic]').attr('selected','selected');
	onSelectCategory('Generic');
	onSelectElem('textField');
>>>>>>> df921363
};

var insertField=function(item, $prevField){
    //Handles addition of a field into the form, as well as other ancillary functions. Calls addElement()
    
    addElement(item,$prevField);
    onSelectElem(item);
};

var renderNormalField=function(item, field_options, data){
<<<<<<< HEAD
    //Rendering code for simple fields (i.e. non-custom fields)
    var $new_elem, key;
    if(item=="textField"){
        $new_elem=$('<input/>', {
            type:"text",
            size:"30"
        });
        if($('#charOrWord').val()=='chars')
            key='charlimits';
        else key='wordlimits';  
        data['attrs'][key]=$('#text_min').attr('value') + ',' + $('#text_max').attr('value');
        data['attrs']['correct_answer']=$('#textField_correct_answer').attr('value');
    }
    else if(item=="longTextField"){
        $new_elem=$('<input/>', {
            type:"text",
            size:"60"
        });
        if($('#charOrWord').val()=='chars')
            key='charlimits';
        else key='wordlimits';  
        data['attrs'][key]=$('#text_min').attr('value') + ',' + $('#text_max').attr('value');
    }
    else if(item=="longAns") {
        $new_elem=$('<textarea>', {
            rows:"8",
            cols:"50"
        });
        if($('#charOrWord').val()=='chars')
            key='charlimits';
        else key='wordlimits';  
        data['attrs'][key]=$('#text_min').attr('value') + ',' + $('#text_max').attr('value');
    }
    else if(item=="reallyLongAns") {
        $new_elem=$('<textarea>', {
            rows:"14",
            cols:"60"
        });
        if($('#charOrWord').val()=='chars')
            key='charlimits';
        else key='wordlimits';  
        data['attrs'][key]=$('#text_min').attr('value') + ',' + $('#text_max').attr('value');
    }
    else if(item=="radio") {
        var $text_inputs=$('#multi_options input:text'), $one_option, options_string="";
        $new_elem=$("<div>");
        
        if(!$.isEmptyObject(field_options)){
            //Custom field, get options from definition
            options_string=field_options['options'];
        }
        else {
            //Normal field
            $text_inputs.each(function(idx,el) {
                    options_string+=$(el).attr('value')+"|";    
            });
        }
        $.each(options_string.split('|'), function(idx, el){
            if(el!=''){
                $one_option=$('<input>', {
                        type:"radio",
                        value:el
                });
                $new_elem.append($("<p>").append($one_option).append($("<span>"+el+"</span>")));
            }
        });
        data['attrs']['options']=options_string;
        data['attrs']['correct_answer']=$('#radio_correct_answer').attr('value');
    }
    else if(item=="dropdown") {
        $new_elem=$('<select>');
        var $text_inputs=$('#multi_options input:text'), $one_option, options_string="";
        if(!$.isEmptyObject(field_options))
            options_string=field_options['options'];
        else{
            $text_inputs.each(function(idx,el) {
                options_string+=$(el).attr('value')+"|";
            });
        }
        $.each(options_string.split('|'), function(idx, el){
            if(el!=''){
                $one_option=$('<option>', {
                        value:el
                }); 
                $one_option.html(el);
                $new_elem.append($one_option);
            }
        }); 
        data['attrs']['correct_answer']=$('#dropdown_correct_answer').attr('value');
        data['attrs']['options']=options_string;
    }
    else if(item=="multiselect") {
        $new_elem=$('<select>',{
            'multiple':'multiple'
        });
        var $text_inputs=$('#multi_options input:text'), $one_option, options_string="";
        if(!$.isEmptyObject(field_options))
            options_string=field_options['options'];
        else {
            $text_inputs.each(function(idx,el) {
                options_string+=$(el).attr('value')+"|";
            });
        }
        $.each(options_string.split('|'), function(idx, el){
            $one_option=$('<option>', {
                    value:el
            }); 
            $one_option.html(el);
            $new_elem.append($one_option);
        }); 
        data['attrs']['options']=options_string;
    }
    else if(item=="checkboxes"){
        var $text_inputs=$('#multi_options input:text'), $one_option, options_string="";
        $new_elem=$("<div>");
        if(!$.isEmptyObject(field_options))
            options_string=field_options['options'];
        else {
            $text_inputs.each(function(idx,el) {
                options_string+=$(el).attr('value')+"|";
            });
        }
        $.each(options_string.split('|'), function(idx, el){
            $one_option=$('<input>', {
                    type:"checkbox",
                    value:el
            });
            $new_elem.append($("<p>").append($one_option).append($("<span>"+el+"</span>")));
        });
        data['attrs']['options']=options_string;
        data['attrs']['correct_answer']=$('#checkboxes_correct_answer').attr('value');
    }
    else if(item=="numeric"){
        $new_elem=$('<input/>', {
            type:"text",
            size:"20"
        });
        data['attrs']['limits']=$('#id_minVal').attr('value') + ',' + $('#id_maxVal').attr('value');
    }
    else if(item=='date'){
        $new_elem=$("<div>");
        var $mm,$dd,$yyyy;
        $mm=$('<input/>', {
            type:"text",
            size:"2",
            value:"mm"
        });
        $dd=$('<input/>', {
            type:"text",
            size:"2",
            value:"dd"
        });
        $yyyy=$('<input/>', {
            type:"text",
            size:"4",
            value:"yyyy"
        });
        $new_elem.append($('<p>').append($mm).append($('<span> / </span>')).append($dd).append($('<span> / </span>')).append($yyyy));
    }
    else if(item=='time'){
        $new_elem=$("<div>");
        var $hh,$m,$ss,$ampm;
        $hh=$('<input/>', {
            type:"text",
            size:"2",
            value:"hh"
        });
        $m=$('<input/>', {
            type:"text",
            size:"2",
            value:"mm"
        });
        $ss=$('<input/>', {
            type:"text",
            size:"2",
            value:"ss"
        });
        $ampm=$('<select>').append($('<option value="AM">AM</option>')).append($('<option value="PM">PM</option>'));
        $new_elem.append($('<p>').append($hh).append($('<span> : </span>')).append($m).append($('<span> : </span>')).append($ss).append('&nbsp;').append($ampm));
    }
    else if(item=='file'){  
        $new_elem=$('<input/>', {  
            type:"file",    
        });    
    }
    else if(item=='phone' || item=='email'){
        $new_elem=$('<input/>', {
            type:"text",
            size:"30"
        });
    }
    else if(item=='state'){
        $new_elem=$('<select></select>');
    }
    else if(item=='gender'){
        $new_elem=$('<p>');
        $new_elem.append($('<input/>', {
            type:'radio',
            value:'Male',
            name:'gender'
        })).append($('<span class="field_text">Male&nbsp;&nbsp;</span>')).append($('<input/>', {
                type:'radio',
                value:'Female',
                name:'gender'
        })).append($('<span class="field_text">Female</span>'));
    }
    else if((item=="boolean") || (item == "null_boolean")) {
        var $text_inputs=$('#multi_options input:text'), $one_option, options_string="";
        $new_elem=$("<div>");
        options_string = 'Yes';
        $.each(options_string.split('|'), function(idx, el){
            $one_option=$('<input>', {
                    type:"checkbox",
                    value:el
            });
            $new_elem.append($("<p>").append($one_option).append($("<span>"+el+"</span>")));
        });
    }
    else if(item=="radio_yesno") {
        var $text_inputs=$('#multi_options input:text'), $one_option, options_string="";
        $new_elem=$("<div>");
        
        options_string = 'Yes|No';
        $.each(options_string.split('|'), function(idx, el){
            if(el!=''){
                $one_option=$('<input>', {
                        type:"radio",
                        value:el
                });
                $new_elem.append($("<p>").append($one_option).append($("<span>"+el+"</span>")));
            }
        });
        data['attrs']['options']=options_string;
    }
    else if(item=="instructions") {
        $new_elem=$('<div class="instructions">' + $('#id_instructions').attr('value') + '</div>');
    }
    //Page and section are special-cased
    else if(item=='section'){
        //this one's processed differently from the others
    
        var $outline=$('<div class="outline"></div>'), label_text=$.trim($('#id_question').attr('value')),
            help_text=$.trim($('#id_instructions').attr('value'));
        $outline.append('<hr/>').append($('<h2 class="section_header">'+label_text+'</h2>')).append($('<p class="field_text">'+help_text+'</p>'));
        $currSection=$('<div>', {
            id:'section_'+secCount,
            'class':'section'
        });
        $outline.append($currSection);
        $('<input/>',{type:'button',value:'X'}).click(removeField).addClass("wrapper_button").appendTo($outline);
        $outline.toggle(function() {
            onSelectField($(this), $.data(this, 'data'));
            $(this).children(".wrapper_button").addClass("wrapper_button_hover");
        }, function(){
            $(this).children(".wrapper_button").removeClass("wrapper_button_hover");
            $(this).removeClass('field_selected');
            $('#cat_selector').children('select[value=Generic]').attr('selected','selected');
            onSelectCategory('Generic');
            onSelectElem('textField');
        });
        $outline.appendTo($currPage).dblclick(function(){
            $currSection=$(this).children('div.section');
        });
        $currPage.sortable();
        secCount++;
        $.data($outline[0],'data',data);
        return $outline;
    }
    else if(item=='page'){
        //First putting in the page break text
        var $page_break = $('<div class="page_break"><span>** Page Break **</span></div>');
        $page_break.dblclick(function(){
            $currPage=$(this).next('div.form_preview'); 
            //$currSection=$(this).children(":last").children("div.section");
        }).toggle(function(){$(this).next('div.form_preview').children(".wrapper_button").addClass("wrapper_button_hover");}, 
                function(){$(this).next('div.form_preview').children(".wrapper_button").removeClass("wrapper_button_hover");}
                ).appendTo($('div.preview_area'));
        
        //Now putting in the page div
        $currPage=$('<div class="form_preview"></div>');
        $currSection=$('<div class="section"></div>');
        $currPage.append($('<div class="outline"></div>').append($currSection));
        $('<input/>',{type:'button',value:'X'}).click(removeField).addClass("wrapper_button").appendTo($currPage);
        $currPage.toggle( function(){$(this).children(".wrapper_button").addClass("wrapper_button_hover");}, 
                        function(){$(this).children(".wrapper_button").removeClass("wrapper_button_hover");});
        $currPage.dblclick(function(){
            $currPage=$(this);
            //$currSection=$(this).children(":last").children("div.section");
        });
        $currPage.appendTo($('div.preview_area'));
        $.data(($currSection.parent())[0], 'data', {'question_text':'', 'help_text':'', 'parent_id':-1});
        $.data($currPage[0], 'data', {'parent_id':-1});
        return $currPage;
    }
    return $new_elem; 
=======
	//Rendering code for simple fields (i.e. non-custom fields)
	var $new_elem, key;
	if(item=="textField"){
		$new_elem=$j('<input/>', {
			type:"text",
			size:"30"
		});
		if($j('#charOrWord').val()=='chars')
			key='charlimits';
		else key='wordlimits';	
		data['attrs'][key]=$j('#text_min').attr('value') + ',' + $j('#text_max').attr('value');
        data['attrs']['correct_answer']=$j('#textField_correct_answer').attr('value');
	}
	else if(item=="longTextField"){
		$new_elem=$j('<input/>', {
			type:"text",
			size:"60"
		});
		if($j('#charOrWord').val()=='chars')
			key='charlimits';
		else key='wordlimits';	
		data['attrs'][key]=$j('#text_min').attr('value') + ',' + $j('#text_max').attr('value');
	}
	else if(item=="longAns") {
		$new_elem=$j('<textarea>', {
			rows:"8",
			cols:"50"
		});
		if($j('#charOrWord').val()=='chars')
			key='charlimits';
		else key='wordlimits';	
		data['attrs'][key]=$j('#text_min').attr('value') + ',' + $j('#text_max').attr('value');
	}
	else if(item=="reallyLongAns") {
		$new_elem=$j('<textarea>', {
			rows:"14",
			cols:"60"
		});
		if($j('#charOrWord').val()=='chars')
			key='charlimits';
		else key='wordlimits';	
		data['attrs'][key]=$j('#text_min').attr('value') + ',' + $j('#text_max').attr('value');
	}
	else if(item=="radio") {
		var $text_inputs=$j('#multi_options input:text'), $one_option, options_string="";
		$new_elem=$j("<div>");
		
		if(!$j.isEmptyObject(field_options)){
			//Custom field, get options from definition
			options_string=field_options['options'];
		}
		else {
			//Normal field
			$text_inputs.each(function(idx,el) {
					options_string+=$j(el).attr('value')+"|";	
			});
		}
		$j.each(options_string.split('|'), function(idx, el){
			if(el!=''){
				$one_option=$j('<input>', {
						type:"radio",
						value:el
				});
				$new_elem.append($j("<p>").append($one_option).append($j("<span>"+el+"</span>")));
			}
		});
		data['attrs']['options']=options_string;
        data['attrs']['correct_answer']=$j('#radio_correct_answer').attr('value');
	}
	else if(item=="dropdown") {
		$new_elem=$j('<select>');
		var $text_inputs=$j('#multi_options input:text'), $one_option, options_string="";
		if(!$j.isEmptyObject(field_options))
			options_string=field_options['options'];
		else{
			$text_inputs.each(function(idx,el) {
				options_string+=$j(el).attr('value')+"|";
			});
		}
		$j.each(options_string.split('|'), function(idx, el){
			if(el!=''){
				$one_option=$j('<option>', {
						value:el
				});	
				$one_option.html(el);
				$new_elem.append($one_option);
			}
		});	
        data['attrs']['correct_answer']=$j('#dropdown_correct_answer').attr('value');
		data['attrs']['options']=options_string;
	}
	else if(item=="multiselect") {
		$new_elem=$j('<select>',{
			'multiple':'multiple'
		});
		var $text_inputs=$j('#multi_options input:text'), $one_option, options_string="";
		if(!$j.isEmptyObject(field_options))
			options_string=field_options['options'];
		else {
			$text_inputs.each(function(idx,el) {
				options_string+=$j(el).attr('value')+"|";
			});
		}
		$j.each(options_string.split('|'), function(idx, el){
			$one_option=$j('<option>', {
					value:el
			});	
			$one_option.html(el);
			$new_elem.append($one_option);
		});	
		data['attrs']['options']=options_string;
	}
	else if(item=="checkboxes"){
		var $text_inputs=$j('#multi_options input:text'), $one_option, options_string="";
		$new_elem=$j("<div>");
		if(!$j.isEmptyObject(field_options))
			options_string=field_options['options'];
		else {
			$text_inputs.each(function(idx,el) {
				options_string+=$j(el).attr('value')+"|";
			});
		}
		$j.each(options_string.split('|'), function(idx, el){
			$one_option=$j('<input>', {
					type:"checkbox",
					value:el
			});
			$new_elem.append($j("<p>").append($one_option).append($j("<span>"+el+"</span>")));
		});
		data['attrs']['options']=options_string;
        data['attrs']['correct_answer']=$j('#checkboxes_correct_answer').attr('value');
	}
	else if(item=="numeric"){
		$new_elem=$j('<input/>', {
			type:"text",
			size:"20"
		});
		data['attrs']['limits']=$j('#id_minVal').attr('value') + ',' + $j('#id_maxVal').attr('value');
	}
	else if(item=='date'){
		$new_elem=$j("<div>");
		var $mm,$dd,$yyyy;
		$mm=$j('<input/>', {
			type:"text",
			size:"2",
			value:"mm"
		});
		$dd=$j('<input/>', {
			type:"text",
			size:"2",
			value:"dd"
		});
		$yyyy=$j('<input/>', {
			type:"text",
			size:"4",
			value:"yyyy"
		});
		$new_elem.append($j('<p>').append($mm).append($j('<span> / </span>')).append($dd).append($j('<span> / </span>')).append($yyyy));
	}
	else if(item=='time'){
		$new_elem=$j("<div>");
		var $hh,$m,$ss,$ampm;
		$hh=$j('<input/>', {
			type:"text",
			size:"2",
			value:"hh"
		});
		$m=$j('<input/>', {
			type:"text",
			size:"2",
			value:"mm"
		});
		$ss=$j('<input/>', {
			type:"text",
			size:"2",
			value:"ss"
		});
		$ampm=$j('<select>').append($j('<option value="AM">AM</option>')).append($j('<option value="PM">PM</option>'));
		$new_elem.append($j('<p>').append($hh).append($j('<span> : </span>')).append($m).append($j('<span> : </span>')).append($ss).append('&nbsp;').append($ampm));
	}
	// TODO Since customforms uses Django's FormWizard which, as of Django v1.3, 
    // only supports FileFields being on the last page of the form,
    // we should enforce that a user can only place a FileField on the last page
    // of the form AND that a user can't add a new page when there is a FileField.
    // For now, we trust the user to not make a multi-page form including a FileField.
    // jmoldow, 02/25/2012
    else if(item=='file'){
		$new_elem=$j('<input/>', {
			type:"file",
		});
	}
	else if(item=='phone' || item=='email'){
		$new_elem=$j('<input/>', {
			type:"text",
			size:"30"
		});
	}
	else if(item=='state'){
		$new_elem=$j('<select></select>');
	}
	else if(item=='gender'){
		$new_elem=$j('<p>');
		$new_elem.append($j('<input/>', {
			type:'radio',
			value:'Male',
			name:'gender'
		})).append($j('<span class="field_text">Male&nbsp;&nbsp;</span>')).append($j('<input/>', {
				type:'radio',
				value:'Female',
				name:'gender'
		})).append($j('<span class="field_text">Female</span>'));
	}
    else if((item=="boolean") || (item == "null_boolean")) {
		var $text_inputs=$j('#multi_options input:text'), $one_option, options_string="";
		$new_elem=$j("<div>");
        options_string = 'Yes';
		$j.each(options_string.split('|'), function(idx, el){
			$one_option=$j('<input>', {
					type:"checkbox",
					value:el
			});
			$new_elem.append($j("<p>").append($one_option).append($j("<span>"+el+"</span>")));
		});
	}
    else if(item=="radio_yesno") {
		var $text_inputs=$j('#multi_options input:text'), $one_option, options_string="";
		$new_elem=$j("<div>");
		
		options_string = 'Yes|No';
		$j.each(options_string.split('|'), function(idx, el){
			if(el!=''){
				$one_option=$j('<input>', {
						type:"radio",
						value:el
				});
				$new_elem.append($j("<p>").append($one_option).append($j("<span>"+el+"</span>")));
			}
		});
		data['attrs']['options']=options_string;
	}
    else if(item=="instructions") {
		$new_elem=$j('<div class="instructions">' + $j('#id_instructions').attr('value') + '</div>');
	}
	//Page and section are special-cased
	else if(item=='section'){
		//this one's processed differently from the others
	
		var $outline=$j('<div class="outline"></div>'), label_text=$j.trim($j('#id_question').attr('value')),
			help_text=$j.trim($j('#id_instructions').attr('value'));
		$outline.append('<hr/>').append($j('<h2 class="section_header">'+label_text+'</h2>')).append($j('<p class="field_text">'+help_text+'</p>'));
		$currSection=$j('<div>', {
			id:'section_'+secCount,
			'class':'section'
		});
		$outline.append($currSection);
		$j('<input/>',{type:'button',value:'X'}).click(removeField).addClass("wrapper_button").appendTo($outline);
		$outline.toggle(function() {
			onSelectField($j(this), $j.data(this, 'data'));
			$j(this).children(".wrapper_button").addClass("wrapper_button_hover");
		}, function(){
			$j(this).children(".wrapper_button").removeClass("wrapper_button_hover");
			$j(this).removeClass('field_selected');
			$j('#cat_selector').children('select[value=Generic]').attr('selected','selected');
			onSelectCategory('Generic');
			onSelectElem('textField');
		});
		$outline.appendTo($currPage).dblclick(function(){
			$currSection=$j(this).children('div.section');
		});
		$currPage.sortable();
		secCount++;
		$j.data($outline[0],'data',data);
		return $outline;
	}
	else if(item=='page'){
		//First putting in the page break text
		var $page_break = $j('<div class="page_break"><span>** Page Break **</span></div>');
		$page_break.dblclick(function(){
			$currPage=$j(this).next('div.form_preview'); 
			//$currSection=$j(this).children(":last").children("div.section");
		}).toggle(function(){$j(this).next('div.form_preview').children(".wrapper_button").addClass("wrapper_button_hover");}, 
				function(){$j(this).next('div.form_preview').children(".wrapper_button").removeClass("wrapper_button_hover");}
				).appendTo($j('div.preview_area'));
		
		//Now putting in the page div
		$currPage=$j('<div class="form_preview"></div>');
		$currSection=$j('<div class="section"></div>');
		$currPage.append($j('<div class="outline"></div>').append($currSection));
		$j('<input/>',{type:'button',value:'X'}).click(removeField).addClass("wrapper_button").appendTo($currPage);
		$currPage.toggle( function(){$j(this).children(".wrapper_button").addClass("wrapper_button_hover");}, 
						function(){$j(this).children(".wrapper_button").removeClass("wrapper_button_hover");});
		$currPage.dblclick(function(){
			$currPage=$j(this);
			//$currSection=$j(this).children(":last").children("div.section");
		});
		$currPage.appendTo($j('div.preview_area'));
		$j.data(($currSection.parent())[0], 'data', {'question_text':'', 'help_text':'', 'parent_id':-1});
		$j.data($currPage[0], 'data', {'parent_id':-1});
		return $currPage;
	}
	return $new_elem; 
>>>>>>> df921363
};

var renderCustomField=function(item, field_options, data){
    //Rendering code for custom fields

<<<<<<< HEAD
    var $new_elem;
    if(item.match("name$")){
        $new_elem=$('<div>').css('display','inline-block');
        var $first_div, $last_div;
        $first_div=$('<div>').append($('<input/>',{
            type:'text',
            size:'20'
        })).append($('<p class="field_text">First</p>')).css('float','left');
        $last_div=$('<div>').append($('<input/>',{
            type:'text',
            size:'20'
        })).append($('<p class="field_text">Last</p>')).css('float','left');
        $new_elem.append($first_div).append($last_div).append('<br/>');
    }
    else if(item.match("address$")){
        $new_elem=$('<div>');
        $new_elem.append($('<p class="field_text">Street Address</p>')).append($('<textarea>',{
            'rows':4,
            'cols':22
        }));
        $new_elem.append($('<p>').append($('<span class="field_text">City&nbsp;&nbsp;&nbsp;&nbsp;&nbsp;&nbsp;&nbsp;</span>')).append($('<input/>', {
            type:'text',
            size:'20'
        })).append('&nbsp;&nbsp;').append($('<span class="field_text">State</span>')).append($('<select>')));
        $new_elem.append($('<p>').append($('<span class="field_text">Zip code</span>')).append($('<input/>',{
            type:'text'
        })));
    }
    
    return $new_elem;
};

var addElement=function(item, $prevField) {
    // This function adds the selected field to the form. 
    //Data like help-text is stored in the wrapper div using jQuery's $.data

    var i,$new_elem_label, $new_elem, 
    $wrap=$('<div></div>').addClass('field_wrapper').hover(function() {
        if($(this).hasClass('field_selected'))
            return;
        $(this).toggleClass('field_hover');
        $(this).find(".wrapper_button").toggleClass("wrapper_button_hover");
    }).toggle(function(){onSelectField($(this), $.data(this, 'data'));}, deSelectField),
    label_text=$.trim($('#id_question').attr('value')),
    help_text=$.trim($('#id_instructions').attr('value')),
    html_name=item+"_"+elemTypes[item], html_id="id_"+item+"_"+elemTypes[item],
    data={};
    
    $new_elem_label=$(createLabel(label_text,$('#id_required').attr('checked'))).appendTo($wrap);
    $('<input/>',{type:'button',value:'X'}).click(removeField).addClass("wrapper_button").appendTo($wrap);
    
    //Populating common data attributes
    data.question_text=label_text;
    data.help_text=help_text;
    data.field_type=item;
    data.required=$('#id_required').attr('checked');
    data.parent_id=-1; //Useful for modifications
    data.attrs={};
    
    //Special-casing page and section
    if(item=='page' || item=='section')
        return renderNormalField(item, {}, data);
=======
	var $new_elem;
	if(item.match("name$")){
		$new_elem=$j('<div>').css('display','inline-block');
		var $first_div, $last_div;
		$first_div=$j('<div>').append($j('<input/>',{
			type:'text',
			size:'20'
		})).append($j('<p class="field_text">First</p>')).css('float','left');
		$last_div=$j('<div>').append($j('<input/>',{
			type:'text',
			size:'20'
		})).append($j('<p class="field_text">Last</p>')).css('float','left');
		$new_elem.append($first_div).append($last_div).append('<br/>');
	}
	else if(item.match("address$")){
		$new_elem=$j('<div>');
		$new_elem.append($j('<p class="field_text">Street Address</p>')).append($j('<textarea>',{
			'rows':4,
			'cols':22
		}));
		$new_elem.append($j('<p>').append($j('<span class="field_text">City&nbsp;&nbsp;&nbsp;&nbsp;&nbsp;&nbsp;&nbsp;</span>')).append($j('<input/>', {
			type:'text',
			size:'20'
		})).append('&nbsp;&nbsp;').append($j('<span class="field_text">State</span>')).append($j('<select>')));
		$new_elem.append($j('<p>').append($j('<span class="field_text">Zip code</span>')).append($j('<input/>',{
			type:'text'
		})));
	}
	
	return $new_elem;
};

var addElement=function(item, $prevField) {
	// This function adds the selected field to the form. 
	//Data like help-text is stored in the wrapper div using jQuery's $j.data

	var i,$new_elem_label, $new_elem, 
	$wrap=$j('<div></div>').addClass('field_wrapper').hover(function() {
		if($j(this).hasClass('field_selected'))
			return;
		$j(this).toggleClass('field_hover');
		$j(this).find(".wrapper_button").toggleClass("wrapper_button_hover");
	}).toggle(function(){onSelectField($j(this), $j.data(this, 'data'));}, deSelectField),
	label_text=$j.trim($j('#id_question').attr('value')),
	help_text=$j.trim($j('#id_instructions').attr('value')),
	html_name=item+"_"+elemTypes[item], html_id="id_"+item+"_"+elemTypes[item],
	data={};
	
	$new_elem_label=$j(createLabel(label_text,$j('#id_required').attr('checked'))).appendTo($wrap);
	$j('<input/>',{type:'button',value:'X'}).click(removeField).addClass("wrapper_button").appendTo($wrap);
	
	//Populating common data attributes
	data.question_text=label_text;
	data.help_text=help_text;
	data.field_type=item;
	data.required=$j('#id_required').attr('checked');
	data.parent_id=-1; //Useful for modifications
	data.attrs={};
	
	//Special-casing page and section
	if(item=='page' || item=='section')
		return renderNormalField(item, {}, data);
>>>>>>> df921363
        
    //  Try rendering the new element using any of the default categories
    item_handled = false;
    for (var category in formElements)
    {
        if (item in formElements[category])
        {
            $new_elem=renderNormalField(item, {}, data);
            if ($new_elem)
            {
                item_handled = true;
                break;
            }
        }
    }
<<<<<<< HEAD
    
    if (!item_handled) {
        //Custom field
        //First, get the options for this custom field
        var custom_field, curr_category;
        $.each(formElements, function(cat, flds){
            if(item in flds){
                custom_field=flds[item];
                curr_category=cat;
                return false; //break out
            }
        });
        
        //Fields that are required on the model must necessarily be required in the form
        if(custom_field['required'])
            data.required=true;
        if(custom_field['field_type']=='custom')
            $new_elem=renderCustomField(item, custom_field['field_options'], data);
        else{
            $new_elem=renderNormalField(custom_field['field_type'], custom_field['field_options'], data);
            data.attrs={}; //Setting attrs to empty, as everything except links should already by defined on the server
        }
        
        //Set options for linked instances if not defined previously
        model_instance_cache[curr_category]['selected_cat']=$('#main_cat_spec').val();
        if(model_instance_cache[curr_category]['selected_cat'] != 'automatic')
            model_instance_cache[curr_category]['selected_inst']=$('#cat_instance_sel').val();
        else
            model_instance_cache[curr_category]['selected_inst']="-1";
    }
    
    //Inserting field into preview area, and attaching data
    $new_elem.appendTo($wrap);
    $.data($wrap[0],'data',data);
    
    if($prevField.length==0)
        $wrap.prependTo($currSection);
    else
        $wrap.insertAfter($prevField);
    
    //Making fields draggable
    $currSection.sortable();
    return $wrap;   
};

/*
var addElement = function(item,$prevField) {
    
    // This function adds the selected field to the form. Data like help-text is stored in the wrapper div using jQuery's $.data
    
    var i,$new_elem,$new_elem_label, 
        $wrap=$('<div></div>').addClass('field_wrapper').hover(function() {
            if($(this).hasClass('field_selected'))
                return;
            $(this).toggleClass('field_hover');
            $(this).find(".wrapper_button").toggleClass("wrapper_button_hover");
        }).toggle(function(){onSelectField($(this), $.data(this, 'data'));}, deSelectField),
        label_text=$.trim($('#id_question').attr('value')),
        help_text=$.trim($('#id_instructions').attr('value')),
        html_name=item+"_"+elemTypes[item], html_id="id_"+item+"_"+elemTypes[item],
        data={};
    
    $new_elem_label=$(createLabel(label_text,$('#id_required').attr('checked'))).appendTo($wrap);
    $('<input/>',{type:'button',value:'X'}).click(removeField).addClass("wrapper_button").appendTo($wrap);
    
    //Populating common data attributes
    data.question_text=label_text;
    data.help_text=help_text;
    data.field_type=item;
    data.required=$('#id_required').attr('checked');
    data.parent_id=-1; //Useful for modifications
    data.attrs={};
    
    //Generic fields first
    if(item=="textField"){
        $new_elem=$('<input/>', {
            type:"text",
            name:html_name,
            id:html_id,
            size:"30"
        });
        var key;
        if($('#charOrWord').val()=='chars')
            key='charlimits';
        else key='wordlimits';  
        data['attrs'][key]=$('#text_min').attr('value') + ',' + $('#text_max').attr('value');
    }
    else if(item=="longTextField"){
        $new_elem=$('<input/>', {
            type:"text",
            name:html_name,
            id:html_id,
            size:"60"
        });
        var key;
        if($('#charOrWord').val()=='chars')
            key='charlimits';
        else key='wordlimits';  
        data['attrs'][key]=$('#text_min').attr('value') + ',' + $('#text_max').attr('value');
    }
    else if(item=="longAns") {
        $new_elem=$('<textarea>', {
            name:html_name,
            id:html_id,
            rows:"8",
            cols:"50"
        });
        var key;
        if($('#charOrWord').val()=='chars')
            key='charlimits';
        else key='wordlimits';  
        data['attrs'][key]=$('#text_min').attr('value') + ',' + $('#text_max').attr('value');
    }
    else if(item=="reallyLongAns") {
        $new_elem=$('<textarea>', {
            name:html_name,
            id:html_id,
            rows:"14",
            cols:"70"
        });
        var key;
        if($('#charOrWord').val()=='chars')
            key='charlimits';
        else key='wordlimits';  
        data['attrs'][key]=$('#text_min').attr('value') + ',' + $('#text_max').attr('value');
    }
    else if(item=="radio") {
        var $text_inputs=$('#multi_options input:text'), $one_option, options_string="";
        $new_elem=$("<div>", {
            id:html_id
        });
        $text_inputs.each(function(idx,el) {
                $one_option=$('<input>', {
                        type:"radio",
                        name:html_name,
                        value:$(el).attr('value')
                });
                options_string+=$(el).attr('value')+"|";    
                $new_elem.append($("<p>").append($one_option).append($("<span>"+$(el).attr('value')+"</span>")));
        });
        data['attrs']['options']=options_string;
    }
    else if(item=="dropdown") {
        $new_elem=$('<select>',{
            name:html_name,
            id:html_id
        });
        var $text_inputs=$('#multi_options input:text'), $one_option, options_string="";
        $text_inputs.each(function(idx,el) {
                $one_option=$('<option>', {
                        value:$(el).attr('value')
                }); 
                options_string+=$(el).attr('value')+"|";
                $one_option.html($(el).attr('value'));
                $new_elem.append($one_option);
        });
        data['attrs']['options']=options_string;
    }
    else if(item=="multiselect") {
        $new_elem=$('<select>',{
            name:html_name,
            id:html_id,
            'multiple':'multiple'
        });
        var $text_inputs=$('#multi_options input:text'), $one_option, options_string="";
        $text_inputs.each(function(idx,el) {
                $one_option=$('<option>', {
                        value:$(el).attr('value')
                }); 
                options_string+=$(el).attr('value')+"|";
                $one_option.html($(el).attr('value'));
                $new_elem.append($one_option);
        });
        data['attrs']['options']=options_string;
    }
    else if(item=="checkboxes"){
        var $text_inputs=$('#multi_options input:text'), $one_option, options_string="";
        $new_elem=$("<div>", {
            id:html_id
        });
        $text_inputs.each(function(idx,el) {
                $one_option=$('<input>', {
                        type:"checkbox",
                        name:html_name,
                        value:$(el).attr('value')
                });
                options_string+=$(el).attr('value')+"|";    
                $new_elem.append($("<p>").append($one_option).append($("<span>"+$(el).attr('value')+"</span>")));
        });
        data['attrs']['options']=options_string;
    }
    else if(item=="numeric"){
        $new_elem=$('<input/>', {
            type:"text",
            name:html_name,
            id:html_id,
            size:"20"
        });
        data['attrs']['limits']=$('#id_minVal').attr('value') + ',' + $('#id_maxVal').attr('value');
    }
    else if(item=='date'){
        $new_elem=$("<div>", {
            id:html_id
        });
        var $mm,$dd,$yyyy;
        $mm=$('<input/>', {
            type:"text",
            name:html_name+"_mm",
            size:"2",
            value:"mm"
        });
        $dd=$('<input/>', {
            type:"text",
            name:html_name+"_dd",
            size:"2",
            value:"dd"
        });
        $yyyy=$('<input/>', {
            type:"text",
            name:html_name+"_yy",
            size:"4",
            value:"yyyy",
        });
        $new_elem.append($('<p>').append($mm).append($('<span> / </span>')).append($dd).append($('<span> / </span>')).append($yyyy));
    }
    else if(item=='time'){
        $new_elem=$("<div>", {
            id:html_id
        });
        var $hh,$m,$ss,$ampm;
        $hh=$('<input/>', {
            type:"text",
            name:html_name+"_hh",
            size:"2",
            value:"hh"
        });
        $m=$('<input/>', {
            type:"text",
            name:html_name+"_m",
            size:"2",
            value:"mm"
        });
        $ss=$('<input/>', {
            type:"text",
            name:html_name+"_ss",
            size:"2",
            value:"ss"
        });
        $ampm=$('<select>', {
            name:html_name+"_ampm"
        }).append($('<option value="AM">AM</option>')).append($('<option value="PM">PM</option>'));
        $new_elem.append($('<p>').append($hh).append($('<span> : </span>')).append($m).append($('<span> : </span>')).append($ss).append('&nbsp;').append($ampm));
    }
    else if(item=="file"){
        $new_elem=$('<input/>', {
            type:"file",
            name:html_name,
            id:html_id,
            size:"40"
        });
    }
    else if(item=='section'){
        //this one's processed differently from the others
        
        var $outline=$('<div class="outline"></div>');
        $outline.append('<hr/>').append($('<h2 class="section_header">'+label_text+'</h2>')).append($('<p class="field_text">'+help_text+'</p>'));
        $currSection=$('<div>', {
            id:'section_'+secCount,
            'class':'section'
        });
        $outline.append($currSection);
        $('<input/>',{type:'button',value:'X'}).click(removeField).addClass("wrapper_button").appendTo($outline);
        $outline.toggle(function() {
            onSelectField($(this), $.data(this, 'data'));
            $(this).children(".wrapper_button").addClass("wrapper_button_hover");
        }, function(){
            $(this).children(".wrapper_button").removeClass("wrapper_button_hover");
            $(this).removeClass('field_selected');
            $('#cat_selector').children('select[value=Generic]').attr('selected','selected');
            onSelectCategory('Generic');
            onSelectElem('textField');
        });
        $outline.appendTo($currPage).dblclick(function(){
            $currSection=$(this).children('div.section');
        });
        $currPage.sortable();
        secCount++;
        $.data($outline[0],'data',data);
        return $outline;
    }
    else if(item=='page'){
        //First putting in the page break text
        var $page_break = $('<div class="page_break"><span>** Page Break **</span></div>');
        $page_break.dblclick(function(){
            $currPage=$(this).next('div.form_preview'); 
            //$currSection=$(this).children(":last").children("div.section");
        }).toggle(function(){$(this).next('div.form_preview').children(".wrapper_button").addClass("wrapper_button_hover");}, 
                function(){$(this).next('div.form_preview').children(".wrapper_button").removeClass("wrapper_button_hover");}
                ).appendTo($('div.preview_area'));
        
        //Now putting in the page div
        $currPage=$('<div class="form_preview"></div>');
        $currSection=$('<div class="section"></div>');
        $currPage.append($('<div class="outline"></div>').append($currSection));
        $('<input/>',{type:'button',value:'X'}).click(removeField).addClass("wrapper_button").appendTo($currPage);
        $currPage.toggle( function(){$(this).children(".wrapper_button").addClass("wrapper_button_hover");}, 
                        function(){$(this).children(".wrapper_button").removeClass("wrapper_button_hover");});
        $currPage.dblclick(function(){
            $currPage=$(this);
            //$currSection=$(this).children(":last").children("div.section");
        });
        $currPage.appendTo($('div.preview_area'));
        $.data(($currSection.parent())[0], 'data', {'question_text':'', 'help_text':'', 'parent_id':-1});
        $.data($currPage[0], 'data', {'parent_id':-1});
        return $currPage;
    }
    
    //'Personal Information' Fields
    else if(item=="name"){
        $new_elem=$('<div>').css('display','inline-block');
        var $first_div, $last_div;
        $first_div=$('<div>').append($('<input/>',{
            type:'text',
            size:'20'
        })).append($('<p class="field_text">First</p>')).css('float','left');
        $last_div=$('<div>').append($('<input/>',{
            type:'text',
            size:'20'
        })).append($('<p class="field_text">Last</p>')).css('float','left');
        $new_elem.append($first_div).append($last_div).append('<br/>');
    }
    else if(item=='gender'){
        $new_elem=$('<p>');
        $new_elem.append($('<input/>', {
            type:'radio',
            value:'Male',
            name:'gender'
        })).append($('<span class="field_text">Male&nbsp;&nbsp;</span>')).append($('<input/>', {
                type:'radio',
                value:'Female',
                name:'gender'
        })).append($('<span class="field_text">Female</span>'))
    }   
    else if(item=="phone"){
        $new_elem=$('<input/>', {
            type:"text",
            size:'30'
        });
    }
    else if(item=='email'){
        $new_elem=$('<input/>', {
            type:"email",
            size:'30'
        });
    }
    else if(item=='address'){
        $new_elem=$('<div>');
        $new_elem.append($('<p class="field_text">Street Address</p>')).append($('<textarea>',{
            'rows':4,
            'cols':22
        }));
        $new_elem.append($('<p>').append($('<span class="field_text">City&nbsp;&nbsp;&nbsp;&nbsp;&nbsp;&nbsp;&nbsp;</span>')).append($('<input/>', {
            type:'text',
            size:'20'
        })).append('&nbsp;&nbsp;').append($('<span class="field_text">State</span>')).append($('<select>')));
        $new_elem.append($('<p>').append($('<span class="field_text">Zip code</span>')).append($('<input/>',{
            type:'text'
        })));
    }
    else if(item=='state'){
        $new_elem=$('<select>');
    }
    else if(item=='city'){
        $new_elem=$('<input/>', {
            type:"text",
            size:'30'
        });
    }
    else if(item=='courses'){
        $new_elem=$('<select>');
    }
    
    elemTypes[item]++;
    $new_elem.appendTo($wrap);
    $.data($wrap[0],'data',data);
    
    if($prevField.length==0)
        $wrap.prependTo($currSection);
    else
        $wrap.insertAfter($prevField);
    
    //Making fields draggable
    $currSection.sortable();
    return $wrap;
};
*/

var submit=function() {
    //submits the created form to the server
    
    var form={'title':$('#form_title').html(), 'desc':$('#form_description').html(), 'anonymous':$('#id_anonymous').attr('checked'), 'pages':[]}, section, elem, page, section_seq, page_seq=0;
    form['link_type']=$('#links_id_main').val();
    if(form['link_type']!='-1' && $('#links_id_specify').val()=='particular')
        form['link_id']=$('#links_id_pick').val();
    else form['link_id']=-1;    
    
    form['success_message']=$('#input_form_sucmsg').val();
    form['success_url']=$('#input_suc_url').val();
    var form_perms='';
    if($('#id_main_perm').val()!='none'){
        form_perms+=$('#id_main_perm').val();
        if(!$('#id_perm_program').is(':hidden'))
            form_perms+=","+$('#id_perm_program').val();
        if(!$('#id_sub_perm').is(':hidden'))
            form_perms+=","+$('#id_sub_perm').val();
    }
    form['perms']=form_perms;
    
    //Constructing the object to be sent to the server
    $('div.preview_area').children('div.form_preview').each(function(pidx,pel) {
        page={'sections':[], 'parent_id':$.data(pel, 'data')['parent_id'], 'seq':page_seq};
        section_seq=0;
        $(pel).children('div.outline').each(function(idx, el) {
            section={'data':$.data(el, 'data'), 'fields':[]};
            section['data']['seq']=section_seq;
            delete(section['data']['required']);

            //Putting fields inside a section
            $(el).children('div.section').children().each(function(fidx, fel) {
                if( $(fel).hasClass('field_wrapper')){
                    elem={'data':$.data(fel,'data')};
                    elem['data']['seq']=fidx;
                    
                    if(!inDefaultCategory(elem['data']['field_type'])){
                        //Set link_id for link fields
                        //First, figure out the category
                        var curr_cat;
                        $.each(formElements, function(cat, flds){
                            if(elem['data']['field_type'] in flds){
                                curr_cat=cat;
                                return false
                            }
                        });
                        elem['data']['attrs']['link_id']=model_instance_cache[curr_cat]['selected_inst'];
                    }
                    section['fields'].push(elem);
                }
            });
            if(section['fields'].length!=0){
                //Put section inside page if section is non-empty
                page['sections'].push(section);
                section_seq++;
            }   
        });
        //Putting the page inside the form
        if(page['sections'].length!=0){
            form['pages'].push(page);
            page_seq++;
        }   
    });
    if(form['pages'].length==0){
        alert("Sorry, that's an empty form.");
        return;
    }
    console.log(form);
    //POSTing to server
    var post_url='/customforms/submit/';
    if($('#id_modify').attr('checked')){
        form.form_id=parseInt($('#base_form').val());
        post_url='/customforms/modify/';
    }
    $.ajax({
        url:post_url,
        data:JSON.stringify(form),
        type:'POST',
        success: function(value) {
            console.log(value);
            if(value=='OK')
                window.location='/customforms/';
        }
    });
    $('#submit').attr("disabled","true");
        
};

var updateTitle = function(){
    //Updates the title for the form
    
    $("#form_title").html($('#input_form_title').attr('value'));
};

var updateDesc=function() {
    //Updates the form description
    $('#form_description').html($('#input_form_description').attr('value'));
    
};

var createFromBase=function(){
    //Clearing previous fields, if any
    $('div.form_preview').remove();
    $('div.page_break').remove();
    /*$currPage=$('<div class="form_preview"></div>');
    $currSection=$('<div class="section"></div>');
    $currPage.append($('<div class="outline"></div>').append($currSection));
    $('div.preview_area').append($currPage);
    $.data($currPage[0], 'data', {'parent_id':-1});*/
    
    var base_form_id=$('#base_form').val();
    if(base_form_id!="-1"){
        $.ajax({
            url:'/customforms/metadata/',
            data:{'form_id':base_form_id},
            type:'GET',
            dataType:'json',
            async:false,
            success: function(metadata) {
                rebuild(metadata);
            }
        });
        $('#id_modify_wrapper').show();
    }
    else {
        $('#id_modify_wrapper').hide();
        $('#id_modify').attr('checked', false);
        $('#input_form_title').attr('value', '').change();
        $('#input_form_description').attr('value','').change();
        $('#id_anonymous').attr('checked', false);
    }
};

var rebuild=function(metadata) {
    //Takes form metadata, and reconstructs the form from it
    
    $('#outline_0').remove();
    //Setting form's title and description
    $('#input_form_title').attr('value', metadata['title']).change();
    $('#input_form_description').attr('value',metadata['desc']).change();
    console.log(metadata);
    //Setting other form options
    if(metadata['anonymous'])
        $('#id_anonymous').attr('checked', true);
    //Setting fkey-only links
    $('#links_id_main').val(metadata['link_type']);
    console.log($('#links_id_main').val());
    onChangeMainLink();
    if(metadata['link_id']!=-1){
        $('#links_id_specify').val('particular');
        onChangeLinksSpecify();
        $('#links_id_pick').val(metadata['link_id']);
    }
    else $('#links_id_specify').val('userdef');
    
    //Putting in pages, sections and fields
    $.each(metadata['pages'], function(pidx, page){
        addElement('page',[]);
        $.data($currPage[0], 'data')['parent_id']=page[0][0]['section__page__id'];
            
        $.each(page, function(sidx, section){
            $('#id_question').val(section[0]['section__title']);
            $('#id_instructions').val(section[0]['section__description']);
            var $outline=addElement('section',[]);
            $.data($outline[0], 'data')['parent_id']=section[0]['section__id'];
            if(sidx==0){
                //Removing the <hr> that comes before every section
                $outline.find('hr').remove();
            }
            $prevField=[];
            $.each(section, function(fidx, field){
                /*
                    The idea is to collect a field's metadata in the format expected, and
                    then call onSelectField(...) passing it the metadata. onSelectField()
                    will populate stuff like label, options etc. in the toolbox, and then we
                    can call insertField(...). This is slightly roundabout, but hey, DRY.
                */
                var field_data={
                    question_text:field['label'],
                    help_text:field['help_text'],
                    field_type:field['field_type'],
                    required: field['required'],
                    attrs:{}
                };
                
                if($.inArray(field['attribute__attr_type'], ['options', 'limits', 'link_id', 'charlimits', 'wordlimits'])!=-1)
                    field_data.attrs[field['attribute__attr_type']]=field['attribute__value'];  
                //Checking for link fields
                var category=getFieldCategory(field_data['field_type']);
                if(category!='Generic' && category!='Personal' && category!='NotReallyFields') {
                    $('#cat_selector').val(category);
                    if(field_data.attrs['link_id']=="-1"){
                        $('#main_cat_spec').val('automatic');
                        onChangeMainCatSpec();
                    }
                    else {
                        $('#main_cat_spec').val('particular');
                        onChangeMainCatSpec();
                        $('#cat_instance_sel').val(field_data.attrs['link_id']);
                    }
                }
                onSelectField([], field_data);      
                $prevField=addElement(field['field_type'], $prevField);
                $.data($prevField[0], 'data')['parent_id']=field['id']; 
            });
        });
    }); 
    
=======
	
	if (!item_handled) {
		//Custom field
		//First, get the options for this custom field
		var custom_field, curr_category;
		$j.each(formElements, function(cat, flds){
			if(item in flds){
				custom_field=flds[item];
				curr_category=cat;
				return false; //break out
			}
		});
        
		//Fields that are required on the model must necessarily be required in the form
		if(custom_field['required'])
			data.required=true;
		if(custom_field['field_type']=='custom')
			$new_elem=renderCustomField(item, custom_field['field_options'], data);
		else{
			$new_elem=renderNormalField(custom_field['field_type'], custom_field['field_options'], data);
			data.attrs={}; //Setting attrs to empty, as everything except links should already by defined on the server
		}
		
		//Set options for linked instances if not defined previously
		model_instance_cache[curr_category]['selected_cat']=$j('#main_cat_spec').val();
		if(model_instance_cache[curr_category]['selected_cat'] != 'automatic')
			model_instance_cache[curr_category]['selected_inst']=$j('#cat_instance_sel').val();
		else
			model_instance_cache[curr_category]['selected_inst']="-1";
	}
	
	//Inserting field into preview area, and attaching data
	$new_elem.appendTo($wrap);
	$j.data($wrap[0],'data',data);
	
	if($prevField.length==0)
		$wrap.prependTo($currSection);
	else
		$wrap.insertAfter($prevField);
	
	//Making fields draggable
	$currSection.sortable();
	return $wrap;	
};

var submit=function() {
	//submits the created form to the server
	
	var form={'title':$j('#form_title').html(), 'desc':$j('#form_description').html(), 'anonymous':$j('#id_anonymous').attr('checked'), 'pages':[]}, section, elem, page, section_seq, page_seq=0;
	form['link_type']=$j('#links_id_main').val();
	if(form['link_type']!='-1' && $j('#links_id_specify').val()=='particular')
		form['link_id']=$j('#links_id_pick').val();
	else form['link_id']=-1;	
	
	form['success_message']=$j('#input_form_sucmsg').val();
    form['success_url']=$j('#input_suc_url').val();
	var form_perms='';
	if($j('#id_main_perm').val()!='none'){
		form_perms+=$j('#id_main_perm').val();
		if(!$j('#id_perm_program').is(':hidden'))
			form_perms+=","+$j('#id_perm_program').val();
		if(!$j('#id_sub_perm').is(':hidden'))
			form_perms+=","+$j('#id_sub_perm').val();
	}
	form['perms']=form_perms;
	
	//Constructing the object to be sent to the server
	$j('div.preview_area').children('div.form_preview').each(function(pidx,pel) {
		page={'sections':[], 'parent_id':$j.data(pel, 'data')['parent_id'], 'seq':page_seq};
		section_seq=0;
		$j(pel).children('div.outline').each(function(idx, el) {
			section={'data':$j.data(el, 'data'), 'fields':[]};
			section['data']['seq']=section_seq;
			delete(section['data']['required']);

			//Putting fields inside a section
			$j(el).children('div.section').children().each(function(fidx, fel) {
				if( $j(fel).hasClass('field_wrapper')){
					elem={'data':$j.data(fel,'data')};
					elem['data']['seq']=fidx;
                    
					if(!inDefaultCategory(elem['data']['field_type'])){
						//Set link_id for link fields
						//First, figure out the category
						var curr_cat;
						$j.each(formElements, function(cat, flds){
							if(elem['data']['field_type'] in flds){
								curr_cat=cat;
								return false
							}
						});
						elem['data']['attrs']['link_id']=model_instance_cache[curr_cat]['selected_inst'];
					}
					section['fields'].push(elem);
				}
			});
			if(section['fields'].length!=0){
				//Put section inside page if section is non-empty
				page['sections'].push(section);
				section_seq++;
			}	
		});
		//Putting the page inside the form
		if(page['sections'].length!=0){
			form['pages'].push(page);
			page_seq++;
		}	
	});
	if(form['pages'].length==0){
		alert("Sorry, that's an empty form.");
		return;
	}
	//console.log(form);
	//POSTing to server
	var post_url='/customforms/submit/';
	if($j('#id_modify').attr('checked')){
		form.form_id=parseInt($j('#base_form').val());
		post_url='/customforms/modify/';
	}
	$j.ajax({
		url:post_url,
		data:JSON.stringify(form),
		type:'POST',
		success: function(value) {
			//console.log(value);
			if(value=='OK')
				window.location='/customforms/';
		}
	});
	$j('#submit').attr("disabled","true");
		
};

var updateTitle = function(){
	//Updates the title for the form
	
	$j("#form_title").html($j('#input_form_title').attr('value'));
};

var updateDesc=function() {
	//Updates the form description
	$j('#form_description').html($j('#input_form_description').attr('value'));
	
};

var createFromBase=function(){
	//Clearing previous fields, if any
	$j('div.form_preview').remove();
	$j('div.page_break').remove();
	/*$currPage=$j('<div class="form_preview"></div>');
	$currSection=$j('<div class="section"></div>');
	$currPage.append($j('<div class="outline"></div>').append($currSection));
	$j('div.preview_area').append($currPage);
	$j.data($currPage[0], 'data', {'parent_id':-1});*/
	
	var base_form_id=$j('#base_form').val();
	if(base_form_id!="-1"){
		$j.ajax({
			url:'/customforms/metadata/',
			data:{'form_id':base_form_id},
			type:'GET',
			dataType:'json',
			async:false,
			success: function(metadata) {
				rebuild(metadata);
			}
		});
		$j('#id_modify_wrapper').show();
	}
	else {
		$j('#id_modify_wrapper').hide();
		$j('#id_modify').attr('checked', false);
		$j('#input_form_title').attr('value', '').change();
		$j('#input_form_description').attr('value','').change();
		$j('#id_anonymous').attr('checked', false);
	}
};

var rebuild=function(metadata) {
	//Takes form metadata, and reconstructs the form from it
	
	$j('#outline_0').remove();
	//Setting form's title and description
	$j('#input_form_title').attr('value', metadata['title']).change();
	$j('#input_form_description').attr('value',metadata['desc']).change();
	//console.log(metadata);
	//Setting other form options
	if(metadata['anonymous'])
		$j('#id_anonymous').attr('checked', true);
	//Setting fkey-only links
	$j('#links_id_main').val(metadata['link_type']);
	//console.log($j('#links_id_main').val());
	onChangeMainLink();
	if(metadata['link_id']!=-1){
		$j('#links_id_specify').val('particular');
		onChangeLinksSpecify();
		$j('#links_id_pick').val(metadata['link_id']);
	}
	else $j('#links_id_specify').val('userdef');
	
	//Putting in pages, sections and fields
	$j.each(metadata['pages'], function(pidx, page){
		addElement('page',[]);
		$j.data($currPage[0], 'data')['parent_id']=page[0][0]['section__page__id'];
			
		$j.each(page, function(sidx, section){
			$j('#id_question').val(section[0]['section__title']);
			$j('#id_instructions').val(section[0]['section__description']);
			var $outline=addElement('section',[]);
			$j.data($outline[0], 'data')['parent_id']=section[0]['section__id'];
			if(sidx==0){
				//Removing the <hr> that comes before every section
				$outline.find('hr').remove();
			}
			$prevField=[];
			$j.each(section, function(fidx, field){
				/*
					The idea is to collect a field's metadata in the format expected, and
					then call onSelectField(...) passing it the metadata. onSelectField()
					will populate stuff like label, options etc. in the toolbox, and then we
					can call insertField(...). This is slightly roundabout, but hey, DRY.
				*/
				var field_data={
					question_text:field['label'],
					help_text:field['help_text'],
					field_type:field['field_type'],
					required: field['required'],
					attrs:{}
				};
				
				if($j.inArray(field['attribute__attr_type'], ['options', 'limits', 'link_id', 'charlimits', 'wordlimits'])!=-1)
					field_data.attrs[field['attribute__attr_type']]=field['attribute__value'];	
				//Checking for link fields
				var category=getFieldCategory(field_data['field_type']);
				if(category!='Generic' && category!='Personal' && category!='NotReallyFields') {
					$j('#cat_selector').val(category);
					if(field_data.attrs['link_id']=="-1"){
						$j('#main_cat_spec').val('automatic');
						onChangeMainCatSpec();
					}
					else {
						$j('#main_cat_spec').val('particular');
						onChangeMainCatSpec();
						$j('#cat_instance_sel').val(field_data.attrs['link_id']);
					}
				}
				onSelectField([], field_data);		
				$prevField=addElement(field['field_type'], $prevField);
				$j.data($prevField[0], 'data')['parent_id']=field['id'];	
			});
		});
	});	
	
>>>>>>> df921363
};
<|MERGE_RESOLUTION|>--- conflicted
+++ resolved
@@ -1,6 +1,5 @@
 //Defining the master 'list' for form elements
 var formElements={
-<<<<<<< HEAD
     'Generic':{
         textField:{'disp_name':'Single Line Text - Short','ques':''},
         longTextField:{'disp_name':'Single Line Text - Long','ques':''},
@@ -20,27 +19,6 @@
         'boolean': {'disp_name': 'Boolean Field', 'ques': ''},
         null_boolean: {'disp_name': 'Null Boolean Field', 'ques':''}
     },
-=======
-	'Generic':{
-		textField:{'disp_name':'Single Line Text - Short','ques':''},
-		longTextField:{'disp_name':'Single Line Text - Long','ques':''},
-		longAns:{'disp_name':'Long Answer','ques':''},
-		reallyLongAns:{'disp_name':'Really Long Answer','ques':''},
-		radio:{'disp_name':'Radio Button Group','ques':'Pick an option'},
-		dropdown:{'disp_name':'Dropdown List','ques':'Pick an option'},
-		multiselect:{'disp_name':'Multiple Select', 'ques':'Pick some options'},
-		checkboxes:{'disp_name':'Checkbox Group', 'ques':'Pick some options'},
-		numeric:{'disp_name':'Numeric Field','ques':''},
-		date:{'disp_name':'Date','ques':'Date'},
-		time:{'disp_name':'Time','ques':'Time'},
-		file:{'disp_name':'File','ques':'Upload a file'},
-		section:{'disp_name':'Section', 'ques':'Section'},
-		page:{'disp_name':'Page', 'ques':'Page'},
-		radio_yesno: {'disp_name': 'Yes/No Field', 'ques': 'Choose Yes or No'},
-		'boolean': {'disp_name': 'Boolean Field', 'ques': ''},
-		null_boolean: {'disp_name': 'Null Boolean Field', 'ques':''}
-	},
->>>>>>> df921363
     'Personal':
     {
         phone:{'disp_name':'Phone no.','ques':'Your phone no.'},
@@ -119,310 +97,6 @@
 var currElemType, currElemIndex, optionCount=1, formTitle="Form",$prevField, $currField, secCount=1, $currSection, pageCount=1, $currPage;
 var perms={};
 
-<<<<<<< HEAD
-$(document).ready(function() {
-    
-    //Assigning event handlers
-    $('#button_add').click(function(){insertField($('#elem_selector').attr('value'),$prevField)});
-    $('#submit').click(submit);
-    $('#input_form_title').bind('change', updateTitle);
-    $('#input_form_description').bind('change', updateDesc);
-    $('#id_main_perm').change(onChangeMainPerm);
-    $('#id_prog_belong').change(onChangeProgBelong);
-    $('#links_id_main').change(onChangeMainLink);
-    $('#links_id_specify').change(onChangeLinksSpecify);
-    $('#id_modify').change(function(){
-        if($(this).attr('checked'))
-            $('#submit').val('Modify Form');
-        else $('#submit').val('Create Form');   
-    });
-    $('#cat_selector').change(function(){onSelectCategory($(this).val());});
-    $('#elem_selector').change(function(){onSelectElem($('#elem_selector').val());});
-    $('#main_cat_spec').change(onChangeMainCatSpec);
-    $('#id_perm_program').change(onChangePermProg);
-    
-    $currSection=$('#section_0');
-    $currPage=$('#page_0');
-    $('<input/>',{type:'button',value:'X'}).click(removeField).addClass("wrapper_button").appendTo($currPage);  
-    
-    //csrf stuff
-    $(document).ajaxSend(function(event, xhr, settings) {
-        function getCookie(name) {
-            var cookieValue = null;
-            if (document.cookie && document.cookie != '') {
-                var cookies = document.cookie.split(';');
-                for (var i = 0; i < cookies.length; i++) {
-                    var cookie = jQuery.trim(cookies[i]);
-                    // Does this cookie string begin with the name we want?
-                    if (cookie.substring(0, name.length + 1) == (name + '=')) {
-                        cookieValue = decodeURIComponent(cookie.substring(name.length + 1));
-                        break;
-                    }
-                }
-            }
-            return cookieValue;
-        }
-        function sameOrigin(url) {
-            // url could be relative or scheme relative or absolute
-            var host = document.location.host; // host + port
-            var protocol = document.location.protocol;
-            var sr_origin = '//' + host;
-            var origin = protocol + sr_origin;
-            // Allow absolute or scheme relative URLs to same origin
-            return (url == origin || url.slice(0, origin.length + 1) == origin + '/') ||
-                (url == sr_origin || url.slice(0, sr_origin.length + 1) == sr_origin + '/') ||
-                // or any other URL that isn't scheme relative or absolute i.e relative.
-                !(/^(\/\/|http:|https:).*/.test(url));
-        }
-        function safeMethod(method) {
-            return (/^(GET|HEAD|OPTIONS|TRACE)$/.test(method));
-        }
-
-        if (!safeMethod(settings.type) && sameOrigin(settings.url)) {
-            xhr.setRequestHeader("X-CSRFToken", getCookie('csrftoken'));
-        }
-    });
-    //end of csrf stuff
-    
-    $('#form_toolbox').accordion({autoHeight:false, icons:{}});
-    $.data($('div.outline')[0], 'data', {'question_text':'', 'help_text':''});
-    $.data($currPage[0], 'data', {'parent_id':-1});
-    
-    $("#page_break_0").dblclick(function(){
-        $currPage=$(this).next('div.form_preview'); 
-        //$currSection=$(this).children(":last").children("div.section");
-    }).toggle(function(){$(this).next('div.form_preview').children(".wrapper_button").addClass("wrapper_button_hover");}, 
-            function(){$(this).next('div.form_preview').children(".wrapper_button").removeClass("wrapper_button_hover");}
-            );
-    
-    //Getting field information from server, and constructing the form-builder
-    constructBuilder();     
-    
-    //Initializing UI
-    //initUI();
-});
-
-var getFieldCategory=function(field_type) {
-    //Returns the category for this field
-    var cat="";
-    $.each(formElements, function(category, fields){
-        if(field_type in fields){
-            cat=category;
-            return false; //break out
-        }
-    });
-    return cat;
-}
-
-var constructBuilder = function(){
-    //Constructs the form builder with field information from the server
-    
-    $.ajax({
-        url:'/customforms/builddata/',
-        type:'GET',
-        dataType:'json',
-        async:false,
-        success: function(field_data) {
-            only_fkey_models.push.apply(only_fkey_models, field_data['only_fkey_models']);
-            //Putting in link fields
-            $.each(field_data['link_fields'], function(category, fields){
-                formElements[category]={};
-                model_instance_cache[category]={'options':{}, 'selected_inst':"-1", 'selected_cat':'-1'};
-                $.extend(formElements[category], fields);
-            });
-            initUI();
-        }
-    });
-};
-
-var clearCatOptions=function() {
-    $('#cat_instance_sel').html('').hide();
-    $('#cat_spec_options').hide();
-};
-
-var initUI=function(){
-    //Sets up the initial options
-    var options_html="";
-    //Generating options for the category selector
-    $.each(formElements,function(idx,el){
-            if(!$.isEmptyObject(el))
-                options_html+="<option value="+idx+">"+idx+"</option>";
-    });
-    $('#cat_selector').html(options_html);
-    
-    //Putting in options for the "Links" tab
-    options_html='<option value="-1">None</option>';
-    $.each(only_fkey_models, function(idx, el){
-        options_html+="<option value="+el+">"+el+"</option>";
-    });
-    $('#links_id_main').html(options_html);
-    
-    onSelectCategory('Generic');
-    onSelectElem('textField');
-    perms={};
-    clearPermsArea();
-    $('#id_modify_wrapper').hide();
-    clearLinksArea();
-    clearCatOptions();
-};
-
-var clearPermsArea=function(){
-    //Initializes the permissions area
-    $('#id_prog_belong').attr('checked', false).parent().hide();
-    $('#id_perm_program').val("-1").hide();
-    $('#id_sub_perm').children().remove();
-    $('#id_sub_perm').parent().hide();
-};
-
-var clearLinksArea=function(){
-    //Clears up the links area
-    $('#links_id_specify').val('userdef').parent().hide();
-    $('#links_id_pick').empty().parent().hide();
-};
-
-var onChangeMainLink=function(){
-    clearLinksArea();
-    if($('#links_id_main').val()!='-1')
-        $('#links_id_specify').parent().show();
-    else $('#links_id_specify').parent().hide();    
-};
-
-var onChangeLinksSpecify=function(){
-    if($('#links_id_specify').val()=='particular'){
-        $.ajax({
-            url:'/customforms/getlinks/',
-            data:{'link_model':$('#links_id_main').val()},
-            type:'GET',
-            dataType:'json',
-            async:false,
-            success: function(link_objects) {
-                var html_str='';
-                $.each(link_objects, function(id, name){
-                    html_str+='<option value="'+id+'">'+name+'</option>';
-                });
-                $('#links_id_pick').html(html_str);
-                $('#links_id_pick').parent().show();
-            }
-        });
-    }
-    else{
-        $('#links_id_pick').html('');
-        $('#links_id_pick').parent().hide();
-    }
-};
-
-var getPerms=function(prog_id){
-    //Queries the server for perms related to the currently selected program
-    if(prog_id!="-1"){
-        $.ajax({
-            url:'/customforms/getperms/',
-            data:{'prog_id':prog_id},
-            type:'GET',
-            dataType:'json',
-            async:false,
-            success: function(retval) {
-                console.log(retval);
-                perms=retval;
-                populatePerms(perms);
-            }
-        });
-    }
-    else perms={};
-};
-
-var setPerms=function(){
-    //Sets the permission options based on selected values
-    
-    var prog_id=$('#id_perm_program').val();
-    if(prog_id=="-1")
-        return;
-    if($.isEmptyObject(perms))
-        getPerms(prog_id);
-    else populatePerms(perms);  
-};
-
-var populatePerms=function(perm_opts){
-    var options=[], main_perm, options_string='';
-    main_perm=$('#id_main_perm').val();
-    if(main_perm!="none"){
-        if(main_perm=='Teacher') options=perm_opts['teachers'];
-        else if(main_perm=='Student') options=perm_opts['students'];
-        
-        $.each(options, function(idx, el){
-            options_string+='<option value='+el[0]+'>'+el[1]+'</option>';
-        });
-        $('#id_sub_perm').html(options_string).parent().show();
-    }
-};
-
-var onChangeMainPerm=function(){
-    clearPermsArea();
-    var main_perm=$(this).val();
-    if(main_perm!='none'){
-        $('#id_prog_belong').parent().show();
-    }
-};
-
-var onChangeProgBelong=function(){
-    var belongs=$(this).attr('checked');
-    if(belongs){
-        $('#id_perm_program').show();
-    }
-    else {
-        $('#id_sub_perm').parent().hide();
-        $('#id_perm_program').val("-1").hide();
-    }
-};
-
-var onChangePermProg=function(){
-    var prog=$('#id_perm_program');
-    if(prog!="-1"){
-        setPerms();
-        $('#id_sub_perm').parent().show();
-    }
-    else
-        $('#id_sub_perm').parent().hide();
-};
-
-var onChangeMainCatSpec=function() {
-    //Fetches instances from the server, populates values etc.
-    //Used to set up options for non-generic categories
-    $("#cat_instance_sel").html('');
-    
-    var main_cat_spec=$("#main_cat_spec").val(), curr_category=$("#cat_selector").val(), options_html="";
-    if(main_cat_spec != "automatic") {
-        if($.isEmptyObject(model_instance_cache[curr_category]['options'])){
-            //Fetch values from the server, and store in the cache
-            $.ajax({
-                url:'/customforms/getlinks/',
-                data:{'link_model':curr_category},
-                type:'GET',
-                dataType:'json',
-                async:false,
-                success: function(link_objects) {
-                    $.each(link_objects, function(id, name){
-                        model_instance_cache[curr_category]['options'][id]=name;
-                    });
-                }
-            });
-        }   
-        
-        //Set options from the cache
-        $.each(model_instance_cache[curr_category]['options'], function(idx, el){
-            options_html+="<option value="+idx+">"+el+"</option>";
-        });
-        $("#cat_instance_sel").html(options_html);
-        //If this option has been set previously, fetch it from the cache and set it
-        if(model_instance_cache[curr_category]['selected_inst'] != "-1")
-            $("#cat_instance_sel").val(model_instance_cache[curr_category]['selected_inst']);
-            
-        //Show the instance selector
-        $("#cat_instance_sel").show();  
-    }
-    else
-        $("#cat_instance_sel").hide();
-};  
-=======
 $j(document).ready(function() {
 	
 	//Assigning event handlers
@@ -725,7 +399,6 @@
 	else
 		$j("#cat_instance_sel").hide();
 };	
->>>>>>> df921363
 
 var createLabel=function(labeltext, required) {
     //Returns an HTML-formatted label, with a red * if the question is required
@@ -736,36 +409,6 @@
 };
 
 var removeField = function() {
-<<<<<<< HEAD
-    //removes the selected element from the form by performing .remove() on the wrapper div
-    
-    if($(this).parent().hasClass('form_preview')){
-        //If it's a page, remove the page-break text as well
-        $(this).parent().prev().remove();
-    }
-    $(this).parent().remove();
-};
-
-var addOption=function(option_text) {
-    //adds an option in the form toolbox
-    
-    var $option,$wrap_option;
-    $wrap_option=$('<div></div>').addClass('option_element');
-    $option=$('<input/>', {
-        type:"text",
-        value:option_text
-    });
-    $option.appendTo($wrap_option);
-    $('<input/>',{type:'button',value:'+'}).click(function(){addOption('')}).appendTo($wrap_option);
-    $('<input/>',{type:'button',value:'-'}).click(removeOption).appendTo($wrap_option);
-    $wrap_option.appendTo($('#multi_options'));
-};
-
-var removeOption=function() {
-    //removes an option from the radio group
-    
-    $(this).parent().remove();
-=======
 	//removes the selected element from the form by performing .remove() on the wrapper div
 	
 	if($j(this).parent().hasClass('form_preview')){
@@ -794,7 +437,6 @@
 	//removes an option from the radio group
 	
 	$j(this).parent().remove();
->>>>>>> df921363
 };
 
 var generateOptions=function() {
@@ -806,19 +448,11 @@
 };  
 
 var getFirst=function(category){
-<<<<<<< HEAD
-    //returns some item corresponding to category
-    
-    var retval="";
-    $.each(formElements[category], function(idx, el){retval=idx; return false;});
-    return retval;
-=======
 	//returns some item corresponding to category
 	
 	var retval="";
 	$j.each(formElements[category], function(idx, el){retval=idx; return false;});
 	return retval;
->>>>>>> df921363
 };
 
 
@@ -847,23 +481,6 @@
 };
 
 var populateFieldsSelector=function(category){
-<<<<<<< HEAD
-    //Populates the Field selector with the appropriate form fields
-    
-    var fields_list=formElements[category], options_html="";
-    if(fields_list.length ==0)
-        return;
-    //Generating Options list
-    $.each(fields_list, function(index,elem){
-        var disp_name="";
-        if(category!="Generic" && elem['required'])
-            disp_name=elem['disp_name']+"**";
-        else disp_name=elem['disp_name'];   
-        options_html+="<option value="+index+">"+disp_name+"</option>";
-    });
-    //Populating options for the Field Selector
-    $("#elem_selector").html(options_html);
-=======
 	//Populates the Field selector with the appropriate form fields
 	
 	var fields_list=formElements[category], options_html="";
@@ -879,7 +496,6 @@
 	});
 	//Populating options for the Field Selector
 	$j("#elem_selector").html(options_html);
->>>>>>> df921363
 };
 
 var onSelectCategory=function(category) {
@@ -893,15 +509,6 @@
 };
 
 var clearSpecificOptions=function() {
-<<<<<<< HEAD
-    //Removes previous field-specific options, if any
-    
-    var $multi_options=$('#multi_options'),$other_options=$('#other_options');
-    if($multi_options.children().length!=0)
-        $multi_options.empty();
-    if($other_options.children().length!=0)
-        $other_options.empty();
-=======
 	//Removes previous field-specific options, if any
 	
 	var $multi_options=$j('#multi_options'),$other_options=$j('#other_options');
@@ -909,44 +516,11 @@
 		$multi_options.empty();
 	if($other_options.children().length!=0)
 		$other_options.empty();
->>>>>>> df921363
 };
 
 var addSpecificOptions=function(elem, options, limtype) {
     //Adds in specific options for some fields
 
-<<<<<<< HEAD
-    var limits, frag, $div;
-    if(elem=='numeric'){
-        if(options!='')
-            limits=options.split(',');
-        else limits=[0,0];
-        frag='<div class="toolboxText">';
-        frag+='<p>Min <input type="text" id="id_minVal" value="'+limits[0]+'"/>';
-        frag+='&nbsp;&nbsp;Max <input type="text" id="id_maxVal" value="'+limits[1]+'"/>';
-        frag+='</p></div>';
-        $div=$(frag);
-        $div.appendTo($('#other_options')); 
-    }
-    else if(elem=='textField' || elem=='longTextField' || elem=='longAns' || elem=='reallyLongAns'){
-        if(options!='')
-            limits=options.split(',');
-        else limits=['',''];
-        frag='<div id="text_limits" class="toolboxText">';
-        frag+='<select id="charOrWord">';
-        frag+='<option value="chars">Characters</option>';
-        frag+='<option value="words">Words</option>';
-        frag+='</select>';
-        frag+='<p>Min <input type="text" id="text_min" value="'+limits[0]+'"/> &nbsp;&nbsp;'; 
-        frag+='Max <input type="text" id="text_max" value="'+limits[1]+'"/></p>';
-        frag+='</div>';
-        var $div=$(frag);
-        $div.appendTo($('#other_options'));
-        if(limtype!='')
-            $('#charOrWord').val(limtype);
-        else $('#charOrWord').val('chars');
-    }
-=======
 	var limits, frag, $div;
 	if(elem=='numeric'){
 		if(options!='')
@@ -977,7 +551,6 @@
 			$j('#charOrWord').val(limtype);
 		else $j('#charOrWord').val('chars');
 	}
->>>>>>> df921363
 };
 
 var addCorrectnessOptions = function(elem) {
@@ -1027,17 +600,6 @@
 var onSelectElem = function(item) {
     //Generates the properties fields when a form item is selected from the list
 
-<<<<<<< HEAD
-    //Remove previous field-specific options, if any
-    clearSpecificOptions();
-    $('#id_instructions').attr('value','');
-    $('#id_required').attr('checked','');
-    
-    $('div.field_selected').removeClass('field_selected');
-    var currCategory=$('#cat_selector').val();  
-    var $option,$wrap_option,i, question_text=formElements[currCategory][item]['ques'], $button=$('#button_add');
-    
-=======
 	//Remove previous field-specific options, if any
 	clearSpecificOptions();
 	$j('#id_instructions').attr('value','');
@@ -1047,151 +609,12 @@
 	var currCategory=$j('#cat_selector').val();	
 	var $option,$wrap_option,i, question_text=formElements[currCategory][item]['ques'], $button=$j('#button_add');
 	
->>>>>>> df921363
     //  Add validation options
     if (item in formElements['Generic'])
     {
         addCorrectnessOptions(item);
     }
     
-<<<<<<< HEAD
-    //Defining actions for generic elements
-    if(item=='textField' || item=='longTextField' || item=='longAns' || item=='reallyLongAns')
-        addSpecificOptions(item, '', '');
-    else if(item=="radio" || item=="dropdown" || item=="multiselect" || item=="checkboxes") 
-        generateOptions();
-    else if(item=="numeric") 
-        addSpecificOptions(item, '', '');
-    else if(item=='section'){
-        $('#id_instructions').attr('value','Enter a short description about the section');
-    }
-    else if(item=='page'){
-        $('#id_instructions').attr('value','Not required');
-    }
-    
-    //Set 'Required' to a sensible default
-    setRequired(item);  
-        
-    $('#id_question').attr('value',question_text);
-    $prevField=$currSection.children(":last");
-    if($button.attr('value')!='Add to Form')
-        $button.attr('value','Add to Form').unbind('click').click(function(){insertField($('#elem_selector').attr('value'),$prevField)});
-};
-
-var setRequired=function(item){
-    //Sets the 'Required' option according to item
-    
-    $('#id_required').attr('disabled', false);
-    //For 'section' and 'page', disable 'Required'
-    if(item=='page' || item=='section' || item in formElements['NotReallyFields'])
-        $('#id_required').attr('disabled', true);
-    //Set 'Required' as checked for custom fields that are required on the model
-    if(!item in formElements['Generic']){
-        //Get the options for this item, and set 'Required' accordingly
-        $.each(formElements, function(cat, flds){
-            if(item in flds){
-                if(flds[item]['required'])
-                    $('#id_required').attr('checked', true).attr('disabled', true);
-                return false; //break out
-            }
-        });
-    }   
-};
-
-var updateField=function() {
-    var curr_field_type=$.data($currField[0],'data').field_type;
-    if(curr_field_type=='section'){
-        $currField.find('h2').html($('#id_question').attr('value'));
-        $currField.children('p.field_text').html($('#id_instructions').attr('value'));
-        return;
-    }
-    $prevField=$currField.prev();
-    $currField.remove();
-    $currField=addElement(curr_field_type,$prevField);
-    $currField.addClass('field_selected');
-};
-
-var onSelectField=function($elem, field_data) {
-    /*
-        Handles clicks on field wrappers.
-        Also called by rebuild(..) to recreate a form from metadata
-    */
-    
-    clearSpecificOptions();
-    //De-selecting any previously selected field
-    $('div.field_selected').removeClass('field_selected');
-        
-    var $wrap=$elem, $button=$('#button_add'), options, ftype=field_data.field_type;
-    
-    //Select the current field and category in the field and category selectors
-    if(ftype in formElements['Generic']){
-        $('#cat_selector').val('Generic');
-        populateFieldsSelector('Generic');
-        $('#elem_selector').val(ftype); 
-    }
-    else if(ftype in formElements['Personal']){
-        $('#cat_selector').val('Personal');
-        populateFieldsSelector('Personal');
-        $('#elem_selector').val(ftype);
-    }
-    else {
-        //link field
-        var curr_cat=getFieldCategory(ftype);
-        $('#cat_selector').val(curr_cat);
-        populateFieldsSelector(curr_cat);
-        $('#elem_selector').val(ftype);
-        showCategorySpecificOptions(curr_cat);
-    }
-    
-    if($wrap.length !=0){
-        $wrap.removeClass('field_hover').addClass('field_selected');
-        $wrap.find('.wrapper_button').removeClass('wrapper_button_hover');
-        $currField=$wrap;
-        $currSection=$wrap.parent();
-        $prevField=$wrap.prev('div.field_wrapper'); 
-    }
-    if(ftype!='section')
-        $("#id_required").attr('checked',field_data.required);
-    $("#id_question").attr('value',field_data.question_text);
-    $("#id_instructions").attr('value',field_data.help_text);
-    
-    //Adding in field-specific options
-    if($.inArray(ftype, ['radio', 'dropdown', 'multiselect', 'checkboxes']) != -1){
-        options=field_data.attrs['options'].split("|");
-        $.each(options, function(idx,el) {
-            if(el!="")
-                addOption(el);
-        });
-    }
-    else if(ftype=='numeric')
-        addSpecificOptions('numeric', field_data.attrs['limits'], '');
-    else if($.inArray(ftype, ['textField', 'longTextField', 'longAns', 'reallyLongAns']) != -1){
-        var key;
-        if('charlimits' in field_data.attrs)
-            addSpecificOptions(ftype, field_data.attrs['charlimits'], 'chars');
-        else
-            addSpecificOptions(ftype, field_data.attrs['wordlimits'], 'words');
-    }
-    else if(ftype=='section'){
-        $("#id_required").attr('checked','');
-    }
-    if($button.attr('value')=='Add to Form')
-        $button.attr('value','Update').unbind('click').click(updateField);
-        
-    //Set 'Required' depending on item
-    setRequired(ftype); 
-};
-
-var deSelectField=function() {
-    //De-selects 'this' field
-    
-    $(this).removeClass('field_selected');
-    $(this).addClass('field_hover');
-    $(this).find(".wrapper_button").toggleClass("wrapper_button_hover");
-    $('#cat_selector').children('option[value=Generic]').attr('selected','selected');
-    onSelectCategory('Generic');
-    onSelectElem('textField');
-=======
 	//Defining actions for generic elements
 	if(item=='textField' || item=='longTextField' || item=='longAns' || item=='reallyLongAns')
 		addSpecificOptions(item, '', '');
@@ -1328,7 +751,6 @@
 	$j('#cat_selector').children('option[value=Generic]').attr('selected','selected');
 	onSelectCategory('Generic');
 	onSelectElem('textField');
->>>>>>> df921363
 };
 
 var insertField=function(item, $prevField){
@@ -1339,303 +761,6 @@
 };
 
 var renderNormalField=function(item, field_options, data){
-<<<<<<< HEAD
-    //Rendering code for simple fields (i.e. non-custom fields)
-    var $new_elem, key;
-    if(item=="textField"){
-        $new_elem=$('<input/>', {
-            type:"text",
-            size:"30"
-        });
-        if($('#charOrWord').val()=='chars')
-            key='charlimits';
-        else key='wordlimits';  
-        data['attrs'][key]=$('#text_min').attr('value') + ',' + $('#text_max').attr('value');
-        data['attrs']['correct_answer']=$('#textField_correct_answer').attr('value');
-    }
-    else if(item=="longTextField"){
-        $new_elem=$('<input/>', {
-            type:"text",
-            size:"60"
-        });
-        if($('#charOrWord').val()=='chars')
-            key='charlimits';
-        else key='wordlimits';  
-        data['attrs'][key]=$('#text_min').attr('value') + ',' + $('#text_max').attr('value');
-    }
-    else if(item=="longAns") {
-        $new_elem=$('<textarea>', {
-            rows:"8",
-            cols:"50"
-        });
-        if($('#charOrWord').val()=='chars')
-            key='charlimits';
-        else key='wordlimits';  
-        data['attrs'][key]=$('#text_min').attr('value') + ',' + $('#text_max').attr('value');
-    }
-    else if(item=="reallyLongAns") {
-        $new_elem=$('<textarea>', {
-            rows:"14",
-            cols:"60"
-        });
-        if($('#charOrWord').val()=='chars')
-            key='charlimits';
-        else key='wordlimits';  
-        data['attrs'][key]=$('#text_min').attr('value') + ',' + $('#text_max').attr('value');
-    }
-    else if(item=="radio") {
-        var $text_inputs=$('#multi_options input:text'), $one_option, options_string="";
-        $new_elem=$("<div>");
-        
-        if(!$.isEmptyObject(field_options)){
-            //Custom field, get options from definition
-            options_string=field_options['options'];
-        }
-        else {
-            //Normal field
-            $text_inputs.each(function(idx,el) {
-                    options_string+=$(el).attr('value')+"|";    
-            });
-        }
-        $.each(options_string.split('|'), function(idx, el){
-            if(el!=''){
-                $one_option=$('<input>', {
-                        type:"radio",
-                        value:el
-                });
-                $new_elem.append($("<p>").append($one_option).append($("<span>"+el+"</span>")));
-            }
-        });
-        data['attrs']['options']=options_string;
-        data['attrs']['correct_answer']=$('#radio_correct_answer').attr('value');
-    }
-    else if(item=="dropdown") {
-        $new_elem=$('<select>');
-        var $text_inputs=$('#multi_options input:text'), $one_option, options_string="";
-        if(!$.isEmptyObject(field_options))
-            options_string=field_options['options'];
-        else{
-            $text_inputs.each(function(idx,el) {
-                options_string+=$(el).attr('value')+"|";
-            });
-        }
-        $.each(options_string.split('|'), function(idx, el){
-            if(el!=''){
-                $one_option=$('<option>', {
-                        value:el
-                }); 
-                $one_option.html(el);
-                $new_elem.append($one_option);
-            }
-        }); 
-        data['attrs']['correct_answer']=$('#dropdown_correct_answer').attr('value');
-        data['attrs']['options']=options_string;
-    }
-    else if(item=="multiselect") {
-        $new_elem=$('<select>',{
-            'multiple':'multiple'
-        });
-        var $text_inputs=$('#multi_options input:text'), $one_option, options_string="";
-        if(!$.isEmptyObject(field_options))
-            options_string=field_options['options'];
-        else {
-            $text_inputs.each(function(idx,el) {
-                options_string+=$(el).attr('value')+"|";
-            });
-        }
-        $.each(options_string.split('|'), function(idx, el){
-            $one_option=$('<option>', {
-                    value:el
-            }); 
-            $one_option.html(el);
-            $new_elem.append($one_option);
-        }); 
-        data['attrs']['options']=options_string;
-    }
-    else if(item=="checkboxes"){
-        var $text_inputs=$('#multi_options input:text'), $one_option, options_string="";
-        $new_elem=$("<div>");
-        if(!$.isEmptyObject(field_options))
-            options_string=field_options['options'];
-        else {
-            $text_inputs.each(function(idx,el) {
-                options_string+=$(el).attr('value')+"|";
-            });
-        }
-        $.each(options_string.split('|'), function(idx, el){
-            $one_option=$('<input>', {
-                    type:"checkbox",
-                    value:el
-            });
-            $new_elem.append($("<p>").append($one_option).append($("<span>"+el+"</span>")));
-        });
-        data['attrs']['options']=options_string;
-        data['attrs']['correct_answer']=$('#checkboxes_correct_answer').attr('value');
-    }
-    else if(item=="numeric"){
-        $new_elem=$('<input/>', {
-            type:"text",
-            size:"20"
-        });
-        data['attrs']['limits']=$('#id_minVal').attr('value') + ',' + $('#id_maxVal').attr('value');
-    }
-    else if(item=='date'){
-        $new_elem=$("<div>");
-        var $mm,$dd,$yyyy;
-        $mm=$('<input/>', {
-            type:"text",
-            size:"2",
-            value:"mm"
-        });
-        $dd=$('<input/>', {
-            type:"text",
-            size:"2",
-            value:"dd"
-        });
-        $yyyy=$('<input/>', {
-            type:"text",
-            size:"4",
-            value:"yyyy"
-        });
-        $new_elem.append($('<p>').append($mm).append($('<span> / </span>')).append($dd).append($('<span> / </span>')).append($yyyy));
-    }
-    else if(item=='time'){
-        $new_elem=$("<div>");
-        var $hh,$m,$ss,$ampm;
-        $hh=$('<input/>', {
-            type:"text",
-            size:"2",
-            value:"hh"
-        });
-        $m=$('<input/>', {
-            type:"text",
-            size:"2",
-            value:"mm"
-        });
-        $ss=$('<input/>', {
-            type:"text",
-            size:"2",
-            value:"ss"
-        });
-        $ampm=$('<select>').append($('<option value="AM">AM</option>')).append($('<option value="PM">PM</option>'));
-        $new_elem.append($('<p>').append($hh).append($('<span> : </span>')).append($m).append($('<span> : </span>')).append($ss).append('&nbsp;').append($ampm));
-    }
-    else if(item=='file'){  
-        $new_elem=$('<input/>', {  
-            type:"file",    
-        });    
-    }
-    else if(item=='phone' || item=='email'){
-        $new_elem=$('<input/>', {
-            type:"text",
-            size:"30"
-        });
-    }
-    else if(item=='state'){
-        $new_elem=$('<select></select>');
-    }
-    else if(item=='gender'){
-        $new_elem=$('<p>');
-        $new_elem.append($('<input/>', {
-            type:'radio',
-            value:'Male',
-            name:'gender'
-        })).append($('<span class="field_text">Male&nbsp;&nbsp;</span>')).append($('<input/>', {
-                type:'radio',
-                value:'Female',
-                name:'gender'
-        })).append($('<span class="field_text">Female</span>'));
-    }
-    else if((item=="boolean") || (item == "null_boolean")) {
-        var $text_inputs=$('#multi_options input:text'), $one_option, options_string="";
-        $new_elem=$("<div>");
-        options_string = 'Yes';
-        $.each(options_string.split('|'), function(idx, el){
-            $one_option=$('<input>', {
-                    type:"checkbox",
-                    value:el
-            });
-            $new_elem.append($("<p>").append($one_option).append($("<span>"+el+"</span>")));
-        });
-    }
-    else if(item=="radio_yesno") {
-        var $text_inputs=$('#multi_options input:text'), $one_option, options_string="";
-        $new_elem=$("<div>");
-        
-        options_string = 'Yes|No';
-        $.each(options_string.split('|'), function(idx, el){
-            if(el!=''){
-                $one_option=$('<input>', {
-                        type:"radio",
-                        value:el
-                });
-                $new_elem.append($("<p>").append($one_option).append($("<span>"+el+"</span>")));
-            }
-        });
-        data['attrs']['options']=options_string;
-    }
-    else if(item=="instructions") {
-        $new_elem=$('<div class="instructions">' + $('#id_instructions').attr('value') + '</div>');
-    }
-    //Page and section are special-cased
-    else if(item=='section'){
-        //this one's processed differently from the others
-    
-        var $outline=$('<div class="outline"></div>'), label_text=$.trim($('#id_question').attr('value')),
-            help_text=$.trim($('#id_instructions').attr('value'));
-        $outline.append('<hr/>').append($('<h2 class="section_header">'+label_text+'</h2>')).append($('<p class="field_text">'+help_text+'</p>'));
-        $currSection=$('<div>', {
-            id:'section_'+secCount,
-            'class':'section'
-        });
-        $outline.append($currSection);
-        $('<input/>',{type:'button',value:'X'}).click(removeField).addClass("wrapper_button").appendTo($outline);
-        $outline.toggle(function() {
-            onSelectField($(this), $.data(this, 'data'));
-            $(this).children(".wrapper_button").addClass("wrapper_button_hover");
-        }, function(){
-            $(this).children(".wrapper_button").removeClass("wrapper_button_hover");
-            $(this).removeClass('field_selected');
-            $('#cat_selector').children('select[value=Generic]').attr('selected','selected');
-            onSelectCategory('Generic');
-            onSelectElem('textField');
-        });
-        $outline.appendTo($currPage).dblclick(function(){
-            $currSection=$(this).children('div.section');
-        });
-        $currPage.sortable();
-        secCount++;
-        $.data($outline[0],'data',data);
-        return $outline;
-    }
-    else if(item=='page'){
-        //First putting in the page break text
-        var $page_break = $('<div class="page_break"><span>** Page Break **</span></div>');
-        $page_break.dblclick(function(){
-            $currPage=$(this).next('div.form_preview'); 
-            //$currSection=$(this).children(":last").children("div.section");
-        }).toggle(function(){$(this).next('div.form_preview').children(".wrapper_button").addClass("wrapper_button_hover");}, 
-                function(){$(this).next('div.form_preview').children(".wrapper_button").removeClass("wrapper_button_hover");}
-                ).appendTo($('div.preview_area'));
-        
-        //Now putting in the page div
-        $currPage=$('<div class="form_preview"></div>');
-        $currSection=$('<div class="section"></div>');
-        $currPage.append($('<div class="outline"></div>').append($currSection));
-        $('<input/>',{type:'button',value:'X'}).click(removeField).addClass("wrapper_button").appendTo($currPage);
-        $currPage.toggle( function(){$(this).children(".wrapper_button").addClass("wrapper_button_hover");}, 
-                        function(){$(this).children(".wrapper_button").removeClass("wrapper_button_hover");});
-        $currPage.dblclick(function(){
-            $currPage=$(this);
-            //$currSection=$(this).children(":last").children("div.section");
-        });
-        $currPage.appendTo($('div.preview_area'));
-        $.data(($currSection.parent())[0], 'data', {'question_text':'', 'help_text':'', 'parent_id':-1});
-        $.data($currPage[0], 'data', {'parent_id':-1});
-        return $currPage;
-    }
-    return $new_elem; 
-=======
 	//Rendering code for simple fields (i.e. non-custom fields)
 	var $new_elem, key;
 	if(item=="textField"){
@@ -1816,13 +941,7 @@
 		$ampm=$j('<select>').append($j('<option value="AM">AM</option>')).append($j('<option value="PM">PM</option>'));
 		$new_elem.append($j('<p>').append($hh).append($j('<span> : </span>')).append($m).append($j('<span> : </span>')).append($ss).append('&nbsp;').append($ampm));
 	}
-	// TODO Since customforms uses Django's FormWizard which, as of Django v1.3, 
-    // only supports FileFields being on the last page of the form,
-    // we should enforce that a user can only place a FileField on the last page
-    // of the form AND that a user can't add a new page when there is a FileField.
-    // For now, we trust the user to not make a multi-page form including a FileField.
-    // jmoldow, 02/25/2012
-    else if(item=='file'){
+	else if(item=='file'){
 		$new_elem=$j('<input/>', {
 			type:"file",
 		});
@@ -1937,76 +1056,11 @@
 		return $currPage;
 	}
 	return $new_elem; 
->>>>>>> df921363
 };
 
 var renderCustomField=function(item, field_options, data){
     //Rendering code for custom fields
 
-<<<<<<< HEAD
-    var $new_elem;
-    if(item.match("name$")){
-        $new_elem=$('<div>').css('display','inline-block');
-        var $first_div, $last_div;
-        $first_div=$('<div>').append($('<input/>',{
-            type:'text',
-            size:'20'
-        })).append($('<p class="field_text">First</p>')).css('float','left');
-        $last_div=$('<div>').append($('<input/>',{
-            type:'text',
-            size:'20'
-        })).append($('<p class="field_text">Last</p>')).css('float','left');
-        $new_elem.append($first_div).append($last_div).append('<br/>');
-    }
-    else if(item.match("address$")){
-        $new_elem=$('<div>');
-        $new_elem.append($('<p class="field_text">Street Address</p>')).append($('<textarea>',{
-            'rows':4,
-            'cols':22
-        }));
-        $new_elem.append($('<p>').append($('<span class="field_text">City&nbsp;&nbsp;&nbsp;&nbsp;&nbsp;&nbsp;&nbsp;</span>')).append($('<input/>', {
-            type:'text',
-            size:'20'
-        })).append('&nbsp;&nbsp;').append($('<span class="field_text">State</span>')).append($('<select>')));
-        $new_elem.append($('<p>').append($('<span class="field_text">Zip code</span>')).append($('<input/>',{
-            type:'text'
-        })));
-    }
-    
-    return $new_elem;
-};
-
-var addElement=function(item, $prevField) {
-    // This function adds the selected field to the form. 
-    //Data like help-text is stored in the wrapper div using jQuery's $.data
-
-    var i,$new_elem_label, $new_elem, 
-    $wrap=$('<div></div>').addClass('field_wrapper').hover(function() {
-        if($(this).hasClass('field_selected'))
-            return;
-        $(this).toggleClass('field_hover');
-        $(this).find(".wrapper_button").toggleClass("wrapper_button_hover");
-    }).toggle(function(){onSelectField($(this), $.data(this, 'data'));}, deSelectField),
-    label_text=$.trim($('#id_question').attr('value')),
-    help_text=$.trim($('#id_instructions').attr('value')),
-    html_name=item+"_"+elemTypes[item], html_id="id_"+item+"_"+elemTypes[item],
-    data={};
-    
-    $new_elem_label=$(createLabel(label_text,$('#id_required').attr('checked'))).appendTo($wrap);
-    $('<input/>',{type:'button',value:'X'}).click(removeField).addClass("wrapper_button").appendTo($wrap);
-    
-    //Populating common data attributes
-    data.question_text=label_text;
-    data.help_text=help_text;
-    data.field_type=item;
-    data.required=$('#id_required').attr('checked');
-    data.parent_id=-1; //Useful for modifications
-    data.attrs={};
-    
-    //Special-casing page and section
-    if(item=='page' || item=='section')
-        return renderNormalField(item, {}, data);
-=======
 	var $new_elem;
 	if(item.match("name$")){
 		$new_elem=$j('<div>').css('display','inline-block');
@@ -2069,7 +1123,6 @@
 	//Special-casing page and section
 	if(item=='page' || item=='section')
 		return renderNormalField(item, {}, data);
->>>>>>> df921363
         
     //  Try rendering the new element using any of the default categories
     item_handled = false;
@@ -2085,613 +1138,6 @@
             }
         }
     }
-<<<<<<< HEAD
-    
-    if (!item_handled) {
-        //Custom field
-        //First, get the options for this custom field
-        var custom_field, curr_category;
-        $.each(formElements, function(cat, flds){
-            if(item in flds){
-                custom_field=flds[item];
-                curr_category=cat;
-                return false; //break out
-            }
-        });
-        
-        //Fields that are required on the model must necessarily be required in the form
-        if(custom_field['required'])
-            data.required=true;
-        if(custom_field['field_type']=='custom')
-            $new_elem=renderCustomField(item, custom_field['field_options'], data);
-        else{
-            $new_elem=renderNormalField(custom_field['field_type'], custom_field['field_options'], data);
-            data.attrs={}; //Setting attrs to empty, as everything except links should already by defined on the server
-        }
-        
-        //Set options for linked instances if not defined previously
-        model_instance_cache[curr_category]['selected_cat']=$('#main_cat_spec').val();
-        if(model_instance_cache[curr_category]['selected_cat'] != 'automatic')
-            model_instance_cache[curr_category]['selected_inst']=$('#cat_instance_sel').val();
-        else
-            model_instance_cache[curr_category]['selected_inst']="-1";
-    }
-    
-    //Inserting field into preview area, and attaching data
-    $new_elem.appendTo($wrap);
-    $.data($wrap[0],'data',data);
-    
-    if($prevField.length==0)
-        $wrap.prependTo($currSection);
-    else
-        $wrap.insertAfter($prevField);
-    
-    //Making fields draggable
-    $currSection.sortable();
-    return $wrap;   
-};
-
-/*
-var addElement = function(item,$prevField) {
-    
-    // This function adds the selected field to the form. Data like help-text is stored in the wrapper div using jQuery's $.data
-    
-    var i,$new_elem,$new_elem_label, 
-        $wrap=$('<div></div>').addClass('field_wrapper').hover(function() {
-            if($(this).hasClass('field_selected'))
-                return;
-            $(this).toggleClass('field_hover');
-            $(this).find(".wrapper_button").toggleClass("wrapper_button_hover");
-        }).toggle(function(){onSelectField($(this), $.data(this, 'data'));}, deSelectField),
-        label_text=$.trim($('#id_question').attr('value')),
-        help_text=$.trim($('#id_instructions').attr('value')),
-        html_name=item+"_"+elemTypes[item], html_id="id_"+item+"_"+elemTypes[item],
-        data={};
-    
-    $new_elem_label=$(createLabel(label_text,$('#id_required').attr('checked'))).appendTo($wrap);
-    $('<input/>',{type:'button',value:'X'}).click(removeField).addClass("wrapper_button").appendTo($wrap);
-    
-    //Populating common data attributes
-    data.question_text=label_text;
-    data.help_text=help_text;
-    data.field_type=item;
-    data.required=$('#id_required').attr('checked');
-    data.parent_id=-1; //Useful for modifications
-    data.attrs={};
-    
-    //Generic fields first
-    if(item=="textField"){
-        $new_elem=$('<input/>', {
-            type:"text",
-            name:html_name,
-            id:html_id,
-            size:"30"
-        });
-        var key;
-        if($('#charOrWord').val()=='chars')
-            key='charlimits';
-        else key='wordlimits';  
-        data['attrs'][key]=$('#text_min').attr('value') + ',' + $('#text_max').attr('value');
-    }
-    else if(item=="longTextField"){
-        $new_elem=$('<input/>', {
-            type:"text",
-            name:html_name,
-            id:html_id,
-            size:"60"
-        });
-        var key;
-        if($('#charOrWord').val()=='chars')
-            key='charlimits';
-        else key='wordlimits';  
-        data['attrs'][key]=$('#text_min').attr('value') + ',' + $('#text_max').attr('value');
-    }
-    else if(item=="longAns") {
-        $new_elem=$('<textarea>', {
-            name:html_name,
-            id:html_id,
-            rows:"8",
-            cols:"50"
-        });
-        var key;
-        if($('#charOrWord').val()=='chars')
-            key='charlimits';
-        else key='wordlimits';  
-        data['attrs'][key]=$('#text_min').attr('value') + ',' + $('#text_max').attr('value');
-    }
-    else if(item=="reallyLongAns") {
-        $new_elem=$('<textarea>', {
-            name:html_name,
-            id:html_id,
-            rows:"14",
-            cols:"70"
-        });
-        var key;
-        if($('#charOrWord').val()=='chars')
-            key='charlimits';
-        else key='wordlimits';  
-        data['attrs'][key]=$('#text_min').attr('value') + ',' + $('#text_max').attr('value');
-    }
-    else if(item=="radio") {
-        var $text_inputs=$('#multi_options input:text'), $one_option, options_string="";
-        $new_elem=$("<div>", {
-            id:html_id
-        });
-        $text_inputs.each(function(idx,el) {
-                $one_option=$('<input>', {
-                        type:"radio",
-                        name:html_name,
-                        value:$(el).attr('value')
-                });
-                options_string+=$(el).attr('value')+"|";    
-                $new_elem.append($("<p>").append($one_option).append($("<span>"+$(el).attr('value')+"</span>")));
-        });
-        data['attrs']['options']=options_string;
-    }
-    else if(item=="dropdown") {
-        $new_elem=$('<select>',{
-            name:html_name,
-            id:html_id
-        });
-        var $text_inputs=$('#multi_options input:text'), $one_option, options_string="";
-        $text_inputs.each(function(idx,el) {
-                $one_option=$('<option>', {
-                        value:$(el).attr('value')
-                }); 
-                options_string+=$(el).attr('value')+"|";
-                $one_option.html($(el).attr('value'));
-                $new_elem.append($one_option);
-        });
-        data['attrs']['options']=options_string;
-    }
-    else if(item=="multiselect") {
-        $new_elem=$('<select>',{
-            name:html_name,
-            id:html_id,
-            'multiple':'multiple'
-        });
-        var $text_inputs=$('#multi_options input:text'), $one_option, options_string="";
-        $text_inputs.each(function(idx,el) {
-                $one_option=$('<option>', {
-                        value:$(el).attr('value')
-                }); 
-                options_string+=$(el).attr('value')+"|";
-                $one_option.html($(el).attr('value'));
-                $new_elem.append($one_option);
-        });
-        data['attrs']['options']=options_string;
-    }
-    else if(item=="checkboxes"){
-        var $text_inputs=$('#multi_options input:text'), $one_option, options_string="";
-        $new_elem=$("<div>", {
-            id:html_id
-        });
-        $text_inputs.each(function(idx,el) {
-                $one_option=$('<input>', {
-                        type:"checkbox",
-                        name:html_name,
-                        value:$(el).attr('value')
-                });
-                options_string+=$(el).attr('value')+"|";    
-                $new_elem.append($("<p>").append($one_option).append($("<span>"+$(el).attr('value')+"</span>")));
-        });
-        data['attrs']['options']=options_string;
-    }
-    else if(item=="numeric"){
-        $new_elem=$('<input/>', {
-            type:"text",
-            name:html_name,
-            id:html_id,
-            size:"20"
-        });
-        data['attrs']['limits']=$('#id_minVal').attr('value') + ',' + $('#id_maxVal').attr('value');
-    }
-    else if(item=='date'){
-        $new_elem=$("<div>", {
-            id:html_id
-        });
-        var $mm,$dd,$yyyy;
-        $mm=$('<input/>', {
-            type:"text",
-            name:html_name+"_mm",
-            size:"2",
-            value:"mm"
-        });
-        $dd=$('<input/>', {
-            type:"text",
-            name:html_name+"_dd",
-            size:"2",
-            value:"dd"
-        });
-        $yyyy=$('<input/>', {
-            type:"text",
-            name:html_name+"_yy",
-            size:"4",
-            value:"yyyy",
-        });
-        $new_elem.append($('<p>').append($mm).append($('<span> / </span>')).append($dd).append($('<span> / </span>')).append($yyyy));
-    }
-    else if(item=='time'){
-        $new_elem=$("<div>", {
-            id:html_id
-        });
-        var $hh,$m,$ss,$ampm;
-        $hh=$('<input/>', {
-            type:"text",
-            name:html_name+"_hh",
-            size:"2",
-            value:"hh"
-        });
-        $m=$('<input/>', {
-            type:"text",
-            name:html_name+"_m",
-            size:"2",
-            value:"mm"
-        });
-        $ss=$('<input/>', {
-            type:"text",
-            name:html_name+"_ss",
-            size:"2",
-            value:"ss"
-        });
-        $ampm=$('<select>', {
-            name:html_name+"_ampm"
-        }).append($('<option value="AM">AM</option>')).append($('<option value="PM">PM</option>'));
-        $new_elem.append($('<p>').append($hh).append($('<span> : </span>')).append($m).append($('<span> : </span>')).append($ss).append('&nbsp;').append($ampm));
-    }
-    else if(item=="file"){
-        $new_elem=$('<input/>', {
-            type:"file",
-            name:html_name,
-            id:html_id,
-            size:"40"
-        });
-    }
-    else if(item=='section'){
-        //this one's processed differently from the others
-        
-        var $outline=$('<div class="outline"></div>');
-        $outline.append('<hr/>').append($('<h2 class="section_header">'+label_text+'</h2>')).append($('<p class="field_text">'+help_text+'</p>'));
-        $currSection=$('<div>', {
-            id:'section_'+secCount,
-            'class':'section'
-        });
-        $outline.append($currSection);
-        $('<input/>',{type:'button',value:'X'}).click(removeField).addClass("wrapper_button").appendTo($outline);
-        $outline.toggle(function() {
-            onSelectField($(this), $.data(this, 'data'));
-            $(this).children(".wrapper_button").addClass("wrapper_button_hover");
-        }, function(){
-            $(this).children(".wrapper_button").removeClass("wrapper_button_hover");
-            $(this).removeClass('field_selected');
-            $('#cat_selector').children('select[value=Generic]').attr('selected','selected');
-            onSelectCategory('Generic');
-            onSelectElem('textField');
-        });
-        $outline.appendTo($currPage).dblclick(function(){
-            $currSection=$(this).children('div.section');
-        });
-        $currPage.sortable();
-        secCount++;
-        $.data($outline[0],'data',data);
-        return $outline;
-    }
-    else if(item=='page'){
-        //First putting in the page break text
-        var $page_break = $('<div class="page_break"><span>** Page Break **</span></div>');
-        $page_break.dblclick(function(){
-            $currPage=$(this).next('div.form_preview'); 
-            //$currSection=$(this).children(":last").children("div.section");
-        }).toggle(function(){$(this).next('div.form_preview').children(".wrapper_button").addClass("wrapper_button_hover");}, 
-                function(){$(this).next('div.form_preview').children(".wrapper_button").removeClass("wrapper_button_hover");}
-                ).appendTo($('div.preview_area'));
-        
-        //Now putting in the page div
-        $currPage=$('<div class="form_preview"></div>');
-        $currSection=$('<div class="section"></div>');
-        $currPage.append($('<div class="outline"></div>').append($currSection));
-        $('<input/>',{type:'button',value:'X'}).click(removeField).addClass("wrapper_button").appendTo($currPage);
-        $currPage.toggle( function(){$(this).children(".wrapper_button").addClass("wrapper_button_hover");}, 
-                        function(){$(this).children(".wrapper_button").removeClass("wrapper_button_hover");});
-        $currPage.dblclick(function(){
-            $currPage=$(this);
-            //$currSection=$(this).children(":last").children("div.section");
-        });
-        $currPage.appendTo($('div.preview_area'));
-        $.data(($currSection.parent())[0], 'data', {'question_text':'', 'help_text':'', 'parent_id':-1});
-        $.data($currPage[0], 'data', {'parent_id':-1});
-        return $currPage;
-    }
-    
-    //'Personal Information' Fields
-    else if(item=="name"){
-        $new_elem=$('<div>').css('display','inline-block');
-        var $first_div, $last_div;
-        $first_div=$('<div>').append($('<input/>',{
-            type:'text',
-            size:'20'
-        })).append($('<p class="field_text">First</p>')).css('float','left');
-        $last_div=$('<div>').append($('<input/>',{
-            type:'text',
-            size:'20'
-        })).append($('<p class="field_text">Last</p>')).css('float','left');
-        $new_elem.append($first_div).append($last_div).append('<br/>');
-    }
-    else if(item=='gender'){
-        $new_elem=$('<p>');
-        $new_elem.append($('<input/>', {
-            type:'radio',
-            value:'Male',
-            name:'gender'
-        })).append($('<span class="field_text">Male&nbsp;&nbsp;</span>')).append($('<input/>', {
-                type:'radio',
-                value:'Female',
-                name:'gender'
-        })).append($('<span class="field_text">Female</span>'))
-    }   
-    else if(item=="phone"){
-        $new_elem=$('<input/>', {
-            type:"text",
-            size:'30'
-        });
-    }
-    else if(item=='email'){
-        $new_elem=$('<input/>', {
-            type:"email",
-            size:'30'
-        });
-    }
-    else if(item=='address'){
-        $new_elem=$('<div>');
-        $new_elem.append($('<p class="field_text">Street Address</p>')).append($('<textarea>',{
-            'rows':4,
-            'cols':22
-        }));
-        $new_elem.append($('<p>').append($('<span class="field_text">City&nbsp;&nbsp;&nbsp;&nbsp;&nbsp;&nbsp;&nbsp;</span>')).append($('<input/>', {
-            type:'text',
-            size:'20'
-        })).append('&nbsp;&nbsp;').append($('<span class="field_text">State</span>')).append($('<select>')));
-        $new_elem.append($('<p>').append($('<span class="field_text">Zip code</span>')).append($('<input/>',{
-            type:'text'
-        })));
-    }
-    else if(item=='state'){
-        $new_elem=$('<select>');
-    }
-    else if(item=='city'){
-        $new_elem=$('<input/>', {
-            type:"text",
-            size:'30'
-        });
-    }
-    else if(item=='courses'){
-        $new_elem=$('<select>');
-    }
-    
-    elemTypes[item]++;
-    $new_elem.appendTo($wrap);
-    $.data($wrap[0],'data',data);
-    
-    if($prevField.length==0)
-        $wrap.prependTo($currSection);
-    else
-        $wrap.insertAfter($prevField);
-    
-    //Making fields draggable
-    $currSection.sortable();
-    return $wrap;
-};
-*/
-
-var submit=function() {
-    //submits the created form to the server
-    
-    var form={'title':$('#form_title').html(), 'desc':$('#form_description').html(), 'anonymous':$('#id_anonymous').attr('checked'), 'pages':[]}, section, elem, page, section_seq, page_seq=0;
-    form['link_type']=$('#links_id_main').val();
-    if(form['link_type']!='-1' && $('#links_id_specify').val()=='particular')
-        form['link_id']=$('#links_id_pick').val();
-    else form['link_id']=-1;    
-    
-    form['success_message']=$('#input_form_sucmsg').val();
-    form['success_url']=$('#input_suc_url').val();
-    var form_perms='';
-    if($('#id_main_perm').val()!='none'){
-        form_perms+=$('#id_main_perm').val();
-        if(!$('#id_perm_program').is(':hidden'))
-            form_perms+=","+$('#id_perm_program').val();
-        if(!$('#id_sub_perm').is(':hidden'))
-            form_perms+=","+$('#id_sub_perm').val();
-    }
-    form['perms']=form_perms;
-    
-    //Constructing the object to be sent to the server
-    $('div.preview_area').children('div.form_preview').each(function(pidx,pel) {
-        page={'sections':[], 'parent_id':$.data(pel, 'data')['parent_id'], 'seq':page_seq};
-        section_seq=0;
-        $(pel).children('div.outline').each(function(idx, el) {
-            section={'data':$.data(el, 'data'), 'fields':[]};
-            section['data']['seq']=section_seq;
-            delete(section['data']['required']);
-
-            //Putting fields inside a section
-            $(el).children('div.section').children().each(function(fidx, fel) {
-                if( $(fel).hasClass('field_wrapper')){
-                    elem={'data':$.data(fel,'data')};
-                    elem['data']['seq']=fidx;
-                    
-                    if(!inDefaultCategory(elem['data']['field_type'])){
-                        //Set link_id for link fields
-                        //First, figure out the category
-                        var curr_cat;
-                        $.each(formElements, function(cat, flds){
-                            if(elem['data']['field_type'] in flds){
-                                curr_cat=cat;
-                                return false
-                            }
-                        });
-                        elem['data']['attrs']['link_id']=model_instance_cache[curr_cat]['selected_inst'];
-                    }
-                    section['fields'].push(elem);
-                }
-            });
-            if(section['fields'].length!=0){
-                //Put section inside page if section is non-empty
-                page['sections'].push(section);
-                section_seq++;
-            }   
-        });
-        //Putting the page inside the form
-        if(page['sections'].length!=0){
-            form['pages'].push(page);
-            page_seq++;
-        }   
-    });
-    if(form['pages'].length==0){
-        alert("Sorry, that's an empty form.");
-        return;
-    }
-    console.log(form);
-    //POSTing to server
-    var post_url='/customforms/submit/';
-    if($('#id_modify').attr('checked')){
-        form.form_id=parseInt($('#base_form').val());
-        post_url='/customforms/modify/';
-    }
-    $.ajax({
-        url:post_url,
-        data:JSON.stringify(form),
-        type:'POST',
-        success: function(value) {
-            console.log(value);
-            if(value=='OK')
-                window.location='/customforms/';
-        }
-    });
-    $('#submit').attr("disabled","true");
-        
-};
-
-var updateTitle = function(){
-    //Updates the title for the form
-    
-    $("#form_title").html($('#input_form_title').attr('value'));
-};
-
-var updateDesc=function() {
-    //Updates the form description
-    $('#form_description').html($('#input_form_description').attr('value'));
-    
-};
-
-var createFromBase=function(){
-    //Clearing previous fields, if any
-    $('div.form_preview').remove();
-    $('div.page_break').remove();
-    /*$currPage=$('<div class="form_preview"></div>');
-    $currSection=$('<div class="section"></div>');
-    $currPage.append($('<div class="outline"></div>').append($currSection));
-    $('div.preview_area').append($currPage);
-    $.data($currPage[0], 'data', {'parent_id':-1});*/
-    
-    var base_form_id=$('#base_form').val();
-    if(base_form_id!="-1"){
-        $.ajax({
-            url:'/customforms/metadata/',
-            data:{'form_id':base_form_id},
-            type:'GET',
-            dataType:'json',
-            async:false,
-            success: function(metadata) {
-                rebuild(metadata);
-            }
-        });
-        $('#id_modify_wrapper').show();
-    }
-    else {
-        $('#id_modify_wrapper').hide();
-        $('#id_modify').attr('checked', false);
-        $('#input_form_title').attr('value', '').change();
-        $('#input_form_description').attr('value','').change();
-        $('#id_anonymous').attr('checked', false);
-    }
-};
-
-var rebuild=function(metadata) {
-    //Takes form metadata, and reconstructs the form from it
-    
-    $('#outline_0').remove();
-    //Setting form's title and description
-    $('#input_form_title').attr('value', metadata['title']).change();
-    $('#input_form_description').attr('value',metadata['desc']).change();
-    console.log(metadata);
-    //Setting other form options
-    if(metadata['anonymous'])
-        $('#id_anonymous').attr('checked', true);
-    //Setting fkey-only links
-    $('#links_id_main').val(metadata['link_type']);
-    console.log($('#links_id_main').val());
-    onChangeMainLink();
-    if(metadata['link_id']!=-1){
-        $('#links_id_specify').val('particular');
-        onChangeLinksSpecify();
-        $('#links_id_pick').val(metadata['link_id']);
-    }
-    else $('#links_id_specify').val('userdef');
-    
-    //Putting in pages, sections and fields
-    $.each(metadata['pages'], function(pidx, page){
-        addElement('page',[]);
-        $.data($currPage[0], 'data')['parent_id']=page[0][0]['section__page__id'];
-            
-        $.each(page, function(sidx, section){
-            $('#id_question').val(section[0]['section__title']);
-            $('#id_instructions').val(section[0]['section__description']);
-            var $outline=addElement('section',[]);
-            $.data($outline[0], 'data')['parent_id']=section[0]['section__id'];
-            if(sidx==0){
-                //Removing the <hr> that comes before every section
-                $outline.find('hr').remove();
-            }
-            $prevField=[];
-            $.each(section, function(fidx, field){
-                /*
-                    The idea is to collect a field's metadata in the format expected, and
-                    then call onSelectField(...) passing it the metadata. onSelectField()
-                    will populate stuff like label, options etc. in the toolbox, and then we
-                    can call insertField(...). This is slightly roundabout, but hey, DRY.
-                */
-                var field_data={
-                    question_text:field['label'],
-                    help_text:field['help_text'],
-                    field_type:field['field_type'],
-                    required: field['required'],
-                    attrs:{}
-                };
-                
-                if($.inArray(field['attribute__attr_type'], ['options', 'limits', 'link_id', 'charlimits', 'wordlimits'])!=-1)
-                    field_data.attrs[field['attribute__attr_type']]=field['attribute__value'];  
-                //Checking for link fields
-                var category=getFieldCategory(field_data['field_type']);
-                if(category!='Generic' && category!='Personal' && category!='NotReallyFields') {
-                    $('#cat_selector').val(category);
-                    if(field_data.attrs['link_id']=="-1"){
-                        $('#main_cat_spec').val('automatic');
-                        onChangeMainCatSpec();
-                    }
-                    else {
-                        $('#main_cat_spec').val('particular');
-                        onChangeMainCatSpec();
-                        $('#cat_instance_sel').val(field_data.attrs['link_id']);
-                    }
-                }
-                onSelectField([], field_data);      
-                $prevField=addElement(field['field_type'], $prevField);
-                $.data($prevField[0], 'data')['parent_id']=field['id']; 
-            });
-        });
-    }); 
-    
-=======
 	
 	if (!item_handled) {
 		//Custom field
@@ -2945,5 +1391,4 @@
 		});
 	});	
 	
->>>>>>> df921363
-};
+};
