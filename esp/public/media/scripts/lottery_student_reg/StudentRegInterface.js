--- conflicted
+++ resolved
@@ -7,99 +7,19 @@
     {
         console.log(confirm_text);
         Ext.Ajax.request({
-<<<<<<< HEAD
-    	    url: '/learn/'+url_base+'/timeslots_json',
-    	    success: function (response, opts) {
-    		//alert('opts '+ opts);
-    		//alert('response '+response);
-    		rt = Ext.decode(response.responseText);
-    		this.tab_names = rt;
-    		this.num_tabs = this.tab_names.length;
-    	    },
-    	    scope: this
-=======
             url: '/learn/'+url_base+'/timeslots_json',
             success: function (response, opts) {
-            //alert('opts '+ opts);
-            //alert('response '+response);
-            rt = Ext.decode(response.responseText);
-            this.tab_names = rt;
-            this.num_tabs = this.tab_names.length;
+                //alert('opts '+ opts);
+                //alert('response '+response);
+                rt = Ext.decode(response.responseText);
+                this.tab_names = rt;
+                this.num_tabs = this.tab_names.length;
             },
             scope: this
->>>>>>> c75adc92
         });
     
         num_opened_tabs = 0;
     
-<<<<<<< HEAD
-    	var config = {
-    	    id: 'sri',
-    	    autoHeight: true,
-    	    deferredRender: true,
-    	    closeable: false,
-    	    tabWidth: 20,
-    	    enableTabScroll: true,
-    	    activeTab: 'instructions',
-    	    monitorResize: true,
-    	    items: 
-            [
-    	        {
-        		    title: 'Instructions',
-        		    xtype: 'panel',
-        		    items: 
-                    [
-    	                {
-            			    xtype: 'displayfield',
-            			    //height: 600,
-            			    autoHeight: true,
-            			    value: instructions_text,
-            			    preventScrollbars: true
-            			}
-            	    ],
-        		    id: 'instructions'
-        		}
-            ]
-    	};
-     
-        this.loadPrepopulate();
-    	this.loadCatalog();
-    	this.store.load({});	
-
-    	Ext.apply(this, Ext.apply(this.initialConfig, config));
-    	StudentRegInterface.superclass.initComponent.apply(this, arguments); 
-    },
-
-    loadPrepopulate: function () {
-	    Ext.getCmp("sri").oldPreferences = new Ext.data.JsonStore({
-		    id: 'preference_store',
-		    root: '',
-		    fields: 
-            [
-	            {
-        			name: 'section_id'
-	            },
-	            {
-	        		name: 'type'
-  	            }
-		    ],
-		    proxy: new Ext.data.HttpProxy({ url: '/learn/'+url_base+'/catalog_registered_classes_json' }),
-		});
-	    this.oldPreferences.load();
-	},
-
-    loadCatalog: function () {
-	    this.store =  new Ext.data.JsonStore({
-		id: 'store',
-	        root: '',
-		success: true,
-	        fields: 
-            [
-    	        {
-        		    name: 'id'
-        		},  
-        		{
-=======
         var config = {
             id: 'sri',
             autoHeight: true,
@@ -148,7 +68,7 @@
                 },
                 {
                     name: 'type'
-                  }
+                }
             ],
             proxy: new Ext.data.HttpProxy({ url: '/learn/'+url_base+'/catalog_registered_classes_json' }),
         });
@@ -166,7 +86,6 @@
                     name: 'id'
                 },  
                 {
->>>>>>> c75adc92
                     name: 'title'
                 },
                 {
@@ -175,142 +94,15 @@
                 {
                     name: 'grade_min'
                 },
-<<<<<<< HEAD
-    	        {
-        		    name: 'get_sections'
-    	        },
-=======
                 {
                     name: 'get_sections'
                 },
->>>>>>> c75adc92
                 {
                     name: 'teachers'
                 },
                 {
                     name: 'class_size_max'
                 },
-<<<<<<< HEAD
-    	        {
-        		    name: 'category'
-        		},
-    	        {
-        		    name: 'class_info'
-    	        },
-    	        {
-        	        name: 'num_questions'
-    	        }
-		//fields needed for class id generation
-    		],
-    		proxy: new Ext.data.HttpProxy({ url: '/learn/'+url_base+'/catalog_json' }),
-    		listeners: 
-            {
-    		    load: {
-        			scope: this,
-        			fn: this.makeTabs
-    		    }
-    		}		
-	    });
-    },
-    
-    makeTabs: function (store, records, options) {
-	    //make a tab for each class period
-	    //num_tabs and tab_names need to be modified for a particular program
-    	tabs = [];
-        classLists = [];
-        walkinLists = [];
-    	flag_added = [];
-
-	    //itterate through records (classes)
-    	for (i = 0; i < records.length; i++)
-       	{ 
-	    	r = records[i];    	
-		    //no walk-in seminars
-		    if (r.data.category.category == 'Walk-in Seminar'){
-                this.addSectionsToList(r, walkinLists);                
-                continue;
-            }
-
-		    //grade check
-		    if (r.data.grade_min >= grade || r.data.grade_max <= grade ) {
-                continue;
-            }
-
-            this.addSectionsToList(r, classLists);
-	    }
-
-    	//makes tabs with id = short_description of timeblock
-    	for(i = 0; i < this.num_tabs; i++) 
-        {
-    		//alert(classLists[this.tab_names[i][0]].length);
-    		this.add( new TimeslotPanel(
-		    {
-    			xtype: 'timeslotpanel',
-    			id: this.tab_names[i][0],
-    			title: this.tab_names[i][1],
-                ESPclasses: classLists[this.tab_names[i][0]],
-                ESPwalkins: walkinLists[this.tab_names[i][0]],       
-                timeblock: this.tab_names[i],
-                oldPreferences: this.oldPreferences
-	        }));
-	    }
-
-	    // this will be needed later, when making dropdown boxes
-	    var dropdown_states_data = [];
-	    dropdown_states_data.push(['0','none']);
-        for (i = 1; i <= priority_limit; ++i) {
-            dropdown_states_data.push([String(i),String(i)]);
-        }
-		this.addConfirmTab();
-     },
-
-    addSectionsToList: function (ESPClass, lists)
-    {
-		num_sections = ESPClass.data.get_sections.length;
-    	//itterate through times a class is offered
-    	for (j = 0; j < num_sections; j ++)
-    	{
-    	    if(ESPClass.data.get_sections[j].get_meeting_times.length >0)
-    	    {
-    		    timeblock = ESPClass.data.get_sections[j].get_meeting_times[0];
-                if(!lists[timeblock.id]){
-                    lists[timeblock.id] = []
-                }
-                lists[timeblock.id].push(r);                    
-            }
-        }
-    },  
-
-    addConfirmTab: function () 
-    {
-	     Ext.getCmp('sri').add({
-             id: "confirm",
-		     xtype: 'form',
-		     title: 'Confirm Registration',
-             listeners: {
-                show: this.getPreferences
-             },
-
-		 });
-    },
-
-    getPreferences: function () {
-        confirmPanel = Ext.getCmp("confirm");
-        confirmPanel.removeAll();
-        confirmPanel.add(
-                {
-		            xtype: 'displayfield',
-		            height: 40,
-		            value: confirm_text
-	            });
-        confirmPanel.add({
-	    	        xtype: 'button',
-    		        text: enter_lottery_text,
-	    	        handler: Ext.getCmp("sri").allTabsCheck,
-                    scope: Ext.getCmp("sri")
-	            });
-
-=======
                 {
                     name: 'category'
                 },
@@ -429,8 +221,6 @@
                     handler: Ext.getCmp("sri").allTabsCheck,
                     scope: Ext.getCmp("sri")
                 });
-
->>>>>>> c75adc92
         for(k = 1; k < Ext.getCmp("sri").items.items.length; k++){
             var tab = Ext.getCmp("sri").items.items[k];
             if(tab.xtype == "timeslotpanel"){
@@ -475,13 +265,8 @@
     },
 
      confirmRegistration: function() {
-<<<<<<< HEAD
-	     tabpanel = Ext.getCmp('sri');
-	    //submitForm.getForm().submit({url: 'lsr_submit'})
-=======
          tabpanel = Ext.getCmp('sri');
         //submitForm.getForm().submit({url: 'lsr_submit'})
->>>>>>> c75adc92
         if(priority_limit == 1)
         {
             var ESPclasses = new Object();
@@ -504,15 +289,9 @@
                 //alert(ids);
                 for (j = 0; j < ids.length - 1; ++j) {
                     if (val = parseInt(Ext.getCmp("combo_"+ids[j]).getValue())) {
-<<<<<<< HEAD
-		                ESPclasses[ids[j]] = new Array(val, this.tab_names[i][0]);
-		                //alert(classes[ids[j]]);
-		            }
-=======
                         ESPclasses[ids[j]] = new Array(val, this.tab_names[i][0]);
                         //alert(classes[ids[j]]);
                     }
->>>>>>> c75adc92
                 }
             }    
         }
@@ -561,20 +340,6 @@
             }
         };
          //console.log(ESPclasses);
-<<<<<<< HEAD
-	     data = Ext.encode(ESPclasses);
-        //console.log(data);
-	     Ext.Ajax.request({
-		     url: '/learn/'+url_base+'/lsr_submit',
-		     success: handle_submit_response,
-		     failure: function() {
-		        alert("There has been an error on the website. Please contact esp@mit.edu to report this problem.");
-		     },
-		     params: {'json_data': data, 'url_base': url_base},
-		     method: 'POST',
-		     headers: {'X-CSRFToken': Ext.util.Cookies.get('csrftoken')}
-		 });
-=======
          data = Ext.encode(ESPclasses);
         //console.log(data);
          Ext.Ajax.request({
@@ -587,7 +352,6 @@
              method: 'POST',
              headers: {'X-CSRFToken': Ext.util.Cookies.get('csrftoken')}
          });
->>>>>>> c75adc92
     }
 });
 
@@ -609,4 +373,4 @@
 
     win.show();
     //submitForm.getForm().submit({url: 'lsr_submit'});
-});+});
