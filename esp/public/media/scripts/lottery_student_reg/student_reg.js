
/**    timeslots: map (id) -> JS object with attributes id, label, start, end, sections (list of IDs)
       sections: map (id) -> JS object with attributes id, emailcode, title, timeslots (sorted list of IDs), grade_min, grade_max, capacity, num_students, lottery_priority, lottery_interested **/
	
$j(document).ready(function() {
    $j("#timeslots_anchor").html("Loading timeslots... <br/>").css("display", "block");

    jquery_ui_init();

    data_components = [
        'timeslots',
        'sections',
        'lottery_preferences'
    ];

    user_grade = esp_user['cur_grade'] + (typeof increment_grade == 'undefined' ? 0 : increment_grade);

    json_fetch(data_components, show_app);
});


var accordion_settings;	

// Initializes various jQuery UI things
jquery_ui_init = function(){

    // Create the accordion settings
    accordion_settings = {
	// Class 'header' elements will be considered headers by the accordion
	header: ".header",
	autoHeight: false,
	collapsible: true,
	changestart: function(event, ui) {
	    // If we're switching to the preferences tab, update it
	    if (ui.newContent.attr("id") == "preferences")
	    {
		update_preferences({'timeslots': timeslots, 'sections': sections});
	    }
	}
    };

    // Initialize the lsr_content div to an accordion
    $j("#lsr_content").accordion(accordion_settings);
};

//returns 1 if a starts after b, and -1 otherwise
//for use sorting timeslots by start time
compare_timeslot_starts = function(a, b){
    var dateA = new Date(a.start[0], a.start[1], a.start[2], a.start[3], a.start[4], a.start[5], 0);
    var dateB = new Date(b.start[0], b.start[1], b.start[2], b.start[3], b.start[4], b.start[5], 0);

    if (dateA > dateB){
	return 1;
    }
    return -1;
};

// adds timeslots to content and adds classes to timeslots
// called once class data arrives from the server
show_app = function(data){
    timeslots = data['timeslots'];
    sections = data['sections'];
    timeslot_objects = [];

    //initialize array which will hold the class id of the last clicked class priority radio
    last_priority = {};

    //creates a list of the timeslots sorted by start time
    sorted_timeslots = [];
    for(id in timeslots){
	sorted_timeslots.push(timeslots[id]);
    }
    sorted_timeslots.sort(compare_timeslot_starts);

    //adds timeslot links to page
    $j("#timeslots_anchor").css("display", "none");
    for(index in sorted_timeslots){
	ts = new Timeslot(sorted_timeslots[index]);
	timeslot_objects.push(ts);
	$j("#timeslots_anchor").before(ts.get_timeslot_html());
	ts.add_classes_to_timeslot(sections);//needs to be updated w/ object-orientedness
    }

    //recreate the accordion now to update for the timeslots
    $j("#lsr_content").accordion('destroy').accordion(accordion_settings);
};

<<<<<<< HEAD
function get_carryover_html(class_data, add_link){
=======
//returns 1 if a starts after b, and -1 otherwise
//for use sorting timeslots by start time
compare_timeslot_starts = function(a, b){
    var dateA = new Date(a.start[0], a.start[1], a.start[2], a.start[3], a.start[4], a.start[5], 0);
    var dateB = new Date(b.start[0], b.start[1], b.start[2], b.start[3], b.start[4], b.start[5], 0);

    if (dateA > dateB){
	return 1;
    }
    return -1;
};

get_walkin_header_html = function()
{
    if (open_class_registration) {
        return "<h3>" + open_class_category.category + "</h3>\
        <div id='%TIMESLOT_WALKIN_DIV%' style='margin:1em 1em 1em 1em'></div>";
    }
    return "";
}

walkin_header_html = get_walkin_header_html();

get_timeslot_html = function(timeslot_data)
{
    // Create some html for the timeslot, making use of keywords which are
    // replaced by values below
    template = "\
    <h3 class='header'><a href='#'><b>%TIMESLOT_LABEL% </b></a></h3>\
    <div id='%TIMESLOT_DIV%'>\
    " + walkin_header_html + "\
\
        <h3>Classes that start in another timeblock</h3>\
        <div id='%TIMESLOT_CARRYOVER_DIV%' style='margin:1em 1em 1em 1em'></div>\
\
        <h3>Regular Classes</h3>\
        <table id='%TIMESLOT_TABLE%' cellspacing='10'>\
            <tr>\
                <td><p>Priority</p></td>\
                <td><p>Interested</p></td>\
                <td><p>Class</p></td>\
            </tr>\
        </table>\
    </div><br>";
    template = template.replace(/%TIMESLOT_ID%/g, timeslot_data['id']);
    template = template.replace(/%TIMESLOT_DIV%/g, ts_div_from_id(timeslot_data['id']));
    template = template.replace(/%TIMESLOT_TABLE%/g, ts_table_from_id(timeslot_data['id']));
    template = template.replace(/%TIMESLOT_WALKIN_DIV%/g, ts_walkin_div_from_id(timeslot_data['id']));
    template = template.replace(/%TIMESLOT_CARRYOVER_DIV%/g, ts_carryover_div_from_id(timeslot_data['id']));
    template = template.replace(/%TIMESLOT_LABEL%/g, timeslot_data['label']);
    return template;
};

add_classes_to_timeslot = function(timeslot, sections){
    carryover_id_list = t['sections'];
    class_id_list = t['starting_sections'];
    user_grade = esp_user['cur_grade'];

    //adds the "no priority" radio button and defaults it to checked (this will change if we load a different, previously specified preference)
    var no_priority_template = "\
    <tr>\
        <td><p>\
            <input type=radio name=\"%TS_RADIO_NAME%\" onChange='priority_changed(null, %TIMESLOT_ID%)' id=\"%TS_NO_PREFERENCE_ID%\" checked></input>\
        </p></td>\
\
        <td></td>\
        <td><p>I would not like to specify a priority class for this timeblock.</p></td>\
    </tr>";
    no_priority_template = no_priority_template.replace(/%TS_RADIO_NAME%/g, ts_radio_name(timeslot['label']))
	.replace(/%TIMESLOT_ID%/g, timeslot.id)
        .replace(/%TS_NO_PREFERENCE_ID%/g, ts_no_preference_id(timeslot['label']));
    $j("#"+ts_table_from_id(timeslot['id'])).append(no_priority_template);
    //$j("#"+ts_no_preference_id(timeslot['label'])).prop("checked", true);

    //add checkboxes and radio buttons for each class

    var has_walkins = false;
    var has_classes = false;
    var has_carryovers = false;
    var walkins_list = [];
    var classes_list = [];
    var carryovers_list = [];
    for(i in class_id_list){
        id = class_id_list[i];
	if (typeof(id) != "number") continue;
        section = sections[id];

	// check grade in range or admin
	if((user_grade >= section['grade_min'] && user_grade <= section['grade_max']) || esp_user['cur_admin'] == 1){
            if(!open_class_registration || section['category_id'] != open_class_category["id"]){
                if (section['status'] > 0)
                {
                    has_classes = true;
                    classes_list.push(section);
                }
            }
        }
    }

    for(i in carryover_id_list){
        id = carryover_id_list[i];
	if (typeof(id) != "number") continue;
        section = sections[id];

	//check grade in range or admin
	if(section['status'] > 0 && user_grade >= section['grade_min'] && user_grade <= section['grade_max'] || esp_user['cur_admin'] == 1){
            if(open_class_registration && section['category_id'] == open_class_category["id"]){
                has_walkins = true;
                walkins_list.push(section);
            }
            else if($j.inArray(section, classes_list) == -1){
                has_carryovers = true;
                carryovers_list.push(section);
            }
        }
    }


    // Add walkins section
    if(open_class_registration && !has_walkins){
    //hopefully nobody will ever see this :)
        $j("#"+ts_walkin_div_from_id(timeslot['id'])).append("<i><font color='red'>(No walk-ins)</font></i>");
    }
    else if (open_class_registration){
    // Add all the walkins classes
        for(i in walkins_list){
	    if (typeof(walkins_list[i]) == "function") continue;
            $j("#"+ts_walkin_div_from_id(timeslot['id'])).append(get_walkin_html(walkins_list[i], timeslot['id']));
        }
    }
    // Add classes (starting in this timeblock) section
    if(!has_classes){
    //hopefully nobody will ever see this either :)
        $j("#"+ts_div_from_id(timeslot['id'])).append("<i><font color='red'>(No classes)</font></i>");
    }
    else{
    // Adds all classes that start in this timeblock
        for(i in classes_list){
	    if (typeof(classes_list[i]) == "function") continue;
        $j("#"+ts_table_from_id(timeslot['id']) + "> tbody:last").append(get_class_checkbox_html(classes_list[i], timeslot['id']));
        load_old_preferences(classes_list[i]);
        }
    }
    // Add carried over classes section
    if(!has_carryovers){
        $j("#"+ts_carryover_div_from_id(timeslot['id'])).append("<i><font color='red'>(No carry-overs)</font></i>");
    }
    else{
    // Adds all classes that are carried over from the previous timeblock
        for(i in carryovers_list){
	    if (typeof(carryovers_list[i]) == "function") continue;
            $j("#"+ts_carryover_div_from_id(timeslot['id'])).append(get_carryover_html(carryovers_list[i], timeslot['id']));
        }
    }
};

get_class_checkbox_html = function(class_data, timeslot_id){
    // Create the class div using a template that has keywords replaced with values below
    template = "\
    <tr>\
        <td><p>\
            <input type='radio'\
                   onChange='priority_changed(%CLASS_ID%, %TIMESLOT_ID%)'\
                   id=\"%CLASS_RADIO_ID%\"\
                   name=\"%TS_RADIO_NAME%\">\
            </input>\
        </p></td>\
        <td><p>\
            <input type='checkbox'\
                   onChange='interested_changed(%CLASS_ID%)'\
                   name=%CLASS_CHECKBOX_ID%\
                   id=%CLASS_CHECKBOX_ID%>\
            </input>\
        </p></td>\
        <td><p>%CLASS_EMAILCODE%: %CLASS_TITLE% <i>(%CLASS_LENGTH% hours)</i> [<a href='javascript:open_class_desc(%CLASS_ID%)'>More info</a>]</p></td>\
    </tr>"
	.replace(/%TIMESLOT_ID%/g, timeslot_id)
        .replace(/%TS_RADIO_NAME%/g, ts_radio_name(timeslots[timeslot_id].label))
        .replace(/%CLASS_EMAILCODE%/g, class_data['emailcode'])
        .replace('%CLASS_TITLE%', class_data['title'])
	.replace(/%CLASS_LENGTH%/g, Math.round(class_data['length']))
        .replace(/%CLASS_ID%/g, class_data['id'])
        .replace(/%CLASS_CHECKBOX_ID%/g, class_checkbox_id(class_data['id']))
        .replace(/%CLASS_RADIO_ID%/g, class_radio_id(class_data['id']));
    return template;
};

get_walkin_html = function(class_data, timeslot_id){
    // Create a walkin div using a template with keywords replaced below
    template = "<p>%CLASS_EMAILCODE%: %CLASS_TITLE% <i>(%CLASS_LENGTH% hours)</i> [<a href='javascript:open_class_desc(%CLASS_ID%)'>More info</a>]</p>"
        .replace(/%CLASS_EMAILCODE%/g, class_data['emailcode'])
        .replace('%CLASS_TITLE%', class_data['title'])
	.replace(/%CLASS_LENGTH%/g, Math.round(class_data['length']))
        .replace(/%CLASS_ID%/g, class_data['id']);
    return template;
};

get_carryover_html = function(class_data, timeslot_id){
>>>>>>> dbe9f211
    // Create a carried-over class div using a template with keywords replaced below
    template = "<p>%CLASS_EMAILCODE%: %CLASS_TITLE% ";
    if (add_link){
	template = template + "[<a href='javascript:open_class_desc(%CLASS_ID%)'>More info</a>]";
    }
    template = template + "</p>";
    template = template.replace(/%CLASS_EMAILCODE%/g, class_data['emailcode'])
    .replace(/%CLASS_TITLE%/g, class_data['title'])
    .replace(/%CLASS_ID%/g, class_data['id']);
    return template;
};


function submit_preferences(){
    $j("#submit_button").text("Submitting...");
    $j("#submit_button").attr("disabled", "disabled");

    var submit_data = get_submit_data();

    submit_data_string = JSON.stringify(submit_data);

    var submit_url = '/learn/'+base_url+'/lsr_submit';

    //actually submit and redirect to student reg
    jQuery.ajax({
	     type: 'POST',
             url: submit_url,
	     error: function(a, b, c) {
                alert("There has been an error on the website. Please contact " + support + " to report this problem.");
             },
	     success: function(a, b, c){
		alert("Your preferences have been successfully saved.");
		window.location = "studentreg";
	     },
	     data: {'json_data': submit_data_string },
	     headers: {'X-CSRFToken': $j.cookie("csrftoken")}
     });
};
<|MERGE_RESOLUTION|>--- conflicted
+++ resolved
@@ -83,21 +83,6 @@
 
     //recreate the accordion now to update for the timeslots
     $j("#lsr_content").accordion('destroy').accordion(accordion_settings);
-};
-
-<<<<<<< HEAD
-function get_carryover_html(class_data, add_link){
-=======
-//returns 1 if a starts after b, and -1 otherwise
-//for use sorting timeslots by start time
-compare_timeslot_starts = function(a, b){
-    var dateA = new Date(a.start[0], a.start[1], a.start[2], a.start[3], a.start[4], a.start[5], 0);
-    var dateB = new Date(b.start[0], b.start[1], b.start[2], b.start[3], b.start[4], b.start[5], 0);
-
-    if (dateA > dateB){
-	return 1;
-    }
-    return -1;
 };
 
 get_walkin_header_html = function()
@@ -286,7 +271,6 @@
 };
 
 get_carryover_html = function(class_data, timeslot_id){
->>>>>>> dbe9f211
     // Create a carried-over class div using a template with keywords replaced below
     template = "<p>%CLASS_EMAILCODE%: %CLASS_TITLE% ";
     if (add_link){
