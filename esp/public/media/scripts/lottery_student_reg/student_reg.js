--- conflicted
+++ resolved
@@ -281,22 +281,11 @@
 
 function get_carryover_html(class_data, add_link){
     // Create a carried-over class div using a template with keywords replaced below
-<<<<<<< HEAD
-    template = "<p>%CLASS_EMAILCODE%: %CLASS_TITLE% ";
-    if (add_link){
-	template = template + "[<a href='javascript:open_class_desc(%CLASS_ID%)'>More info</a>]";
-    }
-    template = template + "</p>";
-    template = template.replace(/%CLASS_EMAILCODE%/g, class_data['emailcode'])
-    .replace(/%CLASS_TITLE%/g, class_data['title'])
-    .replace(/%CLASS_ID%/g, class_data['id']);
-=======
     template = "<p>%CLASS_EMAILCODE%: %CLASS_TITLE% <i>(%CLASS_LENGTH% hours)</i> [<a href='javascript:open_class_desc(%CLASS_ID%)'>More info</a>]</p>"
 	.replace(/%CLASS_EMAILCODE%/g, class_data['emailcode'])
 	.replace(/%CLASS_TITLE%/g, class_data['title'])
 	.replace(/%CLASS_LENGTH%/g, Math.round(class_data['length']))
         .replace(/%CLASS_ID%/g, class_data['id']);
->>>>>>> 9c29eed7
     return template;
 };
 
