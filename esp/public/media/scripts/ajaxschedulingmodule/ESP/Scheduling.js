/*
 * the main application class
 */
ESP.Scheduling = function(){
    function init(test_data_set){
<<<<<<< HEAD
	$j('#body').hide()
	// ensure event manager is empty before we begin setting up
	ESP.Utilities.evm.unbind();
	
	ESP.Scheduling.classes_by_time_type = null;
	ESP.Scheduling.ms_classes_by_time = null;

	var pd = this.data = process_data(test_data_set);
	this.raw_data = test_data_set;
	if (!this.status) {
	    this._status = new ESP.Scheduling.Widgets.StatusBar('#statusbar');
	    this.status = this._status.setStatus.bind(this._status);
	    this.status('success','Welcome to the scheduling app!');
	}
	
	if(this.roomfilter)
		this.roomfilter.save();
	
	this.matrix = new ESP.Scheduling.Widgets.Matrix(pd.times, pd.rooms, pd.blocks);
	$j('#matrix-target').text('');
	$j('#matrix-target').append((new Date()).getMilliseconds());
	$j('#matrix-target').append(this.matrix.el);
	if(!this.roomfilter)
		this.roomfilter = new ESP.Scheduling.Widgets.RoomFilter(this.matrix);
	else
		this.roomfilter.restore(this.matrix);
	this.directory = new ESP.Scheduling.Widgets.Directory(pd.sections);
	this.searchbox = new ESP.Scheduling.Widgets.SearchBox(this.directory);
	this.garbage   = new ESP.Scheduling.Widgets.GarbageBin();
	$j('#directory-target').text('');
	$j('#directory-target').append(this.searchbox.el);
	$j('#directory-target').append(this.garbage.el.addClass('float-right'));
	$j('#directory-target').append(this.directory.el);
	
	//ESP.Utilities.evm.bind('drag_started',function(data){alert('!!!');});
	ESP.Utilities.evm.bind('drag_dropped', function(event, data){
		var extra = {
		    blocks:data.blocks, section:data.section
		};
		ESP.Utilities.evm.fire('block_section_unassignment_request',{ section: data.section, blocks: data.section.blocks || [] });
		ESP.Utilities.evm.fire('block_section_assignment_request',extra);
	    });
	ESP.Utilities.evm.bind('block_section_assignment_request', function(event, data){
		//alert('[' + data.block.uid + '] : [' + data.section.uid + ']');

		var block_status;
		for (var i = 0; i < data.blocks.length; i++) {
		    if (!((block_status = ESP.Scheduling.validate_block_assignment(data.blocks[i], data.section, true)) == "OK")) {
			console.log("Error:  Conflict when adding block " + data.blocks[i].room.text + " (" + data.blocks[i].time.text + ") to section " + data.section.code + ": [" + block_status + "]");
		    }
		}
=======
        $j('#body').hide()
        // ensure event manager is empty before we begin setting up
        ESP.Utilities.evm.unbind();
    
        ESP.Scheduling.classes_by_time_type = null;
        ESP.Scheduling.ms_classes_by_time = null;
>>>>>>> d8396ed3

        var pd = this.data = process_data(test_data_set);
        this.raw_data = test_data_set;
        if (!this.status) {
            this._status = new ESP.Scheduling.Widgets.StatusBar('#statusbar');
            this.status = this._status.setStatus.bind(this._status);
            this.status('success','Welcome to the scheduling app!');
        }
        this.matrix = new ESP.Scheduling.Widgets.Matrix(pd.times, pd.rooms, pd.blocks);
        $j('#matrix-target').text('');
        $j('#matrix-target').append((new Date()).getMilliseconds());
        $j('#matrix-target').append(this.matrix.el);
        this.directory = new ESP.Scheduling.Widgets.Directory(pd.sections);
        this.searchbox = new ESP.Scheduling.Widgets.SearchBox(this.directory);
        this.garbage   = new ESP.Scheduling.Widgets.GarbageBin();
        $j('#directory-target').text('');
        $j('#directory-target').append(this.searchbox.el);
        $j('#directory-target').append(this.garbage.el.addClass('float-right'));
        $j('#directory-target').append(this.directory.el);
    
        //ESP.Utilities.evm.bind('drag_started',function(data){alert('!!!');});
        ESP.Utilities.evm.bind('drag_dropped', function(event, data){
            var extra = {
                blocks:data.blocks, section:data.section
            };
            ESP.Utilities.evm.fire('block_section_unassignment_request',{ section: data.section, blocks: data.section.blocks || [] });
            ESP.Utilities.evm.fire('block_section_assignment_request',extra);
        });
        ESP.Utilities.evm.bind('block_section_assignment_request', function(event, data){
            //alert('[' + data.block.uid + '] : [' + data.section.uid + ']');
            ESP.Utilities.evm.fire('block_section_assignment',data);
        });
        ESP.Utilities.evm.bind('block_section_unassignment_request', function(event, data){
            //alert('[' + data.block.uid + '] : [' + data.section.uid + ']');
            ESP.Utilities.evm.fire('block_section_unassignment',data);
        });

        apply_existing_classes(this.data.schedule_assignments, this.data)
        this.directory.filter();
    
        // make sure to refresh when sections get scheduled/unscheduled
        // it's here at the end to avoid needless work while the matrix is being set up
        var dir = this.directory;
        ESP.Utilities.evm.bind('block_section_assignment_success', function(event, data){
            dir.filter();
        });
        $j('#body').show()

        console.log("Classes of each type in each timeblock:");
        for (var time in ESP.Scheduling.classes_by_time_type) {
            for (var type in ESP.Scheduling.classes_by_time_type[time]) {
                console.log("-- " + time + ",\t" + type + ":\t" + ESP.Scheduling.classes_by_time_type[time][type]);
            }
        }
    
        console.log("Middle-School Classes of each type in each timeblock:");
        for (var time in ESP.Scheduling.ms_classes_by_time) {
            console.log("-- " + time + ":\t" + ESP.Scheduling.ms_classes_by_time[time]);
        }
    };
    
    // process data
    function process_data(data){
        var processed_data = {
            times: [],
            rooms: [],
            blocks: [],
            sections: [],
            block_index: {},
            teachers: [],
            schedule_assignments: []
        };

        processed_data.schedule_assignments = data.schedule_assignments;
    
        var Resources = ESP.Scheduling.Resources;

        // resourcetypes
        for (var i = 0; i < data.resourcetypes.length; i++) {
            var rt = data.resourcetypes[i];
            Resources.create('RoomResource', { uid: rt.uid, text: rt.name, description: rt.description, attributes: rt.attributes });
        }

        // times
        for (var i = 0; i < data.times.length; i++) {
            var t = data.times[i];
            // constructors for native classes can't be called via apply()... :-(
            var start = new Date(t.start[0],t.start[1],t.start[2],t.start[3],t.start[4],t.start[5]).getTime();
            var end = new Date(t.end[0],t.end[1],t.end[2],t.end[3],t.end[4],t.end[5]).getTime();
            var r;
            processed_data.times.push(r =
                    Resources.create('Time',
                        { uid: t.id, text: t.short_description, start: start, end: end, length: end - start + 15*60000 }));
            // console.log("Added block " + r.text + " (" + r.length + " ms)");
        }
        processed_data.times.sort(function(x,y){
            return x.start - y.start;
        });
        for (var i = 0; i < processed_data.times.length - 1; i++) {
            var t = processed_data.times[i];
            var t2 = processed_data.times[i+1];
            t.seq = Resources.Time.sequential(t,t2) ? t2 : null;
            // console.log("Are " + t.text + " and " + t2.text + " sequential? " + t.seq);
        }

        // rooms / blocks
        var BlockStatus = Resources.BlockStatus;
        for (var i = 0; i < data.rooms.length; i++) {
            var r = data.rooms[i];
            var assd_resources =  r.associated_resources.map(function(x){
                var res = Resources.get('RoomResource',x);
                return (res ? res.text : "");
            });
            var room = Resources.create('Room',{
                uid: r.uid,
                text: r.text,
                block_contents: ESP.Utilities.genPopup(r.text, {
                    'Size:': r.num_students.toString(), 
                    'Resources:': assd_resources
                    }, true),
                resources: assd_resources
            });
            processed_data.rooms.push(room);
            var rid = room.uid;
            processed_data.block_index[rid] = {};
            for (var j = 0; j < r.availability.length; j++) {
                var t = Resources.get('Time', r.availability[j]);
                var block;
                processed_data.blocks.push(block = Resources.create('Block', { 
                                            time: t,
                                            room: r,
                                            processed_room: room,
                                            status:BlockStatus.AVAILABLE,
                                            uid: [t.uid,r.uid]}));
                processed_data.block_index[rid][block.time.uid] = block;
            }
        }

<<<<<<< HEAD
	// rooms / blocks
	var BlockStatus = Resources.BlockStatus;
	for (var i = 0; i < data.rooms.length; i++) {
	    var r = data.rooms[i];
	    var assd_resources =  r.associated_resources.map(function(x){
		    var res = Resources.get('RoomResource',x);
		    return (res ? res.text : "");
		});
	    var room = Resources.create('Room',{
		    uid: r.uid,
		    text: r.text,
		    block_contents: ESP.Utilities.genPopup(r.text, {
			    'Size:': r.num_students.toString(), 
			    'Resources:': assd_resources}, true),
		    resources: assd_resources,
		    size: r.num_students
		})
	    processed_data.rooms.push(room);
	    var rid = room.uid
	    processed_data.block_index[rid] = {};
	    for (var j = 0; j < r.availability.length; j++) {
		var t = Resources.get('Time', r.availability[j]);
		var block;
		processed_data.blocks.push(block = Resources.create(
								    'Block', { 
									time: t,
									room: r,
									processed_room: room,
									status:BlockStatus.AVAILABLE,
									uid: [t.uid,r.uid] }));
		processed_data.block_index[rid][block.time.uid] = block;
	    }
	}
	for (var i = 0; i < processed_data.blocks.length; i++) {
	    var b = processed_data.blocks[i];
	    b.seq = b.time.seq ? processed_data.block_index[b.room.uid][b.time.seq.uid] : null;
	    // console.log("Block " + b.time + "/" + b.room + " seq is " + b.time.seq);
	}
	processed_data.rooms.sort(function(x,y){
		return x.uid < y.uid ? -1 : x.uid == y.uid ? 0 : 1;
	    });
	
	// teachers
	for (var i = 0; i < data.teachers.length; i++) {
	    var t = data.teachers[i];
	    processed_data.teachers.push(Resources.create('Teacher',{
			uid: t.uid, text: t.text, block_contents: ESP.Utilities.genPopup(t.text, {'Available Times:': t.availability.map(function(x){ var res = Resources.get('Time',x); return res ? res.text : "N/A"; }) }, true),
			available_times: t.availability.map(function(x){ return Resources.get('Time',x); }),
			sections: []
		    }));
	}
	
	// sections
	for (var i = 0; i < data.sections.length; i++) {
	    var c = data.sections[i];
	    var s;
	    processed_data.sections.push(s = Resources.create('Section',{
		    uid: c.id,
		    class_id: c.class_id,
		    code: c.emailcode,
		    block_contents: ESP.Utilities.genPopup(c.emailcode, {
		          'Title:': c.text,
			  'Teachers': c.teachers.map(function(x){ return Resources.get('Teacher', x).text; }),
			  'Requests:': c.resource_requests.map(function(x){ var res = Resources.get('RoomResource', x[0]); return (res ? (res.text + ": " + x[1]) : null); }),
			  'Size:': (c.class_size_max > 0 ? " max size=" + c.class_size_max.toString() + "," : "") + (c.max_class_capacity ? " max cap=" + c.max_class_capacity.toString() + ","  : "") + (c.optimal_class_size ? " optimal size=" + c.optimal_class_size.toString() + "," : "") + (c.optimal_class_size_range ? " optimal size range=" + c.optimal_class_size_range : "" ),
			  'Allowable Class-Size Ranges:': c.allowable_class_size_ranges,
			  'Grades:': c.grades ? (c.grades[0] + "-" + c.grades[1]) : "(n/a)",
			  "Prereq's:": c.prereqs,
			  'Comments:': c.comments
			  }, true),
		    category: c.category,
		    length: Math.round(c.length*10)*3600000/10 + 600000, // convert hr to ms
		    length_hr: Math.round(c.length * 2) / 2,
		    id:c.id,
		    status:c.status,
		    text:c.text,
		    teachers:c.teachers.map(function(x){ return Resources.get('Teacher',x); }),
		    resource_requests:c.resource_requests.map(function(x){ return [Resources.get('RoomResource', x[0]), x[1]]; }),
		    grade_min: c.grades[0],
		    grade_max: c.grades[1],
		    max_class_capacity: c.max_class_capacity,
		    optimal_class_size: c.optimal_class_size,
		    optimal_class_size_range: c.optimal_class_size_range
		    
		    }));
	    // console.log("Added section: " + s.code + " (time " + s.length + " = " + s.length_hr + " hr "); 
	    s.teachers.map(function(x){ x.sections.push(s); });
	}
	
	return processed_data;
=======
        for (var i = 0; i < processed_data.blocks.length; i++) {
            var b = processed_data.blocks[i];
            b.seq = b.time.seq ? processed_data.block_index[b.room.uid][b.time.seq.uid] : null;
            // console.log("Block " + b.time + "/" + b.room + " seq is " + b.time.seq);
        }
        processed_data.rooms.sort(function(x,y){
            return x.uid < y.uid ? -1 : x.uid == y.uid ? 0 : 1;
        });
    
        // teachers
        for (var i = 0; i < data.teachers.length; i++) {
            var t = data.teachers[i];
            processed_data.teachers.push(Resources.create('Teacher',{
                uid: t.uid,
                text: t.text,
                block_contents: ESP.Utilities.genPopup(t.text, {'Available Times:':
                    t.availability.map(function(x){
                        var res = Resources.get('Time',x);
                        return res ? res.text : "N/A";
                    }) }, true),
                available_times: t.availability.map(function(x){return Resources.get('Time',x);}),
                sections: []
            }));
        }
    
        // sections
        for (var i = 0; i < data.sections.length; i++) {
            var c = data.sections[i];
            var s;
            processed_data.sections.push(s = Resources.create('Section',{
                uid: c.id,
                class_id: c.class_id,
                code: c.emailcode,
                block_contents: ESP.Utilities.genPopup(c.emailcode, {
                    'Title:': c.text,
                    'Teachers': c.teachers.map(function(x){ return Resources.get('Teacher', x).text; }),
                    'Requests:': c.resource_requests.map(function(x){
                        var res = Resources.get('RoomResource', x[0]);
                        return (res ? (res.text + ": " + x[1]) : null);
                    }),
                    'Size:': (c.class_size_max > 0 ? " max size=" + c.class_size_max.toString() + "," : "") + (c.max_class_capacity ? " max cap=" + c.max_class_capacity.toString() + ","  : "") + (c.optimal_class_size ? " optimal size=" + c.optimal_class_size.toString() + "," : "") + (c.optimal_class_size_range ? " optimal size range=" + c.optimal_class_size_range : "" ),
                    'Allowable Class-Size Ranges:': c.allowable_class_size_ranges,
                    'Grades:': c.grades ? (c.grades[0] + "-" + c.grades[1]) : "(n/a)",
                    "Prereq's:": c.prereqs,
                    'Comments:': c.comments
                }, true),
                category: c.category,
                length: Math.round(c.length*10)*3600000/10 + 600000, // convert hr to ms
                length_hr: Math.round(c.length * 2) / 2,
                id:c.id,
                status:c.status,
                text:c.text,
                teachers:c.teachers.map(function(x){ return Resources.get('Teacher',x); }),
                resource_requests:c.resource_requests.map(function(x){ return [Resources.get('RoomResource', x[0]), x[1]]; }),
                grade_min: c.grades[0],
                grade_max: c.grades[1],
                max_class_capacity: c.max_class_capacity,
                optimal_class_size: c.optimal_class_size,
                optimal_class_size_range: c.optimal_class_size_range
                
            }));
            // console.log("Added section: " + s.code + " (time " + s.length + " = " + s.length_hr + " hr "); 
            s.teachers.map(function(x){ x.sections.push(s); });
        }
    
        return processed_data;
>>>>>>> d8396ed3
    };
    
    var apply_existing_classes = function(assignments, data) {
        var Resources = ESP.Scheduling.Resources;
        var rsrc_sec = {}
        var sa;

        for (var i = 0; i < assignments.length; i++) {
            sa = data.schedule_assignments[i];

            if (!(rsrc_sec[sa.classsection_id])) {
                rsrc_sec[sa.classsection_id] = [];
            }

            rsrc_sec[sa.classsection_id].push(Resources.get('Block', [sa.resource_time_id,sa.resource_id]));
         }

        var Section;
        var sec_id;
        for (var i = 0; i < data.sections.length; i++) {
            sec_id = data.sections[i].uid;
            if (rsrc_sec[sec_id]) {
                ESP.Utilities.evm.fire('block_section_assignment_request', { 
                    section: Resources.get('Section', sec_id), 
                    blocks: rsrc_sec[sec_id],
                    nowriteback: true /* Don't tell the server about this assignment */
                });
            }
        }
    }

    var validate_block_assignment = function(block, section, str_err) {
        // check status
        if (block.status != ESP.Scheduling.Resources.BlockStatus.AVAILABLE) {
            console.log("Room " + block.room + " at " + block.time + " is not available"); 
            return false;
        }

        var time = block.time;
    
        for (var i = 0; i < section.teachers.length; i++) {
            var valid = false;
            var teacher = section.teachers[i];
            for (var j = 0; j < teacher.available_times.length; j++) {
                if (teacher.available_times[j] == time) {
                    valid = true;
                    break;
                }
            }
            if (!valid)
            {
            // console.log("Teacher '" + section.teachers[i].text + "' not available at time '" + time.text + "'");
            return (str_err ? "Teacher '" + section.teachers[i].text + "' not available at time '" + time.text + "'" : false);
            }
        }

        // check for class over- or under-size
        var room_size = block.room.num_students;
        var class_size = (section.max_class_capacity ? section.max_class_capacity : section.optimal_class_size);
        if (class_size && (class_size > room_size * 1.5 || class_size < room_size * 0.666)) {
            // This shouldn't be an actual error; sometimes it'll be the "right" thing to do
            //return (str_err ? "Class '" + section.text + "' (size: " + class_size + " students) not the right size for room '" + block.room.text + "' (max size: " + room_size + " students)" : false);
            //console.log("Warning:  Class '" + section.text + "' (size: " + class_size + " students) not the right size for room '" + block.room.text + "' (max size: " + room_size + " students)");
        }
        /*
        // check for not scheduling across a time boundary
        if (section.blocks && (section.blocks.length > 0)) {
            var cmpBlock = section.blocks[0];
            var first;
            var second;
            if (block.time.start > cmpBlock.time.start) {
            first = cmpBlock;
            second = block;
            } else {
            first = block;
            second = cmpBlock;
            }
            
            var inSeq = false;
            while (first.seq) {
            if (first.uid[0] == second.uid[0]) {
                inSeq = true;
                break;
            }
            first = first.seq;
            }
            if (!inSeq) {
            console.log("Class '" + section.text + "' is scheduled across a lunch boundary");
            return (str_err ? "Class '" + section.text + "' is scheduled across a lunch boundary" : false)
            }
            
        }
        */
        // check for teacher class conflicts
        // also check for making this class's teachers run all over campus (horrible dirty hack)
        var class_bldg = block.room.text.split('-');
        if (class_bldg.length > 1 && class_bldg[0].length < 4) {
            class_bldg = class_bldg[0];
        } else {
            class_bldg = null;
        }
        for (var i = 0; i < section.teachers.length; i++) {
            var teacher = section.teachers[i];
            for (var j = 0; j < teacher.sections.length; j++) {
                var other_section = teacher.sections[j];
                if (other_section == section) continue;
                for (var k = 0; k < other_section.blocks.length; k++) {
                    var other_block = other_section.blocks[k];
                    if (other_block.time == time) {
                        console.log("Teacher '" + teacher.text + "' cannot teach classes '" + section.code + "' and '" + other_section.code + "' simultaneously ('" + time.text + "')");
                        return (str_err ? ("Teacher '" + teacher.text + "' cannot teach classes '" + section.code + "' and '" + other_section.code + "' simultaneously ('" + time.text + "')") : false);
                    }
                    if (other_block.seq == block || block.seq == other_block) {
                        var other_class_bldg = other_block.room.text.split('-');
                        if (other_class_bldg.length > 1 && other_class_bldg[0].length < 4) {
                            other_class_bldg = other_class_bldg[0];
                            if (other_class_bldg != class_bldg) {
                                console.log("Teacher '" + teacher.text + "' running between bldg " + class_bldg + " (" + block.time.text + ") and bldg " + other_class_bldg + " (" + other_block.time.text + ")");
                                return (str_err ? ("Teacher '" + teacher.text + "' running between bldg " + class_bldg + " (" + block.time.text + ") and bldg " + other_class_bldg + " (" + other_block.time.text + ")") : false);
                            }
                        }
                    }
                }
            }
        }
    
        // resources
        // WARNING:  This is sketchy!; the website does not currently store/provide enough information
        // about the resources associated with a block, to actually do this test.
        // But try anyway.
        var found_resource = true;
        if (block.resources) {
            for (var i = 0; i < block.resources.length; i++) {
                found_resource = false;
                for (var j = 0; j < section.resource_requests.length; j++) {
                    if (block.resources[i] == section.resource_requests[j].text) {
                        found_resource = true;
                        break;
                    }
                }
                if (!found_resource) {
                    break;
                }
            }
            if (!found_resource) {
                console.log("Class '" + section.text + "' requested a resource ('" + section.resource_requests[j].text + "') not available in room '" + block.room.text + "' (note that the website's resource tracker is not fully functional at this time!)");
                return (str_err ? "Class '" + section.text + "' requested a resource ('" + section.resource_requests[j].text + "') not available in room '" + block.room.text + "' (note that the website's resource tracker is not fully functional at this time!)" : true);
            }
        }
    
        // Accumulate classes of each type, as scheduled so far
        if (!ESP.Scheduling.classes_by_time_type) {
            ESP.Scheduling.classes_by_time_type = {};
        }
        if (!ESP.Scheduling.classes_by_time_type[block.time.text]) {
            ESP.Scheduling.classes_by_time_type[block.time.text] = {};
        }
        if (!ESP.Scheduling.classes_by_time_type[block.time.text][section.category]) {
            ESP.Scheduling.classes_by_time_type[block.time.text][section.category] = 1;
        } else {
            ESP.Scheduling.classes_by_time_type[block.time.text][section.category] ++;
        }
    
        if (section.grade_min < 9) {
            if (!ESP.Scheduling.ms_classes_by_time) {
                ESP.Scheduling.ms_classes_by_time = {};
            }
            if (!ESP.Scheduling.ms_classes_by_time[block.time.text]) {
                ESP.Scheduling.ms_classes_by_time[block.time.text] = 1;
            } else {
                ESP.Scheduling.ms_classes_by_time[block.time.text] ++;
            }      
        }
    
        return (str_err ? "OK" : true);
    };
    
    var self = {
        init: init,
        validate_block_assignment: validate_block_assignment
    };
    return self;
}();


/*
 * initialize the page
 */
$j(function(){
    var version_uuid = null;
    ESP.version_uuid = version_uuid;

    $j.getJSON('ajax_schedule_last_changed', function(d, status) {
        if (status == "success") {
            ESP.version_uuid = d['val'];
        }
    });

    var data = {};
    var success_count = 0;
    var files = ['times','rooms','sections','resources','resourcetypes','teachers','schedule_assignments'];
    var ajax_verify = function(name) {
        return function(d, status) {
            if (status != "success") {
                alert(status + '[' + name + ']');
            } else {
                data[name] = d;
                if (++success_count == files.length) {
                    ESP.Scheduling.init(data);
                }
            }
        };
    };
    var ajax_retry = function(name) {
        return function(xhtr, textStatus, errorThrown) {
            if (textStatus == "timeout" || textStatus == "error") {
                setTimeout(function() {
                    $j.ajax({url: 'ajax_' + name, dataType: 'json', success: ajax_verify(name), error: ajax_retry(name)});
                }, 1000);
            } else if (textStatus == "parsererror") {
                alert("Error:  Invalid JSON data from '" + name + "'!");
            } else if (textStatus == "notmodified") {
                console.log("textStatus == 'notmodified'.  What, this actually happens?");
            } else {
                alert("Server reported unknown error condition: " + textStatus);
            }
        }
    }
    for (var i = 0; i < files.length; i++) {
        $j.ajax({url: 'ajax_' + files[i], dataType: 'json', success: ajax_verify(files[i]), error: ajax_retry(files[i])});
    }


    setInterval(function() {
        ESP.Scheduling.status('warning','Pinging server...');
        $j.getJSON('ajax_schedule_last_changed', function(d, status) {
            if (status == "success") {
                ESP.Scheduling.status('success','Refreshed data from server.');
                if (d['val'] != ESP.version_uuid) {
                    success_count = 0;
                    ESP.version_uuid = d['val'];
                    data = {};
                    for (var i = 0; i < files.length; i++) {
                        $j.getJSON('ajax_' + files[i], ajax_verify(files[i]));
                    }
                }
            } else {
                ESP.Scheduling.status('error','Unable to refresh data from server.');
            }
        });
    }, 300000);
});<|MERGE_RESOLUTION|>--- conflicted
+++ resolved
@@ -3,66 +3,12 @@
  */
 ESP.Scheduling = function(){
     function init(test_data_set){
-<<<<<<< HEAD
-	$j('#body').hide()
-	// ensure event manager is empty before we begin setting up
-	ESP.Utilities.evm.unbind();
-	
-	ESP.Scheduling.classes_by_time_type = null;
-	ESP.Scheduling.ms_classes_by_time = null;
-
-	var pd = this.data = process_data(test_data_set);
-	this.raw_data = test_data_set;
-	if (!this.status) {
-	    this._status = new ESP.Scheduling.Widgets.StatusBar('#statusbar');
-	    this.status = this._status.setStatus.bind(this._status);
-	    this.status('success','Welcome to the scheduling app!');
-	}
-	
-	if(this.roomfilter)
-		this.roomfilter.save();
-	
-	this.matrix = new ESP.Scheduling.Widgets.Matrix(pd.times, pd.rooms, pd.blocks);
-	$j('#matrix-target').text('');
-	$j('#matrix-target').append((new Date()).getMilliseconds());
-	$j('#matrix-target').append(this.matrix.el);
-	if(!this.roomfilter)
-		this.roomfilter = new ESP.Scheduling.Widgets.RoomFilter(this.matrix);
-	else
-		this.roomfilter.restore(this.matrix);
-	this.directory = new ESP.Scheduling.Widgets.Directory(pd.sections);
-	this.searchbox = new ESP.Scheduling.Widgets.SearchBox(this.directory);
-	this.garbage   = new ESP.Scheduling.Widgets.GarbageBin();
-	$j('#directory-target').text('');
-	$j('#directory-target').append(this.searchbox.el);
-	$j('#directory-target').append(this.garbage.el.addClass('float-right'));
-	$j('#directory-target').append(this.directory.el);
-	
-	//ESP.Utilities.evm.bind('drag_started',function(data){alert('!!!');});
-	ESP.Utilities.evm.bind('drag_dropped', function(event, data){
-		var extra = {
-		    blocks:data.blocks, section:data.section
-		};
-		ESP.Utilities.evm.fire('block_section_unassignment_request',{ section: data.section, blocks: data.section.blocks || [] });
-		ESP.Utilities.evm.fire('block_section_assignment_request',extra);
-	    });
-	ESP.Utilities.evm.bind('block_section_assignment_request', function(event, data){
-		//alert('[' + data.block.uid + '] : [' + data.section.uid + ']');
-
-		var block_status;
-		for (var i = 0; i < data.blocks.length; i++) {
-		    if (!((block_status = ESP.Scheduling.validate_block_assignment(data.blocks[i], data.section, true)) == "OK")) {
-			console.log("Error:  Conflict when adding block " + data.blocks[i].room.text + " (" + data.blocks[i].time.text + ") to section " + data.section.code + ": [" + block_status + "]");
-		    }
-		}
-=======
         $j('#body').hide()
         // ensure event manager is empty before we begin setting up
         ESP.Utilities.evm.unbind();
     
         ESP.Scheduling.classes_by_time_type = null;
         ESP.Scheduling.ms_classes_by_time = null;
->>>>>>> d8396ed3
 
         var pd = this.data = process_data(test_data_set);
         this.raw_data = test_data_set;
@@ -71,10 +17,18 @@
             this.status = this._status.setStatus.bind(this._status);
             this.status('success','Welcome to the scheduling app!');
         }
+        
+        if(this.roomfilter)
+            this.roomfilter.save();
+        
         this.matrix = new ESP.Scheduling.Widgets.Matrix(pd.times, pd.rooms, pd.blocks);
         $j('#matrix-target').text('');
         $j('#matrix-target').append((new Date()).getMilliseconds());
         $j('#matrix-target').append(this.matrix.el);
+        if(!this.roomfilter)
+            this.roomfilter = new ESP.Scheduling.Widgets.RoomFilter(this.matrix);
+        else
+            this.roomfilter.restore(this.matrix);
         this.directory = new ESP.Scheduling.Widgets.Directory(pd.sections);
         this.searchbox = new ESP.Scheduling.Widgets.SearchBox(this.directory);
         this.garbage   = new ESP.Scheduling.Widgets.GarbageBin();
@@ -183,7 +137,8 @@
                     'Size:': r.num_students.toString(), 
                     'Resources:': assd_resources
                     }, true),
-                resources: assd_resources
+                resources: assd_resources,
+                size: r.num_students
             });
             processed_data.rooms.push(room);
             var rid = room.uid;
@@ -201,98 +156,6 @@
             }
         }
 
-<<<<<<< HEAD
-	// rooms / blocks
-	var BlockStatus = Resources.BlockStatus;
-	for (var i = 0; i < data.rooms.length; i++) {
-	    var r = data.rooms[i];
-	    var assd_resources =  r.associated_resources.map(function(x){
-		    var res = Resources.get('RoomResource',x);
-		    return (res ? res.text : "");
-		});
-	    var room = Resources.create('Room',{
-		    uid: r.uid,
-		    text: r.text,
-		    block_contents: ESP.Utilities.genPopup(r.text, {
-			    'Size:': r.num_students.toString(), 
-			    'Resources:': assd_resources}, true),
-		    resources: assd_resources,
-		    size: r.num_students
-		})
-	    processed_data.rooms.push(room);
-	    var rid = room.uid
-	    processed_data.block_index[rid] = {};
-	    for (var j = 0; j < r.availability.length; j++) {
-		var t = Resources.get('Time', r.availability[j]);
-		var block;
-		processed_data.blocks.push(block = Resources.create(
-								    'Block', { 
-									time: t,
-									room: r,
-									processed_room: room,
-									status:BlockStatus.AVAILABLE,
-									uid: [t.uid,r.uid] }));
-		processed_data.block_index[rid][block.time.uid] = block;
-	    }
-	}
-	for (var i = 0; i < processed_data.blocks.length; i++) {
-	    var b = processed_data.blocks[i];
-	    b.seq = b.time.seq ? processed_data.block_index[b.room.uid][b.time.seq.uid] : null;
-	    // console.log("Block " + b.time + "/" + b.room + " seq is " + b.time.seq);
-	}
-	processed_data.rooms.sort(function(x,y){
-		return x.uid < y.uid ? -1 : x.uid == y.uid ? 0 : 1;
-	    });
-	
-	// teachers
-	for (var i = 0; i < data.teachers.length; i++) {
-	    var t = data.teachers[i];
-	    processed_data.teachers.push(Resources.create('Teacher',{
-			uid: t.uid, text: t.text, block_contents: ESP.Utilities.genPopup(t.text, {'Available Times:': t.availability.map(function(x){ var res = Resources.get('Time',x); return res ? res.text : "N/A"; }) }, true),
-			available_times: t.availability.map(function(x){ return Resources.get('Time',x); }),
-			sections: []
-		    }));
-	}
-	
-	// sections
-	for (var i = 0; i < data.sections.length; i++) {
-	    var c = data.sections[i];
-	    var s;
-	    processed_data.sections.push(s = Resources.create('Section',{
-		    uid: c.id,
-		    class_id: c.class_id,
-		    code: c.emailcode,
-		    block_contents: ESP.Utilities.genPopup(c.emailcode, {
-		          'Title:': c.text,
-			  'Teachers': c.teachers.map(function(x){ return Resources.get('Teacher', x).text; }),
-			  'Requests:': c.resource_requests.map(function(x){ var res = Resources.get('RoomResource', x[0]); return (res ? (res.text + ": " + x[1]) : null); }),
-			  'Size:': (c.class_size_max > 0 ? " max size=" + c.class_size_max.toString() + "," : "") + (c.max_class_capacity ? " max cap=" + c.max_class_capacity.toString() + ","  : "") + (c.optimal_class_size ? " optimal size=" + c.optimal_class_size.toString() + "," : "") + (c.optimal_class_size_range ? " optimal size range=" + c.optimal_class_size_range : "" ),
-			  'Allowable Class-Size Ranges:': c.allowable_class_size_ranges,
-			  'Grades:': c.grades ? (c.grades[0] + "-" + c.grades[1]) : "(n/a)",
-			  "Prereq's:": c.prereqs,
-			  'Comments:': c.comments
-			  }, true),
-		    category: c.category,
-		    length: Math.round(c.length*10)*3600000/10 + 600000, // convert hr to ms
-		    length_hr: Math.round(c.length * 2) / 2,
-		    id:c.id,
-		    status:c.status,
-		    text:c.text,
-		    teachers:c.teachers.map(function(x){ return Resources.get('Teacher',x); }),
-		    resource_requests:c.resource_requests.map(function(x){ return [Resources.get('RoomResource', x[0]), x[1]]; }),
-		    grade_min: c.grades[0],
-		    grade_max: c.grades[1],
-		    max_class_capacity: c.max_class_capacity,
-		    optimal_class_size: c.optimal_class_size,
-		    optimal_class_size_range: c.optimal_class_size_range
-		    
-		    }));
-	    // console.log("Added section: " + s.code + " (time " + s.length + " = " + s.length_hr + " hr "); 
-	    s.teachers.map(function(x){ x.sections.push(s); });
-	}
-	
-	return processed_data;
-=======
         for (var i = 0; i < processed_data.blocks.length; i++) {
             var b = processed_data.blocks[i];
             b.seq = b.time.seq ? processed_data.block_index[b.room.uid][b.time.seq.uid] : null;
@@ -359,7 +222,6 @@
         }
     
         return processed_data;
->>>>>>> d8396ed3
     };
     
     var apply_existing_classes = function(assignments, data) {
