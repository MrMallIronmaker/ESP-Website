ESP.declare('ESP.Scheduling.Resources',function(){
    var Resources = {};
    var uid = 0;
    Resources.__cache__ = {};
    Resources.create = function(type, extra, id) {
        var extra = extra || {};
        var id = id || extra['id'] || extra['uid'] || type+(++uid);
        extra['uid'] = id;
        return $j.getDefault(this.__cache__,type,{})[id] = new this[type](extra);
    };
    Resources.get = function(type, id) {
        return this.__cache__[type][id];
    }
    
    var RClass = Class.create({
        type: "Resource",
        initialize: function(extra){
            // provide auto-configure of data
            //this.__data__ = {};
            //$j.extend(this.__data__, this.__defaults__);
            //$j.extend(this.__data__, extra);
            $j.extend(this, this.__defaults__);
            $j.extend(this, extra);
        },
        // manage access to data [edit - bypassed for now]
        get: function(key){
            return this.__data__[key];
        },
        set: function(key, value){
            var old_value = this.get(key);
            this.__set__(key, value);
            ESP.Utilities.evm.fire("property-changed", {
                target: this,
                name: key,
                action: "set",
                old_value: old_value,
                new_value: value
            });
        },
        __set__: function(key, value){
            this.__data__[key] = value;
        },
        append: function(key, value){
            if (!this.__append__(key, value)) return;
            ESP.Utilities.evm.fire("property-changed", {
                target: this,
                name: key,
                action: "append",
                array: this.get(key),
                new_value: value
            });
        },
        __append__: function(key, value){
            var arr = this.__data__[key];
            if (!arr) {
                this.__data__[key] = [value];
                return true;
            }
            else if (!arr.contains(value)) {
                this.__data__[key].push(value);
                return true;
            }
            return false;
        },
        remove: function(key, value){
            if (!this.__remove__(key, value)) return;
            ESP.Utilities.evm.fire("property-changed", {
                target: this,
                name: key,
                action: "append",
                array: this.get(key),
                new_value: value
            });
        },
        __remove__: function(key, value){
            var arr = this.__data__[key];
            if (arr && arr.contains(value)) {
                this.__data__[key].remove(value);
                return true;
            }
            return false;
        }
    });

    Resources.Time = Class.create(RClass, {
        type: "Time",
        __defaults__: {
            start: -1,
            end: -1,
            text: ""
        }
    });
    Resources.Time.sequential = function(t1, t2) {
        return t1.end <= t2.start && t2.start - t1.end < 16*60000; // account for +-5 min
        //return t1.end == t2.start;
    };
    
    Resources.Room = Class.create(RClass, {
        type: "Room",
        __defaults__: {
            location: "",
            text: ""
        }
    });
    
    Resources.BlockStatus = {
        NOT_OURS: 1,
        AVAILABLE: 2,
<<<<<<< HEAD
	UNREVIEWED: 3,
        RESERVED: 4,
=======
        UNREVIEWED: 3,
        RESERVED: 4
>>>>>>> 1cc9eee4
    };
    
    Resources.Block = Class.create(RClass, {
        type: "Block",
        __defaults__: {
            room: null,
            time: null,
            status: Resources.BlockStatus.NOT_OURS
        }
    });
    
    Resources.Teacher = Class.create(RClass, {
        type: "Teacher",
        __defaults__: {
            sections: [],
            available_times: []
        }
    });
    
    Resources.Section = Class.create(RClass, {
        type: "Section",
        __defaults__: {
            teachers: [],
            blocks: [],
            length: -1
        }
    });
    
    Resources.RoomResource = Class.create(RClass, {
            type: "RoomResource",
            __defaults__: {
                attributes: []
            }
    });
    
    Resources.Generic = Class.create(RClass, {
        type: "Generic",
        __defaults__: {
            // not implemented yet
        }
    });

    return Resources;
}());<|MERGE_RESOLUTION|>--- conflicted
+++ resolved
@@ -106,13 +106,8 @@
     Resources.BlockStatus = {
         NOT_OURS: 1,
         AVAILABLE: 2,
-<<<<<<< HEAD
-	UNREVIEWED: 3,
-        RESERVED: 4,
-=======
         UNREVIEWED: 3,
         RESERVED: 4
->>>>>>> 1cc9eee4
     };
     
     Resources.Block = Class.create(RClass, {
