--- conflicted
+++ resolved
@@ -17,13 +17,7 @@
     override_full: false,
     disable_grade_filter: false,
     compact_classes: true,
-<<<<<<< HEAD
-    categories_to_display: [],
-    selected_categories: [],
-    is_initial: true,
-=======
     categories_to_display: {}
->>>>>>> 685c76ab
 };
 
 /*  Ajax status flags
@@ -741,16 +735,6 @@
 
 function render_category_options()
 {
-    var checkedCategories = [];
-    if(settings.is_initial) {
-        checkedCategories = settings.categories_to_display.slice();
-        settings.is_initial = false;
-    } else {
-        $j('#category_list input:checked').each(function() {
-            checkedCategories.push(extract_category_id($j(this).attr('id')));
-        });
-    }
-    
     //  Clear category select area
     top_div = $j("#category_list");
     top_div.html("");
@@ -762,28 +746,13 @@
         var new_li = $j("<div/>").addClass("category_item");
         var new_checkbox = $j("<input/>").attr("type", "checkbox").attr("id", "category_select_" + id);
 
-<<<<<<< HEAD
-        if (checkedCategories.indexOf(id) != -1) {
-           new_checkbox.attr("checked", "checked");
-=======
         if (settings.categories_to_display[id]) {
             new_checkbox.attr("checked", "checked");
->>>>>>> 685c76ab
         }
 
         new_checkbox.change(function (event) {
             var target_id = extract_category_id(event.target.id);
-<<<<<<< HEAD
-            var id_index = settings.categories_to_display.indexOf(target_id);
-            if (id_index == -1) {
-                settings.categories_to_display.push(target_id)
-            }
-            else {
-                settings.categories_to_display = settings.categories_to_display.slice(0, id_index).concat(settings.categories_to_display.slice(id_index + 1));
-            }
-=======
             settings.categories_to_display[target_id] = !settings.categories_to_display[target_id];
->>>>>>> 685c76ab
             update_category_filters();
         });
 
@@ -819,7 +788,6 @@
             settings.categories_to_display[new_category.id] = true;
         }
     }
-
 
     //  Fill in timeslots (we need these)
     for (var i in data.catalog.timeslots)
