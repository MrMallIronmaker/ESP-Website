#!/usr/bin/env python

import sys
import os
import fcntl
os.environ['DJANGO_SETTINGS_MODULE'] = 'esp.settings'

import os.path
project = os.path.dirname(os.path.realpath(__file__))

# Path for ESP code
sys.path.insert(0, project)

# Check if a virtualenv has been installed and activated from elsewhere.
# If this has happened, then the VIRTUAL_ENV environment variable should be
# defined.
# If the variable isn't defined, then activate our own virtualenv.
if os.environ.get('VIRTUAL_ENV') is None:
    root = os.path.dirname(project)
    activate_this = os.path.join(root, 'env', 'bin', 'activate_this.py')
    execfile(activate_this, dict(__file__=activate_this))

import django
django.setup()
from esp.dbmail.cronmail import process_messages, send_email_requests

# This import must be after the evaluation of the Django settings, because
# esp.settings modifies tempfile to avoid collisions between sites.
import tempfile

# lock to ensure only one cron instance runs at a time
lock_file_path = os.path.join(tempfile.gettempdir(), 'espweb.dbmailcron.lock')
lock_file_handle = open(lock_file_path, 'w')
try:
    fcntl.lockf(lock_file_handle, fcntl.LOCK_EX | fcntl.LOCK_NB)
except IOError:
    # another instance has the lock
    sys.exit(0)

<<<<<<< HEAD
process_messages(debug=True)
send_email_requests(debug=True)
=======
process_messages()
send_email_requests()
>>>>>>> 72e74616

# Release the lock when message sending is complete.
fcntl.lockf(lock_file_handle, fcntl.LOCK_UN)
lock_file_handle.close()
<|MERGE_RESOLUTION|>--- conflicted
+++ resolved
@@ -37,13 +37,8 @@
     # another instance has the lock
     sys.exit(0)
 
-<<<<<<< HEAD
-process_messages(debug=True)
-send_email_requests(debug=True)
-=======
 process_messages()
 send_email_requests()
->>>>>>> 72e74616
 
 # Release the lock when message sending is complete.
 fcntl.lockf(lock_file_handle, fcntl.LOCK_UN)
